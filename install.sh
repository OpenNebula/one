#!/bin/bash

# -------------------------------------------------------------------------- #
# Copyright 2002-2011, OpenNebula Project Leads (OpenNebula.org)             #
#                                                                            #
# Licensed under the Apache License, Version 2.0 (the "License"); you may    #
# not use this file except in compliance with the License. You may obtain    #
# a copy of the License at                                                   #
#                                                                            #
# http://www.apache.org/licenses/LICENSE-2.0                                 #
#                                                                            #
# Unless required by applicable law or agreed to in writing, software        #
# distributed under the License is distributed on an "AS IS" BASIS,          #
# WITHOUT WARRANTIES OR CONDITIONS OF ANY KIND, either express or implied.   #
# See the License for the specific language governing permissions and        #
# limitations under the License.                                             #
#--------------------------------------------------------------------------- #

#-------------------------------------------------------------------------------
# Install program for OpenNebula. It will install it relative to
# $ONE_LOCATION if defined with the -d option, otherwise it'll be installed
# under /. In this case you may specified the oneadmin user/group, so you do
# not need run the OpenNebula daemon with root priviledges
#-------------------------------------------------------------------------------

#-------------------------------------------------------------------------------
# COMMAND LINE PARSING
#-------------------------------------------------------------------------------
usage() {
 echo
 echo "Usage: install.sh [-u install_user] [-g install_group] [-k keep conf]"
 echo "                  [-d ONE_LOCATION] [-c occi|ec2] [-r] [-h]"
 echo
 echo "-u: user that will run opennebula, defaults to user executing install.sh"
 echo "-g: group of the user that will run opennebula, defaults to user"
 echo "    executing install.sh"
 echo "-k: keep configuration files of existing OpenNebula installation, useful"
 echo "    when upgrading. This flag should not be set when installing"
 echo "    OpenNebula for the first time"
 echo "-d: target installation directory, if not defined it'd be root. Must be"
 echo "    an absolute path."
 echo "-c: install client utilities: OpenNebula cli, occi and ec2 client files"
 echo "-s: install OpenNebula Sunstone"
 echo "-r: remove Opennebula, only useful if -d was not specified, otherwise"
 echo "    rm -rf \$ONE_LOCATION would do the job"
 echo "-l: creates symlinks instead of copying files, useful for development"
 echo "-h: prints this help"
}
#-------------------------------------------------------------------------------

TEMP_OPT=`getopt -o hkrlcsu:g:d: -n 'install.sh' -- "$@"`

if [ $? != 0 ] ; then
    usage
    exit 1
fi

eval set -- "$TEMP_OPT"

INSTALL_ETC="yes"
UNINSTALL="no"
LINK="no"
CLIENT="no"
SUNSTONE="no"
ONEADMIN_USER=`id -u`
ONEADMIN_GROUP=`id -g`
SRC_DIR=$PWD

while true ; do
    case "$1" in
        -h) usage; exit 0;;
        -k) INSTALL_ETC="no"   ; shift ;;
        -r) UNINSTALL="yes"   ; shift ;;
        -l) LINK="yes" ; shift ;;
        -c) CLIENT="yes"; INSTALL_ETC="no" ; shift ;;
        -s) SUNSTONE="yes"; INSTALL_ETC="no" ; shift ;;
        -u) ONEADMIN_USER="$2" ; shift 2;;
        -g) ONEADMIN_GROUP="$2"; shift 2;;
        -d) ROOT="$2" ; shift 2 ;;
        --) shift ; break ;;
        *)  usage; exit 1 ;;
    esac
done

#-------------------------------------------------------------------------------
# Definition of locations
#-------------------------------------------------------------------------------

CONF_LOCATION="$HOME/.one"

if [ -z "$ROOT" ] ; then
    BIN_LOCATION="/usr/bin"
    LIB_LOCATION="/usr/lib/one"
    ETC_LOCATION="/etc/one"
    LOG_LOCATION="/var/log/one"
    VAR_LOCATION="/var/lib/one"
    SUNSTONE_LOCATION="$LIB_LOCATION/sunstone"
    IMAGES_LOCATION="$VAR_LOCATION/images"
    RUN_LOCATION="/var/run/one"
    LOCK_LOCATION="/var/lock/one"
    INCLUDE_LOCATION="/usr/include"
    SHARE_LOCATION="/usr/share/one"
    MAN_LOCATION="/usr/share/man/man1"

    if [ "$CLIENT" = "yes" ]; then
        MAKE_DIRS="$BIN_LOCATION $LIB_LOCATION"

        DELETE_DIRS=""

        CHOWN_DIRS=""
    elif [ "$SUNSTONE" = "yes" ]; then
        MAKE_DIRS="$BIN_LOCATION $LIB_LOCATION $VAR_LOCATION \
                   $SUNSTONE_LOCATION $ETC_LOCATION"

        DELETE_DIRS="$MAKE_DIRS"

        CHOWN_DIRS=""
    else
        MAKE_DIRS="$BIN_LOCATION $LIB_LOCATION $ETC_LOCATION $VAR_LOCATION \
                   $INCLUDE_LOCATION $SHARE_LOCATION \
                   $LOG_LOCATION $RUN_LOCATION $LOCK_LOCATION \
                   $IMAGES_LOCATION $MAN_LOCATION"

        DELETE_DIRS="$LIB_LOCATION $ETC_LOCATION $LOG_LOCATION $VAR_LOCATION \
                     $RUN_LOCATION $SHARE_DIRS"

        CHOWN_DIRS="$LOG_LOCATION $VAR_LOCATION $RUN_LOCATION $LOCK_LOCATION"
    fi

else
    BIN_LOCATION="$ROOT/bin"
    LIB_LOCATION="$ROOT/lib"
    ETC_LOCATION="$ROOT/etc"
    VAR_LOCATION="$ROOT/var"
    SUNSTONE_LOCATION="$LIB_LOCATION/sunstone"
    IMAGES_LOCATION="$VAR_LOCATION/images"
    INCLUDE_LOCATION="$ROOT/include"
    SHARE_LOCATION="$ROOT/share"
    MAN_LOCATION="$ROOT/share/man/man1"

    if [ "$CLIENT" = "yes" ]; then
        MAKE_DIRS="$BIN_LOCATION $LIB_LOCATION $CONF_LOCATION"

        DELETE_DIRS="$MAKE_DIRS"
    elif [ "$SUNSTONE" = "yes" ]; then
        MAKE_DIRS="$BIN_LOCATION $LIB_LOCATION $VAR_LOCATION \
                   $SUNSTONE_LOCATION $ETC_LOCATION"

        DELETE_DIRS="$MAKE_DIRS"
    else
        MAKE_DIRS="$BIN_LOCATION $LIB_LOCATION $ETC_LOCATION $VAR_LOCATION \
                   $INCLUDE_LOCATION $SHARE_LOCATION $IMAGES_LOCATION \
                   $MAN_LOCATION"

        DELETE_DIRS="$MAKE_DIRS"

        CHOWN_DIRS="$ROOT"
    fi

    CHOWN_DIRS="$ROOT"
fi

SHARE_DIRS="$SHARE_LOCATION/examples \
            $SHARE_LOCATION/examples/tm \
            $SHARE_LOCATION/hooks"

ETC_DIRS="$ETC_LOCATION/im_kvm \
          $ETC_LOCATION/im_xen \
          $ETC_LOCATION/im_ec2 \
          $ETC_LOCATION/vmm_ec2 \
          $ETC_LOCATION/vmm_exec \
          $ETC_LOCATION/tm_nfs \
          $ETC_LOCATION/tm_ssh \
          $ETC_LOCATION/tm_dummy \
          $ETC_LOCATION/tm_lvm \
          $ETC_LOCATION/hm \
          $ETC_LOCATION/auth \
          $ETC_LOCATION/ec2query_templates \
          $ETC_LOCATION/occi_templates \
          $ETC_LOCATION/cli"

LIB_DIRS="$LIB_LOCATION/ruby \
          $LIB_LOCATION/ruby/OpenNebula \
          $LIB_LOCATION/ruby/cloud/ \
          $LIB_LOCATION/ruby/cloud/econe \
          $LIB_LOCATION/ruby/cloud/econe/views \
          $LIB_LOCATION/ruby/cloud/occi \
          $LIB_LOCATION/onedb \
          $LIB_LOCATION/tm_commands \
          $LIB_LOCATION/tm_commands/nfs \
          $LIB_LOCATION/tm_commands/ssh \
          $LIB_LOCATION/tm_commands/dummy \
          $LIB_LOCATION/tm_commands/lvm \
          $LIB_LOCATION/mads \
          $LIB_LOCATION/sh \
          $LIB_LOCATION/ruby/cli \
          $LIB_LOCATION/ruby/cli/one_helper"

VAR_DIRS="$VAR_LOCATION/remotes \
          $VAR_LOCATION/remotes/im \
          $VAR_LOCATION/remotes/im/kvm.d \
          $VAR_LOCATION/remotes/im/xen.d \
          $VAR_LOCATION/remotes/im/ganglia.d \
          $VAR_LOCATION/remotes/vmm/xen \
          $VAR_LOCATION/remotes/vmm/kvm \
          $VAR_LOCATION/remotes/image \
          $VAR_LOCATION/remotes/image/fs"

SUNSTONE_DIRS="$SUNSTONE_LOCATION/models \
               $SUNSTONE_LOCATION/models/OpenNebulaJSON \
               $SUNSTONE_LOCATION/public \
               $SUNSTONE_LOCATION/public/js \
               $SUNSTONE_LOCATION/public/js/plugins \
               $SUNSTONE_LOCATION/public/css \
               $SUNSTONE_LOCATION/public/vendor \
               $SUNSTONE_LOCATION/public/vendor/jQueryLayout \
               $SUNSTONE_LOCATION/public/vendor/dataTables \
               $SUNSTONE_LOCATION/public/vendor/jQueryUI \
               $SUNSTONE_LOCATION/public/vendor/jQuery \
               $SUNSTONE_LOCATION/public/vendor/jGrowl \
               $SUNSTONE_LOCATION/public/vendor/flot \
               $SUNSTONE_LOCATION/share \
               $SUNSTONE_LOCATION/share/OneMonitor \
               $SUNSTONE_LOCATION/public/images \
               $SUNSTONE_LOCATION/templates"

LIB_ECO_CLIENT_DIRS="$LIB_LOCATION/ruby \
                 $LIB_LOCATION/ruby/OpenNebula \
                 $LIB_LOCATION/ruby/cloud/ \
                 $LIB_LOCATION/ruby/cloud/econe"

LIB_OCCI_CLIENT_DIRS="$LIB_LOCATION/ruby \
                 $LIB_LOCATION/ruby/OpenNebula \
                 $LIB_LOCATION/ruby/cloud/occi"

LIB_OCA_CLIENT_DIRS="$LIB_LOCATION/ruby \
                 $LIB_LOCATION/ruby/OpenNebula"

LIB_CLI_CLIENT_DIRS="$LIB_LOCATION/ruby/cli \
                     $LIB_LOCATION/ruby/cli/one_helper"

CONF_CLI_DIRS="$CONF_LOCATION/cli"

if [ "$CLIENT" = "yes" ]; then
    MAKE_DIRS="$MAKE_DIRS $LIB_ECO_CLIENT_DIRS $LIB_OCCI_CLIENT_DIRS \
               $LIB_OCA_CLIENT_DIRS $LIB_CLI_CLIENT_DIRS $CONF_CLI_DIRS"
elif [ "$SUNSTONE" = "yes" ]; then
    MAKE_DIRS="$MAKE_DIRS $SUNSTONE_DIRS $LIB_OCA_CLIENT_DIRS"
else
    MAKE_DIRS="$MAKE_DIRS $SHARE_DIRS $ETC_DIRS $LIB_DIRS $VAR_DIRS $SUNSTONE_DIRS"
fi

#-------------------------------------------------------------------------------
#-------------------------------------------------------------------------------
# FILE DEFINITION, WHAT IS GOING TO BE INSTALLED AND WHERE
#-------------------------------------------------------------------------------
#-------------------------------------------------------------------------------
INSTALL_FILES=(
    BIN_FILES:$BIN_LOCATION
    INCLUDE_FILES:$INCLUDE_LOCATION
    LIB_FILES:$LIB_LOCATION
    RUBY_LIB_FILES:$LIB_LOCATION/ruby
    RUBY_OPENNEBULA_LIB_FILES:$LIB_LOCATION/ruby/OpenNebula
    MAD_RUBY_LIB_FILES:$LIB_LOCATION/ruby
    MAD_RUBY_LIB_FILES:$VAR_LOCATION/remotes
    MAD_SH_LIB_FILES:$LIB_LOCATION/sh
    MAD_SH_LIB_FILES:$VAR_LOCATION/remotes
    ONEDB_MIGRATOR_FILES:$LIB_LOCATION/ruby/onedb
    MADS_LIB_FILES:$LIB_LOCATION/mads
    IM_PROBES_FILES:$VAR_LOCATION/remotes/im
    IM_PROBES_KVM_FILES:$VAR_LOCATION/remotes/im/kvm.d
    IM_PROBES_XEN_FILES:$VAR_LOCATION/remotes/im/xen.d
    IM_PROBES_GANGLIA_FILES:$VAR_LOCATION/remotes/im/ganglia.d
    VMM_EXEC_KVM_SCRIPTS:$VAR_LOCATION/remotes/vmm/kvm
    VMM_EXEC_XEN_SCRIPTS:$VAR_LOCATION/remotes/vmm/xen
    VMM_EXEC_XEN_KVM_POLL:$VAR_LOCATION/remotes/vmm/kvm/poll
    VMM_EXEC_XEN_KVM_POLL:$VAR_LOCATION/remotes/vmm/xen/poll
    VMM_EXEC_GANGLIA_POLL:$VAR_LOCATION/remotes/vmm/kvm/poll_local
    VMM_EXEC_GANGLIA_POLL:$VAR_LOCATION/remotes/vmm/xen/poll_local
    NFS_TM_COMMANDS_LIB_FILES:$LIB_LOCATION/tm_commands/nfs
    SSH_TM_COMMANDS_LIB_FILES:$LIB_LOCATION/tm_commands/ssh
    DUMMY_TM_COMMANDS_LIB_FILES:$LIB_LOCATION/tm_commands/dummy
    LVM_TM_COMMANDS_LIB_FILES:$LIB_LOCATION/tm_commands/lvm
    IMAGE_DRIVER_FS_SCRIPTS:$VAR_LOCATION/remotes/image/fs
    EXAMPLE_SHARE_FILES:$SHARE_LOCATION/examples
    INSTALL_NOVNC_SHARE_FILE:$SHARE_LOCATION
    TM_EXAMPLE_SHARE_FILES:$SHARE_LOCATION/examples/tm
    HOOK_SHARE_FILES:$SHARE_LOCATION/hooks
    COMMON_CLOUD_LIB_FILES:$LIB_LOCATION/ruby/cloud
    ECO_LIB_FILES:$LIB_LOCATION/ruby/cloud/econe
    ECO_LIB_VIEW_FILES:$LIB_LOCATION/ruby/cloud/econe/views
    ECO_BIN_FILES:$BIN_LOCATION
    OCCI_LIB_FILES:$LIB_LOCATION/ruby/cloud/occi
    OCCI_BIN_FILES:$BIN_LOCATION
    MAN_FILES:$MAN_LOCATION
    CLI_LIB_FILES:$LIB_LOCATION/ruby/cli
    ONE_CLI_LIB_FILES:$LIB_LOCATION/ruby/cli/one_helper
)

INSTALL_CLIENT_FILES=(
    COMMON_CLOUD_CLIENT_LIB_FILES:$LIB_LOCATION/ruby/cloud
    ECO_LIB_CLIENT_FILES:$LIB_LOCATION/ruby/cloud/econe
    ECO_BIN_CLIENT_FILES:$BIN_LOCATION
    COMMON_CLOUD_CLIENT_LIB_FILES:$LIB_LOCATION/ruby/cloud
    OCCI_LIB_CLIENT_FILES:$LIB_LOCATION/ruby/cloud/occi
    OCCI_BIN_CLIENT_FILES:$BIN_LOCATION
    CLI_BIN_FILES:$BIN_LOCATION
    CLI_LIB_FILES:$LIB_LOCATION/ruby/cli
    ONE_CLI_LIB_FILES:$LIB_LOCATION/ruby/cli/one_helper
    CLI_CONF_FILES:$CONF_LOCATION/cli
    OCA_LIB_FILES:$LIB_LOCATION/ruby
    RUBY_OPENNEBULA_LIB_FILES:$LIB_LOCATION/ruby/OpenNebula
)

INSTALL_SUNSTONE_RUBY_FILES=(
    RUBY_OPENNEBULA_LIB_FILES:$LIB_LOCATION/ruby/OpenNebula
    OCA_LIB_FILES:$LIB_LOCATION/ruby
)

INSTALL_SUNSTONE_FILES=(
    SUNSTONE_FILES:$SUNSTONE_LOCATION
    SUNSTONE_BIN_FILES:$BIN_LOCATION
    SUNSTONE_ETC_FILES:$ETC_LOCATION
    SUNSTONE_MODELS_FILES:$SUNSTONE_LOCATION/models
    SUNSTONE_MODELS_JSON_FILES:$SUNSTONE_LOCATION/models/OpenNebulaJSON
    SUNSTONE_TEMPLATE_FILES:$SUNSTONE_LOCATION/templates
    SUNSTONE_PUBLIC_JS_FILES:$SUNSTONE_LOCATION/public/js
    SUNSTONE_PUBLIC_JS_PLUGINS_FILES:$SUNSTONE_LOCATION/public/js/plugins
    SUNSTONE_PUBLIC_CSS_FILES:$SUNSTONE_LOCATION/public/css
    SUNSTONE_PUBLIC_VENDOR_DATATABLES:$SUNSTONE_LOCATION/public/vendor/dataTables
    SUNSTONE_PUBLIC_VENDOR_JGROWL:$SUNSTONE_LOCATION/public/vendor/jGrowl
    SUNSTONE_PUBLIC_VENDOR_JQUERY:$SUNSTONE_LOCATION/public/vendor/jQuery
    SUNSTONE_PUBLIC_VENDOR_JQUERYUI:$SUNSTONE_LOCATION/public/vendor/jQueryUI
    SUNSTONE_PUBLIC_VENDOR_JQUERYLAYOUT:$SUNSTONE_LOCATION/public/vendor/jQueryLayout
    SUNSTONE_PUBLIC_VENDOR_FLOT:$SUNSTONE_LOCATION/public/vendor/flot
    SUNSTONE_SHARE_ONEMONITOR:$SUNSTONE_LOCATION/share/OneMonitor
    SUNSTONE_PUBLIC_IMAGES_FILES:$SUNSTONE_LOCATION/public/images
)

INSTALL_ETC_FILES=(
    ETC_FILES:$ETC_LOCATION
    VMM_EC2_ETC_FILES:$ETC_LOCATION/vmm_ec2
    VMM_EXEC_ETC_FILES:$ETC_LOCATION/vmm_exec
    IM_EC2_ETC_FILES:$ETC_LOCATION/im_ec2
    TM_NFS_ETC_FILES:$ETC_LOCATION/tm_nfs
    TM_SSH_ETC_FILES:$ETC_LOCATION/tm_ssh
    TM_DUMMY_ETC_FILES:$ETC_LOCATION/tm_dummy
    TM_LVM_ETC_FILES:$ETC_LOCATION/tm_lvm
    HM_ETC_FILES:$ETC_LOCATION/hm
    AUTH_ETC_FILES:$ETC_LOCATION/auth
    ECO_ETC_FILES:$ETC_LOCATION
    ECO_ETC_TEMPLATE_FILES:$ETC_LOCATION/ec2query_templates
    OCCI_ETC_FILES:$ETC_LOCATION
    OCCI_ETC_TEMPLATE_FILES:$ETC_LOCATION/occi_templates
    SUNSTONE_ETC_FILES:$ETC_LOCATION
    CLI_CONF_FILES:$ETC_LOCATION/cli
)

#-------------------------------------------------------------------------------
# Binary files, to be installed under $BIN_LOCATION
#-------------------------------------------------------------------------------

BIN_FILES="src/nebula/oned \
           src/scheduler/src/sched/mm_sched \
           src/cli/onevm \
           src/cli/onehost \
           src/cli/onevnet \
           src/cli/oneuser \
           src/cli/oneimage \
<<<<<<< HEAD
           src/cli/onetemplate \
           src/cli/onegroup \
           src/cli/onedb \
=======
           src/cli/onegroup \
           src/cli/onetemplate \
           src/onedb/onedb \
>>>>>>> 6e59fb94
           share/scripts/one \
           src/authm_mad/oneauth"

#-------------------------------------------------------------------------------
# C/C++ OpenNebula API Library & Development files
# Include files, to be installed under $INCLUDE_LOCATION
# Library files, to be installed under $LIB_LOCATION
#-------------------------------------------------------------------------------

INCLUDE_FILES=""
LIB_FILES=""

#-------------------------------------------------------------------------------
# Ruby library files, to be installed under $LIB_LOCATION/ruby
#-------------------------------------------------------------------------------

RUBY_LIB_FILES="src/mad/ruby/ActionManager.rb \
                src/mad/ruby/CommandManager.rb \
                src/mad/ruby/OpenNebulaDriver.rb \
                src/mad/ruby/VirtualMachineDriver.rb \
                src/mad/ruby/Ganglia.rb \
                src/oca/ruby/OpenNebula.rb \
                src/tm_mad/TMScript.rb \
                src/authm_mad/one_usage.rb \
                src/authm_mad/quota.rb \
                src/authm_mad/simple_auth.rb \
                src/authm_mad/simple_permissions.rb \
                src/authm_mad/ssh_auth.rb"

<<<<<<< HEAD
RUBY_OPENNEBULA_LIB_FILES="src/oca/ruby/OpenNebula/Host.rb \
                           src/oca/ruby/OpenNebula/HostPool.rb \
                           src/oca/ruby/OpenNebula/Pool.rb \
                           src/oca/ruby/OpenNebula/User.rb \
                           src/oca/ruby/OpenNebula/UserPool.rb \
                           src/oca/ruby/OpenNebula/VirtualMachine.rb \
                           src/oca/ruby/OpenNebula/VirtualMachinePool.rb \
                           src/oca/ruby/OpenNebula/VirtualNetwork.rb \
                           src/oca/ruby/OpenNebula/VirtualNetworkPool.rb \
                           src/oca/ruby/OpenNebula/Image.rb \
                           src/oca/ruby/OpenNebula/ImagePool.rb \
                           src/oca/ruby/OpenNebula/Template.rb \
                           src/oca/ruby/OpenNebula/TemplatePool.rb \
                           src/oca/ruby/OpenNebula/Group.rb \
                           src/oca/ruby/OpenNebula/GroupPool.rb \
                           src/oca/ruby/OpenNebula/XMLUtils.rb"


=======
>>>>>>> 6e59fb94
#-----------------------------------------------------------------------------
# MAD Script library files, to be installed under $LIB_LOCATION/<script lang>
# and remotes directory
#-----------------------------------------------------------------------------

MAD_SH_LIB_FILES="src/mad/sh/scripts_common.sh"
MAD_RUBY_LIB_FILES="src/mad/ruby/scripts_common.rb"

#-------------------------------------------------------------------------------
# Driver executable files, to be installed under $LIB_LOCATION/mads
#-------------------------------------------------------------------------------

MADS_LIB_FILES="src/mad/sh/madcommon.sh \
              src/tm_mad/tm_common.sh \
              src/vmm_mad/exec/one_vmm_exec.rb \
              src/vmm_mad/exec/one_vmm_exec \
              src/vmm_mad/exec/one_vmm_sh \
              src/vmm_mad/exec/one_vmm_ssh \
              src/vmm_mad/ec2/one_vmm_ec2.rb \
              src/vmm_mad/ec2/one_vmm_ec2 \
              src/vmm_mad/dummy/one_vmm_dummy.rb \
              src/vmm_mad/dummy/one_vmm_dummy \
              src/im_mad/im_exec/one_im_exec.rb \
              src/im_mad/im_exec/one_im_exec \
              src/im_mad/im_exec/one_im_ssh \
              src/im_mad/im_exec/one_im_sh \
              src/im_mad/ec2/one_im_ec2.rb \
              src/im_mad/ec2/one_im_ec2 \
              src/im_mad/dummy/one_im_dummy.rb \
              src/im_mad/dummy/one_im_dummy \
              src/tm_mad/one_tm \
              src/tm_mad/one_tm.rb \
              src/hm_mad/one_hm.rb \
              src/hm_mad/one_hm \
              src/authm_mad/one_auth_mad.rb \
              src/authm_mad/one_auth_mad \
              src/image_mad/one_image.rb \
              src/image_mad/one_image"

#-------------------------------------------------------------------------------
# VMM SH Driver KVM scripts, to be installed under $REMOTES_LOCATION/vmm/kvm
#-------------------------------------------------------------------------------

VMM_EXEC_KVM_SCRIPTS="src/vmm_mad/remotes/kvm/cancel \
                    src/vmm_mad/remotes/kvm/deploy \
                    src/vmm_mad/remotes/kvm/kvmrc \
                    src/vmm_mad/remotes/kvm/migrate \
                    src/vmm_mad/remotes/kvm/restore \
                    src/vmm_mad/remotes/kvm/save \
                    src/vmm_mad/remotes/kvm/shutdown"

#-------------------------------------------------------------------------------
# VMM SH Driver Xen scripts, to be installed under $REMOTES_LOCATION/vmm/xen
#-------------------------------------------------------------------------------

VMM_EXEC_XEN_SCRIPTS="src/vmm_mad/remotes/xen/cancel \
                    src/vmm_mad/remotes/xen/deploy \
                    src/vmm_mad/remotes/xen/xenrc \
                    src/vmm_mad/remotes/xen/migrate \
                    src/vmm_mad/remotes/xen/restore \
                    src/vmm_mad/remotes/xen/save \
                    src/vmm_mad/remotes/xen/shutdown"

#-----------------------------------------------------------------------------
# VMM SH Driver xen/kvm scripts, to be installed under $REMOTES_LOCATION/vmm/*
#-----------------------------------------------------------------------------

VMM_EXEC_XEN_KVM_POLL="src/vmm_mad/remotes/poll_xen_kvm.rb"
VMM_EXEC_GANGLIA_POLL="src/vmm_mad/remotes/poll_ganglia.rb"

#-------------------------------------------------------------------------------
# Information Manager Probes, to be installed under $LIB_LOCATION/remotes
#-------------------------------------------------------------------------------

IM_PROBES_FILES="src/im_mad/remotes/run_probes"

IM_PROBES_XEN_FILES="src/im_mad/remotes/xen.d/xen.rb \
                    src/im_mad/remotes/xen.d/architecture.sh \
                    src/im_mad/remotes/xen.d/cpu.sh \
                    src/im_mad/remotes/xen.d/name.sh"

IM_PROBES_KVM_FILES="src/im_mad/remotes/kvm.d/kvm.rb \
                    src/im_mad/remotes/kvm.d/architecture.sh \
                    src/im_mad/remotes/kvm.d/cpu.sh \
                    src/im_mad/remotes/kvm.d/name.sh"

IM_PROBES_GANGLIA_FILES="src/im_mad/remotes/ganglia.d/ganglia_probe"


#-------------------------------------------------------------------------------
# Transfer Manager commands, to be installed under $LIB_LOCATION/tm_commands
#   - NFS TM, $LIB_LOCATION/tm_commands/nfs
#   - SSH TM, $LIB_LOCATION/tm_commands/ssh
#   - dummy TM, $LIB_LOCATION/tm_commands/dummy
#   - LVM TM, $LIB_LOCATION/tm_commands/lvm
#-------------------------------------------------------------------------------

NFS_TM_COMMANDS_LIB_FILES="src/tm_mad/nfs/tm_clone.sh \
                           src/tm_mad/nfs/tm_delete.sh \
                           src/tm_mad/nfs/tm_ln.sh \
                           src/tm_mad/nfs/tm_mkswap.sh \
                           src/tm_mad/nfs/tm_mkimage.sh \
                           src/tm_mad/nfs/tm_mv.sh \
                           src/tm_mad/nfs/tm_context.sh"

SSH_TM_COMMANDS_LIB_FILES="src/tm_mad/ssh/tm_clone.sh \
                           src/tm_mad/ssh/tm_delete.sh \
                           src/tm_mad/ssh/tm_ln.sh \
                           src/tm_mad/ssh/tm_mkswap.sh \
                           src/tm_mad/ssh/tm_mkimage.sh \
                           src/tm_mad/ssh/tm_mv.sh \
                           src/tm_mad/ssh/tm_context.sh"

DUMMY_TM_COMMANDS_LIB_FILES="src/tm_mad/dummy/tm_dummy.sh"

LVM_TM_COMMANDS_LIB_FILES="src/tm_mad/lvm/tm_clone.sh \
                           src/tm_mad/lvm/tm_delete.sh \
                           src/tm_mad/lvm/tm_ln.sh \
                           src/tm_mad/lvm/tm_mkswap.sh \
                           src/tm_mad/lvm/tm_mkimage.sh \
                           src/tm_mad/lvm/tm_mv.sh \
                           src/tm_mad/lvm/tm_context.sh"

#-------------------------------------------------------------------------------
# Image Repository drivers, to be installed under $REMOTES_LOCTION/image
#   - FS based Image Repository, $REMOTES_LOCATION/image/fs
#-------------------------------------------------------------------------------
IMAGE_DRIVER_FS_SCRIPTS="src/image_mad/remotes/fs/cp \
                         src/image_mad/remotes/fs/mkfs \
                         src/image_mad/remotes/fs/mv \
                         src/image_mad/remotes/fs/fsrc \
                         src/image_mad/remotes/fs/rm"

#-------------------------------------------------------------------------------
# Migration scripts for onedb command, to be installed under $LIB_LOCATION
#-------------------------------------------------------------------------------
ONEDB_MIGRATOR_FILES="src/onedb/1.rb \
                      src/onedb/onedb.rb \
                      src/onedb/onedb_backend.rb"

#-------------------------------------------------------------------------------
# Configuration files for OpenNebula, to be installed under $ETC_LOCATION
#-------------------------------------------------------------------------------

ETC_FILES="share/etc/oned.conf \
           share/etc/defaultrc"

#-------------------------------------------------------------------------------
# Virtualization drivers config. files, to be installed under $ETC_LOCATION
#   - ec2, $ETC_LOCATION/vmm_ec2
#   - ssh, $ETC_LOCATION/vmm_exec
#-------------------------------------------------------------------------------

VMM_EC2_ETC_FILES="src/vmm_mad/ec2/vmm_ec2rc \
                   src/vmm_mad/ec2/vmm_ec2.conf"

VMM_EXEC_ETC_FILES="src/vmm_mad/exec/vmm_execrc \
                  src/vmm_mad/exec/vmm_exec_kvm.conf \
                  src/vmm_mad/exec/vmm_exec_xen.conf"

#-------------------------------------------------------------------------------
# Information drivers config. files, to be installed under $ETC_LOCATION
#   - ec2, $ETC_LOCATION/im_ec2
#-------------------------------------------------------------------------------

IM_EC2_ETC_FILES="src/im_mad/ec2/im_ec2rc \
                  src/im_mad/ec2/im_ec2.conf"

#-------------------------------------------------------------------------------
# Storage drivers config. files, to be installed under $ETC_LOCATION
#   - nfs, $ETC_LOCATION/tm_nfs
#   - ssh, $ETC_LOCATION/tm_ssh
#   - dummy, $ETC_LOCATION/tm_dummy
#   - lvm, $ETC_LOCATION/tm_lvm
#-------------------------------------------------------------------------------

TM_NFS_ETC_FILES="src/tm_mad/nfs/tm_nfs.conf \
                  src/tm_mad/nfs/tm_nfsrc"

TM_SSH_ETC_FILES="src/tm_mad/ssh/tm_ssh.conf \
                  src/tm_mad/ssh/tm_sshrc"

TM_DUMMY_ETC_FILES="src/tm_mad/dummy/tm_dummy.conf \
                    src/tm_mad/dummy/tm_dummyrc"

TM_LVM_ETC_FILES="src/tm_mad/lvm/tm_lvm.conf \
                  src/tm_mad/lvm/tm_lvmrc"

#-------------------------------------------------------------------------------
# Hook Manager driver config. files, to be installed under $ETC_LOCATION/hm
#-------------------------------------------------------------------------------

HM_ETC_FILES="src/hm_mad/hmrc"

#-------------------------------------------------------------------------------
# Hook Manager driver config. files, to be installed under $ETC_LOCATION/hm
#-------------------------------------------------------------------------------

AUTH_ETC_FILES="src/authm_mad/auth_mad \
                src/authm_mad/auth.conf"

#-------------------------------------------------------------------------------
# Sample files, to be installed under $SHARE_LOCATION/examples
#-------------------------------------------------------------------------------

EXAMPLE_SHARE_FILES="share/examples/vm.template \
                     share/examples/private.net \
                     share/examples/public.net"

#-------------------------------------------------------------------------------
# TM Sample files, to be installed under $SHARE_LOCATION/examples/tm
#-------------------------------------------------------------------------------

TM_EXAMPLE_SHARE_FILES="share/examples/tm/tm_clone.sh \
                        share/examples/tm/tm_delete.sh \
                        share/examples/tm/tm_ln.sh \
                        share/examples/tm/tm_mkimage.sh \
                        share/examples/tm/tm_mkswap.sh \
                        share/examples/tm/tm_mv.sh"

#-------------------------------------------------------------------------------
# HOOK scripts, to be installed under $SHARE_LOCATION/hooks
#-------------------------------------------------------------------------------

HOOK_SHARE_FILES="share/hooks/ebtables-xen \
                  share/hooks/ebtables-kvm \
                  share/hooks/ebtables-flush \
                  share/hooks/host_error.rb \
                  share/hooks/image.rb"

INSTALL_NOVNC_SHARE_FILE="share/install_novnc.sh"

#-------------------------------------------------------------------------------
# OCA Files
#-------------------------------------------------------------------------------
OCA_LIB_FILES="src/oca/ruby/OpenNebula.rb"

RUBY_OPENNEBULA_LIB_FILES="src/oca/ruby/OpenNebula/Host.rb \
                           src/oca/ruby/OpenNebula/HostPool.rb \
                           src/oca/ruby/OpenNebula/Pool.rb \
                           src/oca/ruby/OpenNebula/User.rb \
                           src/oca/ruby/OpenNebula/UserPool.rb \
                           src/oca/ruby/OpenNebula/VirtualMachine.rb \
                           src/oca/ruby/OpenNebula/VirtualMachinePool.rb \
                           src/oca/ruby/OpenNebula/VirtualNetwork.rb \
                           src/oca/ruby/OpenNebula/VirtualNetworkPool.rb \
                           src/oca/ruby/OpenNebula/Image.rb \
                           src/oca/ruby/OpenNebula/ImagePool.rb \
                           src/oca/ruby/OpenNebula/Cluster.rb \
                           src/oca/ruby/OpenNebula/ClusterPool.rb \
                           src/oca/ruby/OpenNebula/Template.rb \
                           src/oca/ruby/OpenNebula/TemplatePool.rb \
                           src/oca/ruby/OpenNebula/XMLUtils.rb"

#-------------------------------------------------------------------------------
# Common Cloud Files
#-------------------------------------------------------------------------------

COMMON_CLOUD_LIB_FILES="src/cloud/common/CloudServer.rb \
                        src/cloud/common/CloudClient.rb \
                        src/cloud/common/Configuration.rb"

COMMON_CLOUD_CLIENT_LIB_FILES="src/cloud/common/CloudClient.rb"

#-------------------------------------------------------------------------------
# EC2 Query for OpenNebula
#-------------------------------------------------------------------------------

ECO_LIB_FILES="src/cloud/ec2/lib/EC2QueryClient.rb \
               src/cloud/ec2/lib/EC2QueryServer.rb \
               src/cloud/ec2/lib/ImageEC2.rb \
               src/cloud/ec2/lib/econe-server.rb"

ECO_LIB_CLIENT_FILES="src/cloud/ec2/lib/EC2QueryClient.rb"

ECO_LIB_VIEW_FILES="src/cloud/ec2/lib/views/describe_images.erb \
                    src/cloud/ec2/lib/views/describe_instances.erb \
                    src/cloud/ec2/lib/views/register_image.erb \
                    src/cloud/ec2/lib/views/run_instances.erb \
                    src/cloud/ec2/lib/views/terminate_instances.erb"

ECO_BIN_FILES="src/cloud/ec2/bin/econe-server \
               src/cloud/ec2/bin/econe-describe-images \
               src/cloud/ec2/bin/econe-describe-instances \
               src/cloud/ec2/bin/econe-register \
               src/cloud/ec2/bin/econe-run-instances \
               src/cloud/ec2/bin/econe-terminate-instances \
               src/cloud/ec2/bin/econe-upload"

ECO_BIN_CLIENT_FILES="src/cloud/ec2/bin/econe-describe-images \
               src/cloud/ec2/bin/econe-describe-instances \
               src/cloud/ec2/bin/econe-register \
               src/cloud/ec2/bin/econe-run-instances \
               src/cloud/ec2/bin/econe-terminate-instances \
               src/cloud/ec2/bin/econe-upload"

ECO_ETC_FILES="src/cloud/ec2/etc/econe.conf"

ECO_ETC_TEMPLATE_FILES="src/cloud/ec2/etc/templates/m1.small.erb"

#-----------------------------------------------------------------------------
# OCCI files
#-----------------------------------------------------------------------------

OCCI_LIB_FILES="src/cloud/occi/lib/OCCIServer.rb \
                src/cloud/occi/lib/occi-server.rb \
                src/cloud/occi/lib/OCCIClient.rb \
                src/cloud/occi/lib/VirtualMachineOCCI.rb \
                src/cloud/occi/lib/VirtualMachinePoolOCCI.rb \
                src/cloud/occi/lib/VirtualNetworkOCCI.rb \
                src/cloud/occi/lib/VirtualNetworkPoolOCCI.rb \
                src/cloud/occi/lib/ImageOCCI.rb \
                src/cloud/occi/lib/ImagePoolOCCI.rb"

OCCI_LIB_CLIENT_FILES="src/cloud/occi/lib/OCCIClient.rb"

OCCI_BIN_FILES="src/cloud/occi/bin/occi-server \
               src/cloud/occi/bin/occi-compute \
               src/cloud/occi/bin/occi-network \
               src/cloud/occi/bin/occi-storage"

OCCI_BIN_CLIENT_FILES="src/cloud/occi/bin/occi-compute \
               src/cloud/occi/bin/occi-network \
               src/cloud/occi/bin/occi-storage"

OCCI_ETC_FILES="src/cloud/occi/etc/occi-server.conf"

OCCI_ETC_TEMPLATE_FILES="src/cloud/occi/etc/templates/common.erb \
                    src/cloud/occi/etc/templates/custom.erb \
                    src/cloud/occi/etc/templates/small.erb \
                    src/cloud/occi/etc/templates/medium.erb \
                    src/cloud/occi/etc/templates/large.erb"

#-----------------------------------------------------------------------------
# CLI files
#-----------------------------------------------------------------------------

CLI_LIB_FILES="src/cli/cli_helper.rb \
               src/cli/command_parser.rb \
               src/cli/one_helper.rb"

ONE_CLI_LIB_FILES="src/cli/one_helper/onegroup_helper.rb \
                   src/cli/one_helper/onehost_helper.rb \
                   src/cli/one_helper/oneimage_helper.rb \
                   src/cli/one_helper/onetemplate_helper.rb \
                   src/cli/one_helper/oneuser_helper.rb \
                   src/cli/one_helper/onevm_helper.rb \
                   src/cli/one_helper/onevnet_helper.rb"

CLI_BIN_FILES="src/cli/onevm \
               src/cli/onehost \
               src/cli/onevnet \
               src/cli/oneuser \
               src/cli/oneimage \
<<<<<<< HEAD
               src/cli/onetemplate \
               src/cli/onegroup"
=======
               src/cli/onegroup \
               src/cli/onetemplate"
>>>>>>> 6e59fb94

CLI_CONF_FILES="src/cli/etc/onegroup.yaml \
                src/cli/etc/onehost.yaml \
                src/cli/etc/oneimage.yaml \
                src/cli/etc/onetemplate.yaml \
                src/cli/etc/oneuser.yaml \
                src/cli/etc/onevm.yaml \
                src/cli/etc/onevnet.yaml"

#-----------------------------------------------------------------------------
# Sunstone files
#-----------------------------------------------------------------------------

SUNSTONE_FILES="src/sunstone/config.ru \
                src/sunstone/sunstone-server.rb"

SUNSTONE_BIN_FILES="src/sunstone/bin/sunstone-server"

SUNSTONE_ETC_FILES="src/sunstone/etc/sunstone-server.conf"

SUNSTONE_MODELS_FILES="src/sunstone/models/OpenNebulaJSON.rb \
                       src/sunstone/models/SunstoneServer.rb"

SUNSTONE_MODELS_JSON_FILES="src/sunstone/models/OpenNebulaJSON/HostJSON.rb \
                    src/sunstone/models/OpenNebulaJSON/ImageJSON.rb \
                    src/sunstone/models/OpenNebulaJSON/GroupJSON.rb \
                    src/sunstone/models/OpenNebulaJSON/JSONUtils.rb \
                    src/sunstone/models/OpenNebulaJSON/PoolJSON.rb \
                    src/sunstone/models/OpenNebulaJSON/UserJSON.rb \
                    src/sunstone/models/OpenNebulaJSON/VirtualMachineJSON.rb \
                    src/sunstone/models/OpenNebulaJSON/TemplateJSON.rb \
                    src/sunstone/models/OpenNebulaJSON/VirtualNetworkJSON.rb"

SUNSTONE_TEMPLATE_FILES="src/sunstone/templates/index.html \
                         src/sunstone/templates/login.html"

SUNSTONE_PUBLIC_JS_FILES="src/sunstone/public/js/layout.js \
                        src/sunstone/public/js/login.js \
                        src/sunstone/public/js/sunstone.js \
                        src/sunstone/public/js/sunstone-util.js \
                        src/sunstone/public/js/opennebula.js"

SUNSTONE_PUBLIC_JS_PLUGINS_FILES="\
                            src/sunstone/public/js/plugins/dashboard-tab.js \
                            src/sunstone/public/js/plugins/hosts-tab.js \
                            src/sunstone/public/js/plugins/groups-tab.js \
                            src/sunstone/public/js/plugins/images-tab.js \
                            src/sunstone/public/js/plugins/templates-tab.js \
                            src/sunstone/public/js/plugins/users-tab.js \
                            src/sunstone/public/js/plugins/vms-tab.js \
                            src/sunstone/public/js/plugins/vnets-tab.js"

SUNSTONE_PUBLIC_CSS_FILES="src/sunstone/public/css/application.css \
                           src/sunstone/public/css/layout.css \
                           src/sunstone/public/css/login.css"

SUNSTONE_PUBLIC_VENDOR_DATATABLES="\
                src/sunstone/public/vendor/dataTables/jquery.dataTables.min.js \
                src/sunstone/public/vendor/dataTables/demo_table_jui.css \
                src/sunstone/public/vendor/dataTables/BSD-LICENSE.txt \
                src/sunstone/public/vendor/dataTables/NOTICE"

SUNSTONE_PUBLIC_VENDOR_JGROWL="\
                src/sunstone/public/vendor/jGrowl/jquery.jgrowl_minimized.js \
                src/sunstone/public/vendor/jGrowl/jquery.jgrowl.css \
                src/sunstone/public/vendor/jGrowl/NOTICE"

SUNSTONE_PUBLIC_VENDOR_JQUERY="\
                        src/sunstone/public/vendor/jQuery/jquery-1.4.4.min.js \
                        src/sunstone/public/vendor/jQuery/MIT-LICENSE.txt \
                        src/sunstone/public/vendor/jQuery/NOTICE"

SUNSTONE_PUBLIC_VENDOR_JQUERYUI="\
src/sunstone/public/vendor/jQueryUI/ui-bg_glass_75_dadada_1x400.png \
src/sunstone/public/vendor/jQueryUI/ui-icons_cd0a0a_256x240.png \
src/sunstone/public/vendor/jQueryUI/jquery-ui-1.8.7.custom.css \
src/sunstone/public/vendor/jQueryUI/ui-bg_flat_0_aaaaaa_40x100.png \
src/sunstone/public/vendor/jQueryUI/ui-bg_flat_0_8f9392_40x100.png \
src/sunstone/public/vendor/jQueryUI/MIT-LICENSE.txt \
src/sunstone/public/vendor/jQueryUI/jquery-ui-1.8.7.custom.min.js \
src/sunstone/public/vendor/jQueryUI/ui-bg_highlight-soft_75_cccccc_1x100.png \
src/sunstone/public/vendor/jQueryUI/ui-bg_glass_95_fef1ec_1x400.png \
src/sunstone/public/vendor/jQueryUI/ui-bg_glass_55_fbf9ee_1x400.png \
src/sunstone/public/vendor/jQueryUI/ui-icons_888888_256x240.png \
src/sunstone/public/vendor/jQueryUI/ui-bg_glass_75_e6e6e6_1x400.png \
src/sunstone/public/vendor/jQueryUI/ui-bg_flat_0_575c5b_40x100.png \
src/sunstone/public/vendor/jQueryUI/ui-bg_glass_65_ffffff_1x400.png \
src/sunstone/public/vendor/jQueryUI/ui-bg_flat_75_ffffff_40x100.png \
src/sunstone/public/vendor/jQueryUI/ui-icons_2e83ff_256x240.png \
src/sunstone/public/vendor/jQueryUI/ui-icons_454545_256x240.png \
src/sunstone/public/vendor/jQueryUI/NOTICE \
src/sunstone/public/vendor/jQueryUI/ui-icons_222222_256x240.png \
"
SUNSTONE_PUBLIC_VENDOR_JQUERYLAYOUT="\
            src/sunstone/public/vendor/jQueryLayout/layout-default-latest.css \
            src/sunstone/public/vendor/jQueryLayout/jquery.layout.min-1.2.0.js \
            src/sunstone/public/vendor/jQueryLayout/NOTICE"

SUNSTONE_PUBLIC_VENDOR_FLOT="\
src/sunstone/public/vendor/flot/jquery.flot.min.js \
src/sunstone/public/vendor/flot/jquery.flot.navigate.min.js \
src/sunstone/public/vendor/flot/LICENSE.txt \
src/sunstone/public/vendor/flot/NOTICE \
src/sunstone/public/vendor/flot/README.txt"

SUNSTONE_SHARE_ONEMONITOR="\
src/sunstone/share/OneMonitor/HostMonitor.rb \
src/sunstone/share/OneMonitor/OneMonitorClient.rb \
src/sunstone/share/OneMonitor/OneMonitorClientUtils.rb \
src/sunstone/share/OneMonitor/OneMonitor.rb \
src/sunstone/share/OneMonitor/OneMonitorUtils.rb \
src/sunstone/share/OneMonitor/runOneMonitor.rb \
src/sunstone/share/OneMonitor/VMMonitor.rb"

SUNSTONE_PUBLIC_IMAGES_FILES="src/sunstone/public/images/ajax-loader.gif \
                        src/sunstone/public/images/login_over.png \
                        src/sunstone/public/images/login.png \
                        src/sunstone/public/images/opennebula-sunstone-big.png \
                        src/sunstone/public/images/opennebula-sunstone-small.png \
                        src/sunstone/public/images/panel.png \
                        src/sunstone/public/images/pbar.gif \
                        src/sunstone/public/images/Refresh-icon.png \
                        src/sunstone/public/images/vnc_off.png \
                        src/sunstone/public/images/vnc_on.png"

#-----------------------------------------------------------------------------
# MAN files
#-----------------------------------------------------------------------------

MAN_FILES="share/man/oneauth.1.gz \
        share/man/onehost.1.gz \
        share/man/oneimage.1.gz \
        share/man/oneuser.1.gz \
        share/man/onevm.1.gz \
        share/man/onevnet.1.gz \
        share/man/onetemplate.1.gz \
        share/man/onedb.1.gz \
        share/man/econe-describe-images.1.gz \
        share/man/econe-describe-instances.1.gz \
        share/man/econe-register.1.gz \
        share/man/econe-run-instances.1.gz \
        share/man/econe-terminate-instances.1.gz \
        share/man/econe-upload.1.gz \
        share/man/occi-compute.1.gz \
        share/man/occi-network.1.gz \
        share/man/occi-storage.1.gz"

#-----------------------------------------------------------------------------
#-----------------------------------------------------------------------------
# INSTALL.SH SCRIPT
#-----------------------------------------------------------------------------
#-----------------------------------------------------------------------------

# --- Create OpenNebula directories ---

if [ "$UNINSTALL" = "no" ] ; then
    for d in $MAKE_DIRS; do
        mkdir -p $DESTDIR$d
    done
fi

# --- Install/Uninstall files ---

do_file() {
    if [ "$UNINSTALL" = "yes" ]; then
        rm $2/`basename $1`
    else
        if [ "$LINK" = "yes" ]; then
            ln -s $SRC_DIR/$1 $DESTDIR$2
        else
            cp $SRC_DIR/$1 $DESTDIR$2
        fi
    fi
}


if [ "$CLIENT" = "yes" ]; then
    INSTALL_SET=${INSTALL_CLIENT_FILES[@]}
elif [ "$SUNSTONE" = "yes" ]; then
    INSTALL_SET="${INSTALL_SUNSTONE_RUBY_FILES[@]} ${INSTALL_SUNSTONE_FILES[@]}"
else
    INSTALL_SET="${INSTALL_FILES[@]} ${INSTALL_SUNSTONE_FILES[@]}"
fi

for i in ${INSTALL_SET[@]}; do
    SRC=$`echo $i | cut -d: -f1`
    DST=`echo $i | cut -d: -f2`

    eval SRC_FILES=$SRC

    for f in $SRC_FILES; do
        do_file $f $DST
    done
done

if [ "$INSTALL_ETC" = "yes" ] ; then
    for i in ${INSTALL_ETC_FILES[@]}; do
        SRC=$`echo $i | cut -d: -f1`
        DST=`echo $i | cut -d: -f2`

        eval SRC_FILES=$SRC

        OLD_LINK=$LINK
        LINK="no"

        for f in $SRC_FILES; do
            do_file $f $DST
        done

        LINK=$OLD_LINK
   done
fi

# --- Set ownership or remove OpenNebula directories ---

if [ "$UNINSTALL" = "no" ] ; then
    for d in $CHOWN_DIRS; do
        chown -R $ONEADMIN_USER:$ONEADMIN_GROUP $DESTDIR$d
    done

    # --- Set correct permissions for Image Repository ---

    if [ -d "$DESTDIR$IMAGES_LOCATION" ]; then
        chmod 3770 $DESTDIR$IMAGES_LOCATION
    fi
else
    for d in `echo $DELETE_DIRS | awk '{for (i=NF;i>=1;i--) printf $i" "}'`; do
        rmdir $d
    done
fi<|MERGE_RESOLUTION|>--- conflicted
+++ resolved
@@ -367,15 +367,9 @@
            src/cli/onevnet \
            src/cli/oneuser \
            src/cli/oneimage \
-<<<<<<< HEAD
-           src/cli/onetemplate \
-           src/cli/onegroup \
-           src/cli/onedb \
-=======
            src/cli/onegroup \
            src/cli/onetemplate \
            src/onedb/onedb \
->>>>>>> 6e59fb94
            share/scripts/one \
            src/authm_mad/oneauth"
 
@@ -405,27 +399,6 @@
                 src/authm_mad/simple_permissions.rb \
                 src/authm_mad/ssh_auth.rb"
 
-<<<<<<< HEAD
-RUBY_OPENNEBULA_LIB_FILES="src/oca/ruby/OpenNebula/Host.rb \
-                           src/oca/ruby/OpenNebula/HostPool.rb \
-                           src/oca/ruby/OpenNebula/Pool.rb \
-                           src/oca/ruby/OpenNebula/User.rb \
-                           src/oca/ruby/OpenNebula/UserPool.rb \
-                           src/oca/ruby/OpenNebula/VirtualMachine.rb \
-                           src/oca/ruby/OpenNebula/VirtualMachinePool.rb \
-                           src/oca/ruby/OpenNebula/VirtualNetwork.rb \
-                           src/oca/ruby/OpenNebula/VirtualNetworkPool.rb \
-                           src/oca/ruby/OpenNebula/Image.rb \
-                           src/oca/ruby/OpenNebula/ImagePool.rb \
-                           src/oca/ruby/OpenNebula/Template.rb \
-                           src/oca/ruby/OpenNebula/TemplatePool.rb \
-                           src/oca/ruby/OpenNebula/Group.rb \
-                           src/oca/ruby/OpenNebula/GroupPool.rb \
-                           src/oca/ruby/OpenNebula/XMLUtils.rb"
-
-
-=======
->>>>>>> 6e59fb94
 #-----------------------------------------------------------------------------
 # MAD Script library files, to be installed under $LIB_LOCATION/<script lang>
 # and remotes directory
@@ -674,10 +647,10 @@
                            src/oca/ruby/OpenNebula/VirtualNetworkPool.rb \
                            src/oca/ruby/OpenNebula/Image.rb \
                            src/oca/ruby/OpenNebula/ImagePool.rb \
-                           src/oca/ruby/OpenNebula/Cluster.rb \
-                           src/oca/ruby/OpenNebula/ClusterPool.rb \
                            src/oca/ruby/OpenNebula/Template.rb \
                            src/oca/ruby/OpenNebula/TemplatePool.rb \
+                           src/oca/ruby/OpenNebula/Group.rb \
+                           src/oca/ruby/OpenNebula/GroupPool.rb \
                            src/oca/ruby/OpenNebula/XMLUtils.rb"
 
 #-------------------------------------------------------------------------------
@@ -780,13 +753,8 @@
                src/cli/onevnet \
                src/cli/oneuser \
                src/cli/oneimage \
-<<<<<<< HEAD
                src/cli/onetemplate \
                src/cli/onegroup"
-=======
-               src/cli/onegroup \
-               src/cli/onetemplate"
->>>>>>> 6e59fb94
 
 CLI_CONF_FILES="src/cli/etc/onegroup.yaml \
                 src/cli/etc/onehost.yaml \
