#!/bin/bash

# -------------------------------------------------------------------------- #
# Copyright 2002-2011, OpenNebula Project Leads (OpenNebula.org)             #
#                                                                            #
# Licensed under the Apache License, Version 2.0 (the "License"); you may    #
# not use this file except in compliance with the License. You may obtain    #
# a copy of the License at                                                   #
#                                                                            #
# http://www.apache.org/licenses/LICENSE-2.0                                 #
#                                                                            #
# Unless required by applicable law or agreed to in writing, software        #
# distributed under the License is distributed on an "AS IS" BASIS,          #
# WITHOUT WARRANTIES OR CONDITIONS OF ANY KIND, either express or implied.   #
# See the License for the specific language governing permissions and        #
# limitations under the License.                                             #
#--------------------------------------------------------------------------- #

#-------------------------------------------------------------------------------
# Install program for OpenNebula. It will install it relative to
# $ONE_LOCATION if defined with the -d option, otherwise it'll be installed
# under /. In this case you may specified the oneadmin user/group, so you do
# not need run the OpenNebula daemon with root priviledges
#-------------------------------------------------------------------------------

#-------------------------------------------------------------------------------
# COMMAND LINE PARSING
#-------------------------------------------------------------------------------
usage() {
 echo
 echo "Usage: install.sh [-u install_user] [-g install_group] [-k keep conf]"
 echo "                  [-d ONE_LOCATION] [-c occi|ec2] [-r] [-h]"
 echo
 echo "-u: user that will run opennebula, defults to user executing install.sh"
 echo "-g: group of the user that will run opennebula, defults to user"
 echo "    executing install.sh"
 echo "-k: keep configuration files of existing OpenNebula installation, useful"
 echo "    when upgrading. This flag should not be set when installing"
 echo "    OpenNebula for the first time"
 echo "-d: target installation directory, if not defined it'd be root. Must be"
 echo "    an absolute path."
 echo "-c: install client utilities: OpenNebula cli, occi and ec2 client files"
 echo "-s: install OpenNebula Sunstone"
 echo "-r: remove Opennebula, only useful if -d was not specified, otherwise"
 echo "    rm -rf \$ONE_LOCATION would do the job"
 echo "-l: creates symlinks instead of copying files, useful for development"
 echo "-h: prints this help"
}
#-------------------------------------------------------------------------------

TEMP_OPT=`getopt -o hkrlcsu:g:d: -n 'install.sh' -- "$@"`

if [ $? != 0 ] ; then
    usage
    exit 1
fi

eval set -- "$TEMP_OPT"

INSTALL_ETC="yes"
UNINSTALL="no"
LINK="no"
CLIENT="no"
SUNSTONE="no"
ONEADMIN_USER=`id -u`
ONEADMIN_GROUP=`id -g`
SRC_DIR=$PWD

while true ; do
    case "$1" in
        -h) usage; exit 0;;
        -k) INSTALL_ETC="no"   ; shift ;;
        -r) UNINSTALL="yes"   ; shift ;;
        -l) LINK="yes" ; shift ;;
        -c) CLIENT="yes"; INSTALL_ETC="no" ; shift ;;
        -s) SUNSTONE="yes"; INSTALL_ETC="no" ; shift ;;
        -u) ONEADMIN_USER="$2" ; shift 2;;
        -g) ONEADMIN_GROUP="$2"; shift 2;;
        -d) ROOT="$2" ; shift 2 ;;
        --) shift ; break ;;
        *)  usage; exit 1 ;;
    esac
done

#-------------------------------------------------------------------------------
# Definition of locations
#-------------------------------------------------------------------------------

if [ -z "$ROOT" ] ; then
    BIN_LOCATION="/usr/bin"
    LIB_LOCATION="/usr/lib/one"
    ETC_LOCATION="/etc/one"
    LOG_LOCATION="/var/log/one"
    VAR_LOCATION="/var/lib/one"
    SUNSTONE_LOCATION="$LIB_LOCATION/sunstone"
    IMAGES_LOCATION="$VAR_LOCATION/images"
    RUN_LOCATION="/var/run/one"
    LOCK_LOCATION="/var/lock/one"
    INCLUDE_LOCATION="/usr/include"
    SHARE_LOCATION="/usr/share/one"
    MAN_LOCATION="/usr/share/man/man8"

    if [ "$CLIENT" = "yes" ]; then
        MAKE_DIRS="$BIN_LOCATION $LIB_LOCATION"

        DELETE_DIRS=""

        CHOWN_DIRS=""
    elif [ "$SUNSTONE" = "yes" ]; then
        MAKE_DIRS="$BIN_LOCATION $LIB_LOCATION $VAR_LOCATION $SUNSTONE_LOCATION"

        DELETE_DIRS="$MAKE_DIRS"

        CHOWN_DIRS=""
    else
        MAKE_DIRS="$BIN_LOCATION $LIB_LOCATION $ETC_LOCATION $VAR_LOCATION \
                   $INCLUDE_LOCATION $SHARE_LOCATION \
                   $LOG_LOCATION $RUN_LOCATION $LOCK_LOCATION \
                   $IMAGES_LOCATION $MAN_LOCATION"

        DELETE_DIRS="$LIB_LOCATION $ETC_LOCATION $LOG_LOCATION $VAR_LOCATION \
                     $RUN_LOCATION $SHARE_DIRS"

        CHOWN_DIRS="$LOG_LOCATION $VAR_LOCATION $RUN_LOCATION $LOCK_LOCATION"
    fi

else
    BIN_LOCATION="$ROOT/bin"
    LIB_LOCATION="$ROOT/lib"
    ETC_LOCATION="$ROOT/etc"
    VAR_LOCATION="$ROOT/var"
    SUNSTONE_LOCATION="$LIB_LOCATION/sunstone"
    IMAGES_LOCATION="$VAR_LOCATION/images"
    INCLUDE_LOCATION="$ROOT/include"
    SHARE_LOCATION="$ROOT/share"
    MAN_LOCATION="$ROOT/share/man/man8"

    if [ "$CLIENT" = "yes" ]; then
        MAKE_DIRS="$BIN_LOCATION $LIB_LOCATION"

        DELETE_DIRS="$MAKE_DIRS"
    elif [ "$SUNSTONE" = "yes" ]; then
        MAKE_DIRS="$BIN_LOCATION $LIB_LOCATION $VAR_LOCATION $SUNSTONE_LOCATION"

        DELETE_DIRS="$MAKE_DIRS"
    else
        MAKE_DIRS="$BIN_LOCATION $LIB_LOCATION $ETC_LOCATION $VAR_LOCATION \
                   $INCLUDE_LOCATION $SHARE_LOCATION $IMAGES_LOCATION \
                   $MAN_LOCATION"

        DELETE_DIRS="$MAKE_DIRS"

        CHOWN_DIRS="$ROOT"
    fi

    CHOWN_DIRS="$ROOT"
fi

SHARE_DIRS="$SHARE_LOCATION/examples \
            $SHARE_LOCATION/examples/tm \
            $SHARE_LOCATION/hooks"

ETC_DIRS="$ETC_LOCATION/im_kvm \
          $ETC_LOCATION/im_xen \
          $ETC_LOCATION/im_ec2 \
          $ETC_LOCATION/vmm_ec2 \
          $ETC_LOCATION/vmm_ssh \
          $ETC_LOCATION/vmm_sh \
          $ETC_LOCATION/tm_nfs \
          $ETC_LOCATION/tm_ssh \
          $ETC_LOCATION/tm_dummy \
          $ETC_LOCATION/tm_lvm \
          $ETC_LOCATION/hm \
          $ETC_LOCATION/auth \
          $ETC_LOCATION/ec2query_templates \
          $ETC_LOCATION/occi_templates"

LIB_DIRS="$LIB_LOCATION/ruby \
          $LIB_LOCATION/ruby/OpenNebula \
          $LIB_LOCATION/ruby/cloud/ \
          $LIB_LOCATION/ruby/cloud/econe \
          $LIB_LOCATION/ruby/cloud/econe/views \
          $LIB_LOCATION/ruby/cloud/occi \
          $LIB_LOCATION/onedb \
          $LIB_LOCATION/tm_commands \
          $LIB_LOCATION/tm_commands/nfs \
          $LIB_LOCATION/tm_commands/ssh \
          $LIB_LOCATION/tm_commands/dummy \
          $LIB_LOCATION/tm_commands/lvm \
          $LIB_LOCATION/mads \
          $LIB_LOCATION/remotes \
          $LIB_LOCATION/remotes/im \
          $LIB_LOCATION/remotes/im/kvm.d \
          $LIB_LOCATION/remotes/im/xen.d \
          $LIB_LOCATION/remotes/im/ganglia.d \
          $LIB_LOCATION/remotes/vmm/xen \
          $LIB_LOCATION/remotes/vmm/kvm \
          $LIB_LOCATION/remotes/image \
          $LIB_LOCATION/remotes/image/fs \
          $LIB_LOCATION/sh"

VAR_DIRS="$VAR_LOCATION/remotes \
          $VAR_LOCATION/remotes/im \
          $VAR_LOCATION/remotes/im/kvm.d \
          $VAR_LOCATION/remotes/im/xen.d \
          $VAR_LOCATION/remotes/im/ganglia.d \
          $VAR_LOCATION/remotes/vmm/xen \
          $VAR_LOCATION/remotes/vmm/kvm \
          $VAR_LOCATION/remotes/image \
          $VAR_LOCATION/remotes/image/fs"

SUNSTONE_DIRS="$SUNSTONE_LOCATION/models \
               $SUNSTONE_LOCATION/models/OpenNebulaJSON \
               $SUNSTONE_LOCATION/public \
               $SUNSTONE_LOCATION/public/js \
               $SUNSTONE_LOCATION/public/js/plugins \
               $SUNSTONE_LOCATION/public/css \
               $SUNSTONE_LOCATION/public/vendor \
               $SUNSTONE_LOCATION/public/vendor/jQueryLayout \
               $SUNSTONE_LOCATION/public/vendor/dataTables \
               $SUNSTONE_LOCATION/public/vendor/jQueryUI \
               $SUNSTONE_LOCATION/public/vendor/jQuery \
               $SUNSTONE_LOCATION/public/vendor/jGrowl \
               $SUNSTONE_LOCATION/public/images \
               $SUNSTONE_LOCATION/templates"

LIB_ECO_CLIENT_DIRS="$LIB_LOCATION/ruby \
                 $LIB_LOCATION/ruby/OpenNebula \
                 $LIB_LOCATION/ruby/cloud/ \
                 $LIB_LOCATION/ruby/cloud/econe"

LIB_OCCI_CLIENT_DIRS="$LIB_LOCATION/ruby \
                 $LIB_LOCATION/ruby/OpenNebula \
                 $LIB_LOCATION/ruby/cloud/occi"

LIB_OCA_CLIENT_DIRS="$LIB_LOCATION/ruby \
                 $LIB_LOCATION/ruby/OpenNebula"

LIB_CLI_DIRS="$LIB_LOCATION/ruby \
              $LIB_LOCATION/ruby/OpenNebula"

if [ "$CLIENT" = "yes" ]; then
    MAKE_DIRS="$MAKE_DIRS $LIB_ECO_CLIENT_DIRS $LIB_OCCI_CLIENT_DIRS \
               $LIB_CLI_DIRS"
elif [ "$SUNSTONE" = "yes" ]; then
    MAKE_DIRS="$MAKE_DIRS $SUNSTONE_DIRS $LIB_OCA_CLIENT_DIRS"
else
    MAKE_DIRS="$MAKE_DIRS $SHARE_DIRS $ETC_DIRS $LIB_DIRS $VAR_DIRS $SUNSTONE_DIRS"
fi

#-------------------------------------------------------------------------------
#-------------------------------------------------------------------------------
# FILE DEFINITION, WHAT IS GOING TO BE INSTALLED AND WHERE
#-------------------------------------------------------------------------------
#-------------------------------------------------------------------------------
INSTALL_FILES=(
    BIN_FILES:$BIN_LOCATION
    INCLUDE_FILES:$INCLUDE_LOCATION
    LIB_FILES:$LIB_LOCATION
    RUBY_LIB_FILES:$LIB_LOCATION/ruby
    RUBY_OPENNEBULA_LIB_FILES:$LIB_LOCATION/ruby/OpenNebula
    MAD_RUBY_LIB_FILES:$LIB_LOCATION/ruby
    MAD_RUBY_LIB_FILES:$LIB_LOCATION/remotes
    MAD_RUBY_LIB_FILES:$VAR_LOCATION/remotes
    MAD_SH_LIB_FILES:$LIB_LOCATION/sh
    MAD_SH_LIB_FILES:$LIB_LOCATION/remotes
    MAD_SH_LIB_FILES:$VAR_LOCATION/remotes
    ONEDB_MIGRATOR_FILES:$LIB_LOCATION/onedb
    MADS_LIB_FILES:$LIB_LOCATION/mads
    IM_PROBES_FILES:$VAR_LOCATION/remotes/im
    IM_PROBES_KVM_FILES:$VAR_LOCATION/remotes/im/kvm.d
    IM_PROBES_XEN_FILES:$VAR_LOCATION/remotes/im/xen.d
    IM_PROBES_GANGLIA_FILES:$VAR_LOCATION/remotes/im/ganglia.d
    VMM_SSH_KVM_SCRIPTS:$VAR_LOCATION/remotes/vmm/kvm
    VMM_SSH_XEN_SCRIPTS:$VAR_LOCATION/remotes/vmm/xen
    VMM_SSH_XEN_KVM_POLL:$VAR_LOCATION/remotes/vmm/kvm/poll
    VMM_SSH_XEN_KVM_POLL:$VAR_LOCATION/remotes/vmm/xen/poll
    VMM_SSH_GANGLIA_POLL:$VAR_LOCATION/remotes/vmm/kvm/poll_local
    VMM_SSH_GANGLIA_POLL:$VAR_LOCATION/remotes/vmm/xen/poll_local
    IM_PROBES_FILES:$LIB_LOCATION/remotes/im
    IM_PROBES_KVM_FILES:$LIB_LOCATION/remotes/im/kvm.d
    IM_PROBES_XEN_FILES:$LIB_LOCATION/remotes/im/xen.d
    IM_PROBES_GANGLIA_FILES:$LIB_LOCATION/remotes/im/ganglia.d
    VMM_SSH_KVM_SCRIPTS:$LIB_LOCATION/remotes/vmm/kvm
    VMM_SSH_XEN_SCRIPTS:$LIB_LOCATION/remotes/vmm/xen
    VMM_SSH_XEN_KVM_POLL:$LIB_LOCATION/remotes/vmm/kvm/poll
    VMM_SSH_XEN_KVM_POLL:$LIB_LOCATION/remotes/vmm/xen/poll
    VMM_SSH_GANGLIA_POLL:$LIB_LOCATION/remotes/vmm/kvm/poll_local
    VMM_SSH_GANGLIA_POLL:$LIB_LOCATION/remotes/vmm/xen/poll_local
    NFS_TM_COMMANDS_LIB_FILES:$LIB_LOCATION/tm_commands/nfs
    SSH_TM_COMMANDS_LIB_FILES:$LIB_LOCATION/tm_commands/ssh
    DUMMY_TM_COMMANDS_LIB_FILES:$LIB_LOCATION/tm_commands/dummy
    LVM_TM_COMMANDS_LIB_FILES:$LIB_LOCATION/tm_commands/lvm
    IMAGE_DRIVER_FS_SCRIPTS:$LIB_LOCATION/remotes/image/fs
    IMAGE_DRIVER_FS_SCRIPTS:$VAR_LOCATION/remotes/image/fs
    EXAMPLE_SHARE_FILES:$SHARE_LOCATION/examples
    TM_EXAMPLE_SHARE_FILES:$SHARE_LOCATION/examples/tm
    HOOK_SHARE_FILES:$SHARE_LOCATION/hooks
    COMMON_CLOUD_LIB_FILES:$LIB_LOCATION/ruby/cloud
    ECO_LIB_FILES:$LIB_LOCATION/ruby/cloud/econe
    ECO_LIB_VIEW_FILES:$LIB_LOCATION/ruby/cloud/econe/views
    ECO_BIN_FILES:$BIN_LOCATION
    OCCI_LIB_FILES:$LIB_LOCATION/ruby/cloud/occi
    OCCI_BIN_FILES:$BIN_LOCATION
    MAN_FILES:$MAN_LOCATION
)

INSTALL_CLIENT_FILES=(
    COMMON_CLOUD_CLIENT_LIB_FILES:$LIB_LOCATION/ruby/cloud
    ECO_LIB_CLIENT_FILES:$LIB_LOCATION/ruby/cloud/econe
    ECO_BIN_CLIENT_FILES:$BIN_LOCATION
    COMMON_CLOUD_CLIENT_LIB_FILES:$LIB_LOCATION/ruby/cloud
    OCCI_LIB_CLIENT_FILES:$LIB_LOCATION/ruby/cloud/occi
    OCCI_BIN_CLIENT_FILES:$BIN_LOCATION
    CLI_BIN_FILES:$BIN_LOCATION
    CLI_LIB_FILES:$LIB_LOCATION/ruby
    RUBY_OPENNEBULA_LIB_FILES:$LIB_LOCATION/ruby/OpenNebula
)

INSTALL_SUNSTONE_RUBY_FILES=(
    SUNSTONE_RUBY_LIB_FILES:$LIB_LOCATION/ruby
    RUBY_OPENNEBULA_LIB_FILES:$LIB_LOCATION/ruby/OpenNebula
)

INSTALL_SUNSTONE_FILES=(
    SUNSTONE_FILES:$SUNSTONE_LOCATION
    SUNSTONE_BIN_FILES:$BIN_LOCATION
    SUNSTONE_MODELS_FILES:$SUNSTONE_LOCATION/models
    SUNSTONE_MODELS_JSON_FILES:$SUNSTONE_LOCATION/models/OpenNebulaJSON
    SUNSTONE_TEMPLATE_FILES:$SUNSTONE_LOCATION/templates
    SUNSTONE_PUBLIC_JS_FILES:$SUNSTONE_LOCATION/public/js
    SUNSTONE_PUBLIC_JS_PLUGINS_FILES:$SUNSTONE_LOCATION/public/js/plugins
    SUNSTONE_PUBLIC_CSS_FILES:$SUNSTONE_LOCATION/public/css
    SUNSTONE_PUBLIC_VENDOR_DATATABLES:$SUNSTONE_LOCATION/public/vendor/dataTables
    SUNSTONE_PUBLIC_VENDOR_JGROWL:$SUNSTONE_LOCATION/public/vendor/jGrowl
    SUNSTONE_PUBLIC_VENDOR_JQUERY:$SUNSTONE_LOCATION/public/vendor/jQuery
    SUNSTONE_PUBLIC_VENDOR_JQUERYUI:$SUNSTONE_LOCATION/public/vendor/jQueryUI
    SUNSTONE_PUBLIC_VENDOR_JQUERYLAYOUT:$SUNSTONE_LOCATION/public/vendor/jQueryLayout
    SUNSTONE_PUBLIC_IMAGES_FILES:$SUNSTONE_LOCATION/public/images
)

INSTALL_ETC_FILES=(
    ETC_FILES:$ETC_LOCATION
    VMM_EC2_ETC_FILES:$ETC_LOCATION/vmm_ec2
    VMM_SSH_ETC_FILES:$ETC_LOCATION/vmm_ssh
    VMM_SH_ETC_FILES:$ETC_LOCATION/vmm_sh
    IM_EC2_ETC_FILES:$ETC_LOCATION/im_ec2
    TM_NFS_ETC_FILES:$ETC_LOCATION/tm_nfs
    TM_SSH_ETC_FILES:$ETC_LOCATION/tm_ssh
    TM_DUMMY_ETC_FILES:$ETC_LOCATION/tm_dummy
    TM_LVM_ETC_FILES:$ETC_LOCATION/tm_lvm
    HM_ETC_FILES:$ETC_LOCATION/hm
    AUTH_ETC_FILES:$ETC_LOCATION/auth
    ECO_ETC_FILES:$ETC_LOCATION
    ECO_ETC_TEMPLATE_FILES:$ETC_LOCATION/ec2query_templates
    OCCI_ETC_FILES:$ETC_LOCATION
    OCCI_ETC_TEMPLATE_FILES:$ETC_LOCATION/occi_templates
)

#-------------------------------------------------------------------------------
# Binary files, to be installed under $BIN_LOCATION
#-------------------------------------------------------------------------------

BIN_FILES="src/nebula/oned \
           src/scheduler/src/sched/mm_sched \
           src/cli/onevm \
           src/cli/onehost \
           src/cli/onevnet \
           src/cli/oneuser \
           src/cli/oneimage \
           src/cli/onecluster \
           src/cli/onetemplate \
<<<<<<< HEAD
           src/cli/onegroup \
=======
           src/cli/onedb \
>>>>>>> 3ba628af
           share/scripts/one \
           src/authm_mad/oneauth"

#-------------------------------------------------------------------------------
# C/C++ OpenNebula API Library & Development files
# Include files, to be installed under $INCLUDE_LOCATION
# Library files, to be installed under $LIB_LOCATION
#-------------------------------------------------------------------------------

INCLUDE_FILES=""
LIB_FILES=""

#-------------------------------------------------------------------------------
# Ruby library files, to be installed under $LIB_LOCATION/ruby
#-------------------------------------------------------------------------------

RUBY_LIB_FILES="src/mad/ruby/ActionManager.rb \
                src/mad/ruby/CommandManager.rb \
                src/mad/ruby/OpenNebulaDriver.rb \
                src/mad/ruby/VirtualMachineDriver.rb \
                src/mad/ruby/Ganglia.rb \
                src/cli/client_utilities.rb \
                src/cli/command_parse.rb \
                src/oca/ruby/OpenNebula.rb \
                src/tm_mad/TMScript.rb \
                src/authm_mad/one_usage.rb \
                src/authm_mad/quota.rb \
                src/authm_mad/simple_auth.rb \
                src/authm_mad/simple_permissions.rb \
                src/authm_mad/ssh_auth.rb"

RUBY_OPENNEBULA_LIB_FILES="src/oca/ruby/OpenNebula/Host.rb \
                           src/oca/ruby/OpenNebula/HostPool.rb \
                           src/oca/ruby/OpenNebula/Pool.rb \
                           src/oca/ruby/OpenNebula/User.rb \
                           src/oca/ruby/OpenNebula/UserPool.rb \
                           src/oca/ruby/OpenNebula/VirtualMachine.rb \
                           src/oca/ruby/OpenNebula/VirtualMachinePool.rb \
                           src/oca/ruby/OpenNebula/VirtualNetwork.rb \
                           src/oca/ruby/OpenNebula/VirtualNetworkPool.rb \
                           src/oca/ruby/OpenNebula/Image.rb \
                           src/oca/ruby/OpenNebula/ImagePool.rb \
                           src/oca/ruby/OpenNebula/Cluster.rb \
                           src/oca/ruby/OpenNebula/ClusterPool.rb \
                           src/oca/ruby/OpenNebula/Template.rb \
                           src/oca/ruby/OpenNebula/TemplatePool.rb \
                           src/oca/ruby/OpenNebula/Group.rb \
                           src/oca/ruby/OpenNebula/GroupPool.rb \
                           src/oca/ruby/OpenNebula/XMLUtils.rb"


#-----------------------------------------------------------------------------
# MAD Script library files, to be installed under $LIB_LOCATION/<script lang>
# and remotes directory
#-----------------------------------------------------------------------------

MAD_SH_LIB_FILES="src/mad/sh/scripts_common.sh"
MAD_RUBY_LIB_FILES="src/mad/ruby/scripts_common.rb"

#-------------------------------------------------------------------------------
# Driver executable files, to be installed under $LIB_LOCATION/mads
#-------------------------------------------------------------------------------

MADS_LIB_FILES="src/mad/sh/madcommon.sh \
              src/tm_mad/tm_common.sh \
              src/vmm_mad/ssh/one_vmm_ssh.rb \
              src/vmm_mad/ssh/one_vmm_ssh \
              src/vmm_mad/sh/one_vmm_sh.rb \
              src/vmm_mad/sh/one_vmm_sh \
              src/vmm_mad/ec2/one_vmm_ec2.rb \
              src/vmm_mad/ec2/one_vmm_ec2 \
              src/vmm_mad/dummy/one_vmm_dummy.rb \
              src/vmm_mad/dummy/one_vmm_dummy \
              src/im_mad/im_ssh/one_im_ssh.rb \
              src/im_mad/im_ssh/one_im_ssh \
              src/im_mad/im_sh/one_im_sh.rb \
              src/im_mad/im_sh/one_im_sh \
              src/im_mad/ec2/one_im_ec2.rb \
              src/im_mad/ec2/one_im_ec2 \
              src/im_mad/dummy/one_im_dummy.rb \
              src/im_mad/dummy/one_im_dummy \
              src/tm_mad/one_tm \
              src/tm_mad/one_tm.rb \
              src/hm_mad/one_hm.rb \
              src/hm_mad/one_hm \
              src/authm_mad/one_auth_mad.rb \
              src/authm_mad/one_auth_mad \
              src/image_mad/one_image.rb \
              src/image_mad/one_image"

#-------------------------------------------------------------------------------
# VMM SH Driver KVM scripts, to be installed under $REMOTES_LOCATION/vmm/kvm
#-------------------------------------------------------------------------------

VMM_SSH_KVM_SCRIPTS="src/vmm_mad/remotes/kvm/cancel \
                    src/vmm_mad/remotes/kvm/deploy \
                    src/vmm_mad/remotes/kvm/kvmrc \
                    src/vmm_mad/remotes/kvm/migrate \
                    src/vmm_mad/remotes/kvm/restore \
                    src/vmm_mad/remotes/kvm/save \
                    src/vmm_mad/remotes/kvm/shutdown"

#-------------------------------------------------------------------------------
# VMM SH Driver Xen scripts, to be installed under $REMOTES_LOCATION/vmm/xen
#-------------------------------------------------------------------------------

VMM_SSH_XEN_SCRIPTS="src/vmm_mad/remotes/xen/cancel \
                    src/vmm_mad/remotes/xen/deploy \
                    src/vmm_mad/remotes/xen/xenrc \
                    src/vmm_mad/remotes/xen/migrate \
                    src/vmm_mad/remotes/xen/restore \
                    src/vmm_mad/remotes/xen/save \
                    src/vmm_mad/remotes/xen/shutdown"

#-----------------------------------------------------------------------------
# VMM SH Driver xen/kvm scripts, to be installed under $REMOTES_LOCATION/vmm/*
#-----------------------------------------------------------------------------

VMM_SSH_XEN_KVM_POLL="src/vmm_mad/remotes/poll_xen_kvm.rb"
VMM_SSH_GANGLIA_POLL="src/vmm_mad/remotes/poll_ganglia.rb"

#-------------------------------------------------------------------------------
# Information Manager Probes, to be installed under $LIB_LOCATION/remotes
#-------------------------------------------------------------------------------

IM_PROBES_FILES="src/im_mad/remotes/run_probes"

IM_PROBES_XEN_FILES="src/im_mad/remotes/xen.d/xen.rb \
                    src/im_mad/remotes/xen.d/architecture.sh \
                    src/im_mad/remotes/xen.d/cpu.sh \
                    src/im_mad/remotes/xen.d/name.sh"

IM_PROBES_KVM_FILES="src/im_mad/remotes/kvm.d/kvm.rb \
                    src/im_mad/remotes/kvm.d/architecture.sh \
                    src/im_mad/remotes/kvm.d/cpu.sh \
                    src/im_mad/remotes/kvm.d/name.sh"

IM_PROBES_GANGLIA_FILES="src/im_mad/remotes/ganglia.d/ganglia_probe"


#-------------------------------------------------------------------------------
# Transfer Manager commands, to be installed under $LIB_LOCATION/tm_commands
#   - NFS TM, $LIB_LOCATION/tm_commands/nfs
#   - SSH TM, $LIB_LOCATION/tm_commands/ssh
#   - dummy TM, $LIB_LOCATION/tm_commands/dummy
#   - LVM TM, $LIB_LOCATION/tm_commands/lvm
#-------------------------------------------------------------------------------

NFS_TM_COMMANDS_LIB_FILES="src/tm_mad/nfs/tm_clone.sh \
                           src/tm_mad/nfs/tm_delete.sh \
                           src/tm_mad/nfs/tm_ln.sh \
                           src/tm_mad/nfs/tm_mkswap.sh \
                           src/tm_mad/nfs/tm_mkimage.sh \
                           src/tm_mad/nfs/tm_mv.sh \
                           src/tm_mad/nfs/tm_context.sh"

SSH_TM_COMMANDS_LIB_FILES="src/tm_mad/ssh/tm_clone.sh \
                           src/tm_mad/ssh/tm_delete.sh \
                           src/tm_mad/ssh/tm_ln.sh \
                           src/tm_mad/ssh/tm_mkswap.sh \
                           src/tm_mad/ssh/tm_mkimage.sh \
                           src/tm_mad/ssh/tm_mv.sh \
                           src/tm_mad/ssh/tm_context.sh"

DUMMY_TM_COMMANDS_LIB_FILES="src/tm_mad/dummy/tm_dummy.sh"

LVM_TM_COMMANDS_LIB_FILES="src/tm_mad/lvm/tm_clone.sh \
                           src/tm_mad/lvm/tm_delete.sh \
                           src/tm_mad/lvm/tm_ln.sh \
                           src/tm_mad/lvm/tm_mkswap.sh \
                           src/tm_mad/lvm/tm_mkimage.sh \
                           src/tm_mad/lvm/tm_mv.sh \
                           src/tm_mad/lvm/tm_context.sh"

#-------------------------------------------------------------------------------
# Image Repository drivers, to be installed under $REMOTES_LOCTION/image
#   - FS based Image Repository, $REMOTES_LOCATION/image/fs
#-------------------------------------------------------------------------------
IMAGE_DRIVER_FS_SCRIPTS="src/image_mad/remotes/fs/cp \
                         src/image_mad/remotes/fs/mkfs \
                         src/image_mad/remotes/fs/mv \
                         src/image_mad/remotes/fs/fsrc \
                         src/image_mad/remotes/fs/rm"

#-------------------------------------------------------------------------------
# Migration scripts for onedb command, to be installed under $LIB_LOCATION
#-------------------------------------------------------------------------------
ONEDB_MIGRATOR_FILES="src/onedb/1.rb"

#-------------------------------------------------------------------------------
# Configuration files for OpenNebula, to be installed under $ETC_LOCATION
#-------------------------------------------------------------------------------

ETC_FILES="share/etc/oned.conf \
           share/etc/defaultrc"

#-------------------------------------------------------------------------------
# Virtualization drivers config. files, to be installed under $ETC_LOCATION
#   - ec2, $ETC_LOCATION/vmm_ec2
#   - sh, $ETC_LOCATION/vmm_sh
#   - ssh, $ETC_LOCATION/vmm_ssh
#-------------------------------------------------------------------------------

VMM_EC2_ETC_FILES="src/vmm_mad/ec2/vmm_ec2rc \
                   src/vmm_mad/ec2/vmm_ec2.conf"

VMM_SSH_ETC_FILES="src/vmm_mad/ssh/vmm_sshrc \
                  src/vmm_mad/ssh/vmm_ssh_kvm.conf \
                  src/vmm_mad/ssh/vmm_ssh_xen.conf"

VMM_SH_ETC_FILES="src/vmm_mad/sh/vmm_shrc"

#-------------------------------------------------------------------------------
# Information drivers config. files, to be installed under $ETC_LOCATION
#   - ec2, $ETC_LOCATION/im_ec2
#-------------------------------------------------------------------------------

IM_EC2_ETC_FILES="src/im_mad/ec2/im_ec2rc \
                  src/im_mad/ec2/im_ec2.conf"

#-------------------------------------------------------------------------------
# Storage drivers config. files, to be installed under $ETC_LOCATION
#   - nfs, $ETC_LOCATION/tm_nfs
#   - ssh, $ETC_LOCATION/tm_ssh
#   - dummy, $ETC_LOCATION/tm_dummy
#   - lvm, $ETC_LOCATION/tm_lvm
#-------------------------------------------------------------------------------

TM_NFS_ETC_FILES="src/tm_mad/nfs/tm_nfs.conf \
                  src/tm_mad/nfs/tm_nfsrc"

TM_SSH_ETC_FILES="src/tm_mad/ssh/tm_ssh.conf \
                  src/tm_mad/ssh/tm_sshrc"

TM_DUMMY_ETC_FILES="src/tm_mad/dummy/tm_dummy.conf \
                    src/tm_mad/dummy/tm_dummyrc"

TM_LVM_ETC_FILES="src/tm_mad/lvm/tm_lvm.conf \
                  src/tm_mad/lvm/tm_lvmrc"

#-------------------------------------------------------------------------------
# Hook Manager driver config. files, to be installed under $ETC_LOCATION/hm
#-------------------------------------------------------------------------------

HM_ETC_FILES="src/hm_mad/hmrc"

#-------------------------------------------------------------------------------
# Hook Manager driver config. files, to be installed under $ETC_LOCATION/hm
#-------------------------------------------------------------------------------

AUTH_ETC_FILES="src/authm_mad/auth_mad \
                src/authm_mad/auth.conf"

#-------------------------------------------------------------------------------
# Sample files, to be installed under $SHARE_LOCATION/examples
#-------------------------------------------------------------------------------

EXAMPLE_SHARE_FILES="share/examples/vm.template \
                     share/examples/private.net \
                     share/examples/public.net"

#-------------------------------------------------------------------------------
# TM Sample files, to be installed under $SHARE_LOCATION/examples/tm
#-------------------------------------------------------------------------------

TM_EXAMPLE_SHARE_FILES="share/examples/tm/tm_clone.sh \
                        share/examples/tm/tm_delete.sh \
                        share/examples/tm/tm_ln.sh \
                        share/examples/tm/tm_mkimage.sh \
                        share/examples/tm/tm_mkswap.sh \
                        share/examples/tm/tm_mv.sh"

#-------------------------------------------------------------------------------
# HOOK scripts, to be installed under $SHARE_LOCATION/hooks
#-------------------------------------------------------------------------------

HOOK_SHARE_FILES="share/hooks/ebtables-xen \
                  share/hooks/ebtables-kvm \
                  share/hooks/ebtables-flush \
                  share/hooks/host_error.rb \
                  share/hooks/image.rb"

#-------------------------------------------------------------------------------
# Common Cloud Files
#-------------------------------------------------------------------------------

COMMON_CLOUD_LIB_FILES="src/cloud/common/CloudServer.rb \
                        src/cloud/common/CloudClient.rb \
                        src/cloud/common/Configuration.rb"

COMMON_CLOUD_CLIENT_LIB_FILES="src/cloud/common/CloudClient.rb"

#-------------------------------------------------------------------------------
# EC2 Query for OpenNebula
#-------------------------------------------------------------------------------

ECO_LIB_FILES="src/cloud/ec2/lib/EC2QueryClient.rb \
               src/cloud/ec2/lib/EC2QueryServer.rb \
               src/cloud/ec2/lib/ImageEC2.rb \
               src/cloud/ec2/lib/econe-server.rb"

ECO_LIB_CLIENT_FILES="src/cloud/ec2/lib/EC2QueryClient.rb"

ECO_LIB_VIEW_FILES="src/cloud/ec2/lib/views/describe_images.erb \
                    src/cloud/ec2/lib/views/describe_instances.erb \
                    src/cloud/ec2/lib/views/register_image.erb \
                    src/cloud/ec2/lib/views/run_instances.erb \
                    src/cloud/ec2/lib/views/terminate_instances.erb"

ECO_BIN_FILES="src/cloud/ec2/bin/econe-server \
               src/cloud/ec2/bin/econe-describe-images \
               src/cloud/ec2/bin/econe-describe-instances \
               src/cloud/ec2/bin/econe-register \
               src/cloud/ec2/bin/econe-run-instances \
               src/cloud/ec2/bin/econe-terminate-instances \
               src/cloud/ec2/bin/econe-upload"

ECO_BIN_CLIENT_FILES="src/cloud/ec2/bin/econe-describe-images \
               src/cloud/ec2/bin/econe-describe-instances \
               src/cloud/ec2/bin/econe-register \
               src/cloud/ec2/bin/econe-run-instances \
               src/cloud/ec2/bin/econe-terminate-instances \
               src/cloud/ec2/bin/econe-upload"

ECO_ETC_FILES="src/cloud/ec2/etc/econe.conf"

ECO_ETC_TEMPLATE_FILES="src/cloud/ec2/etc/templates/m1.small.erb"

#-----------------------------------------------------------------------------
# OCCI files
#-----------------------------------------------------------------------------

OCCI_LIB_FILES="src/cloud/occi/lib/OCCIServer.rb \
                src/cloud/occi/lib/occi-server.rb \
                src/cloud/occi/lib/OCCIClient.rb \
                src/cloud/occi/lib/VirtualMachineOCCI.rb \
                src/cloud/occi/lib/VirtualMachinePoolOCCI.rb \
                src/cloud/occi/lib/VirtualNetworkOCCI.rb \
                src/cloud/occi/lib/VirtualNetworkPoolOCCI.rb \
                src/cloud/occi/lib/ImageOCCI.rb \
                src/cloud/occi/lib/ImagePoolOCCI.rb"

OCCI_LIB_CLIENT_FILES="src/cloud/occi/lib/OCCIClient.rb"

OCCI_BIN_FILES="src/cloud/occi/bin/occi-server \
               src/cloud/occi/bin/occi-compute \
               src/cloud/occi/bin/occi-network \
               src/cloud/occi/bin/occi-storage"

OCCI_BIN_CLIENT_FILES="src/cloud/occi/bin/occi-compute \
               src/cloud/occi/bin/occi-network \
               src/cloud/occi/bin/occi-storage"

OCCI_ETC_FILES="src/cloud/occi/etc/occi-server.conf"

OCCI_ETC_TEMPLATE_FILES="src/cloud/occi/etc/templates/common.erb \
                    src/cloud/occi/etc/templates/custom.erb \
                    src/cloud/occi/etc/templates/small.erb \
                    src/cloud/occi/etc/templates/medium.erb \
                    src/cloud/occi/etc/templates/large.erb"

#-----------------------------------------------------------------------------
# CLI files
#-----------------------------------------------------------------------------

CLI_LIB_FILES="src/mad/ruby/CommandManager.rb \
               src/cli/client_utilities.rb \
               src/cli/command_parse.rb \
               src/oca/ruby/OpenNebula.rb"

CLI_BIN_FILES="src/cli/onevm \
               src/cli/onehost \
               src/cli/onevnet \
               src/cli/oneuser \
               src/cli/oneimage \
               src/cli/onecluster \
               src/cli/onetemplate \
               src/cli/onegroup"

#-----------------------------------------------------------------------------
# Sunstone files
#-----------------------------------------------------------------------------

SUNSTONE_FILES="src/sunstone/config.ru \
                src/sunstone/sunstone-server.rb"

SUNSTONE_BIN_FILES="src/sunstone/bin/sunstone-server"

SUNSTONE_MODELS_FILES="src/sunstone/models/OpenNebulaJSON.rb \
                       src/sunstone/models/SunstoneServer.rb"

SUNSTONE_MODELS_JSON_FILES="src/sunstone/models/OpenNebulaJSON/ClusterJSON.rb \
                    src/sunstone/models/OpenNebulaJSON/HostJSON.rb \
                    src/sunstone/models/OpenNebulaJSON/ImageJSON.rb \
                    src/sunstone/models/OpenNebulaJSON/JSONUtils.rb \
                    src/sunstone/models/OpenNebulaJSON/PoolJSON.rb \
                    src/sunstone/models/OpenNebulaJSON/UserJSON.rb \
                    src/sunstone/models/OpenNebulaJSON/VirtualMachineJSON.rb \
                    src/sunstone/models/OpenNebulaJSON/TemplateJSON.rb \
                    src/sunstone/models/OpenNebulaJSON/VirtualNetworkJSON.rb"

SUNSTONE_TEMPLATE_FILES="src/sunstone/templates/index.html \
                         src/sunstone/templates/login.html"

SUNSTONE_PUBLIC_JS_FILES="src/sunstone/public/js/layout.js \
                        src/sunstone/public/js/login.js \
                        src/sunstone/public/js/sunstone.js \
                        src/sunstone/public/js/sunstone-util.js \
                        src/sunstone/public/js/opennebula.js"

SUNSTONE_PUBLIC_JS_PLUGINS_FILES="\
                            src/sunstone/public/js/plugins/dashboard-tab.js \
                            src/sunstone/public/js/plugins/hosts-tab.js \
                            src/sunstone/public/js/plugins/images-tab.js \
                            src/sunstone/public/js/plugins/templates-tab.js \
                            src/sunstone/public/js/plugins/users-tab.js \
                            src/sunstone/public/js/plugins/vms-tab.js \
                            src/sunstone/public/js/plugins/vnets-tab.js"

SUNSTONE_PUBLIC_CSS_FILES="src/sunstone/public/css/application.css \
                           src/sunstone/public/css/layout.css \
                           src/sunstone/public/css/login.css"

SUNSTONE_PUBLIC_VENDOR_DATATABLES="\
                src/sunstone/public/vendor/dataTables/jquery.dataTables.min.js \
                src/sunstone/public/vendor/dataTables/demo_table_jui.css \
                src/sunstone/public/vendor/dataTables/BSD-LICENSE.txt \
                src/sunstone/public/vendor/dataTables/NOTICE"

SUNSTONE_PUBLIC_VENDOR_JGROWL="\
                src/sunstone/public/vendor/jGrowl/jquery.jgrowl_minimized.js \
                src/sunstone/public/vendor/jGrowl/jquery.jgrowl.css \
                src/sunstone/public/vendor/jGrowl/NOTICE"

SUNSTONE_PUBLIC_VENDOR_JQUERY="\
                        src/sunstone/public/vendor/jQuery/jquery-1.4.4.min.js \
                        src/sunstone/public/vendor/jQuery/MIT-LICENSE.txt \
                        src/sunstone/public/vendor/jQuery/NOTICE"

SUNSTONE_PUBLIC_VENDOR_JQUERYUI="\
src/sunstone/public/vendor/jQueryUI/ui-bg_glass_75_dadada_1x400.png \
src/sunstone/public/vendor/jQueryUI/ui-icons_cd0a0a_256x240.png \
src/sunstone/public/vendor/jQueryUI/jquery-ui-1.8.7.custom.css \
src/sunstone/public/vendor/jQueryUI/ui-bg_flat_0_aaaaaa_40x100.png \
src/sunstone/public/vendor/jQueryUI/ui-bg_flat_0_8f9392_40x100.png \
src/sunstone/public/vendor/jQueryUI/MIT-LICENSE.txt \
src/sunstone/public/vendor/jQueryUI/jquery-ui-1.8.7.custom.min.js \
src/sunstone/public/vendor/jQueryUI/ui-bg_highlight-soft_75_cccccc_1x100.png \
src/sunstone/public/vendor/jQueryUI/ui-bg_glass_95_fef1ec_1x400.png \
src/sunstone/public/vendor/jQueryUI/ui-bg_glass_55_fbf9ee_1x400.png \
src/sunstone/public/vendor/jQueryUI/ui-icons_888888_256x240.png \
src/sunstone/public/vendor/jQueryUI/ui-bg_glass_75_e6e6e6_1x400.png \
src/sunstone/public/vendor/jQueryUI/ui-bg_flat_0_575c5b_40x100.png \
src/sunstone/public/vendor/jQueryUI/ui-bg_glass_65_ffffff_1x400.png \
src/sunstone/public/vendor/jQueryUI/ui-bg_flat_75_ffffff_40x100.png \
src/sunstone/public/vendor/jQueryUI/ui-icons_2e83ff_256x240.png \
src/sunstone/public/vendor/jQueryUI/ui-icons_454545_256x240.png \
src/sunstone/public/vendor/jQueryUI/NOTICE \
src/sunstone/public/vendor/jQueryUI/ui-icons_222222_256x240.png \
"
SUNSTONE_PUBLIC_VENDOR_JQUERYLAYOUT="\
            src/sunstone/public/vendor/jQueryLayout/layout-default-latest.css \
            src/sunstone/public/vendor/jQueryLayout/jquery.layout.min-1.2.0.js \
            src/sunstone/public/vendor/jQueryLayout/NOTICE"

SUNSTONE_PUBLIC_IMAGES_FILES="src/sunstone/public/images/ajax-loader.gif \
                        src/sunstone/public/images/login_over.png \
                        src/sunstone/public/images/login.png \
                        src/sunstone/public/images/opennebula-sunstone-big.png \
                        src/sunstone/public/images/opennebula-sunstone-small.png \
                        src/sunstone/public/images/panel.png \
                        src/sunstone/public/images/pbar.gif \
                        src/sunstone/public/images/Refresh-icon.png"

SUNSTONE_RUBY_LIB_FILES="src/mad/ruby/CommandManager.rb \
                         src/oca/ruby/OpenNebula.rb"

#-----------------------------------------------------------------------------
# MAN files
#-----------------------------------------------------------------------------

MAN_FILES="share/man/oneauth.8.gz \
        share/man/onecluster.8.gz \
        share/man/onehost.8.gz \
        share/man/oneimage.8.gz \
        share/man/oneuser.8.gz \
        share/man/onevm.8.gz \
        share/man/onevnet.8.gz \
        share/man/onetemplate.8.gz \
<<<<<<< HEAD
        share/man/onegroup.8.gz \
=======
        share/man/onedb.8.gz \
>>>>>>> 3ba628af
        share/man/econe-describe-images.8.gz \
        share/man/econe-describe-instances.8.gz \
        share/man/econe-register.8.gz \
        share/man/econe-run-instances.8.gz \
        share/man/econe-terminate-instances.8.gz \
        share/man/econe-upload.8.gz \
        share/man/occi-compute.8.gz \
        share/man/occi-network.8.gz \
        share/man/occi-storage.8.gz"

#-----------------------------------------------------------------------------
#-----------------------------------------------------------------------------
# INSTALL.SH SCRIPT
#-----------------------------------------------------------------------------
#-----------------------------------------------------------------------------

# --- Create OpenNebula directories ---

if [ "$UNINSTALL" = "no" ] ; then
    for d in $MAKE_DIRS; do
        mkdir -p $DESTDIR$d
    done
fi

# --- Install/Uninstall files ---

do_file() {
    if [ "$UNINSTALL" = "yes" ]; then
        rm $2/`basename $1`
    else
        if [ "$LINK" = "yes" ]; then
            ln -s $SRC_DIR/$1 $DESTDIR$2
        else
            cp $SRC_DIR/$1 $DESTDIR$2
        fi
    fi
}


if [ "$CLIENT" = "yes" ]; then
    INSTALL_SET=${INSTALL_CLIENT_FILES[@]}
elif [ "$SUNSTONE" = "yes" ]; then
    INSTALL_SET="${INSTALL_SUNSTONE_RUBY_FILES[@]} ${INSTALL_SUNSTONE_FILES[@]}"
else
    INSTALL_SET="${INSTALL_FILES[@]} ${INSTALL_SUNSTONE_FILES[@]}"
fi

for i in ${INSTALL_SET[@]}; do
    SRC=$`echo $i | cut -d: -f1`
    DST=`echo $i | cut -d: -f2`

    eval SRC_FILES=$SRC

    for f in $SRC_FILES; do
        do_file $f $DST
    done
done

if [ "$INSTALL_ETC" = "yes" ] ; then
    for i in ${INSTALL_ETC_FILES[@]}; do
        SRC=$`echo $i | cut -d: -f1`
        DST=`echo $i | cut -d: -f2`

        eval SRC_FILES=$SRC

        OLD_LINK=$LINK
        LINK="no"

        for f in $SRC_FILES; do
            do_file $f $DST
        done

        LINK=$OLD_LINK
   done
fi

# --- Set ownership or remove OpenNebula directories ---

if [ "$UNINSTALL" = "no" ] ; then
    for d in $CHOWN_DIRS; do
        chown -R $ONEADMIN_USER:$ONEADMIN_GROUP $DESTDIR$d
    done

    # --- Set correct permissions for Image Repository ---

    if [ -d "$DESTDIR$IMAGES_LOCATION" ]; then
        chmod 3770 $DESTDIR$IMAGES_LOCATION
    fi
else
    for d in `echo $DELETE_DIRS | awk '{for (i=NF;i>=1;i--) printf $i" "}'`; do
        rmdir $d
    done
fi<|MERGE_RESOLUTION|>--- conflicted
+++ resolved
@@ -370,11 +370,8 @@
            src/cli/oneimage \
            src/cli/onecluster \
            src/cli/onetemplate \
-<<<<<<< HEAD
            src/cli/onegroup \
-=======
            src/cli/onedb \
->>>>>>> 3ba628af
            share/scripts/one \
            src/authm_mad/oneauth"
 
@@ -864,11 +861,8 @@
         share/man/onevm.8.gz \
         share/man/onevnet.8.gz \
         share/man/onetemplate.8.gz \
-<<<<<<< HEAD
         share/man/onegroup.8.gz \
-=======
         share/man/onedb.8.gz \
->>>>>>> 3ba628af
         share/man/econe-describe-images.8.gz \
         share/man/econe-describe-instances.8.gz \
         share/man/econe-register.8.gz \
