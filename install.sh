--- conflicted
+++ resolved
@@ -223,17 +223,14 @@
           $VAR_LOCATION/remotes/im/vmware.d \
           $VAR_LOCATION/remotes/im/ganglia.d \
           $VAR_LOCATION/remotes/vmm/kvm \
-<<<<<<< HEAD
           $VAR_LOCATION/remotes/vnm \
           $VAR_LOCATION/remotes/vnm/802.1Q \
           $VAR_LOCATION/remotes/vnm/dummy \
           $VAR_LOCATION/remotes/vnm/ebtables \
           $VAR_LOCATION/remotes/vnm/fw \
           $VAR_LOCATION/remotes/vnm/ovswitch \
-=======
           $VAR_LOCATION/remotes/vmm/xen \
           $VAR_LOCATION/remotes/vmm/vmware \
->>>>>>> b0baf862
           $VAR_LOCATION/remotes/hooks \
           $VAR_LOCATION/remotes/hooks/ft \
           $VAR_LOCATION/remotes/image \
