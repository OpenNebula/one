--- conflicted
+++ resolved
@@ -266,11 +266,7 @@
           $VAR_LOCATION/remotes/im/xen3-probes.d \
           $VAR_LOCATION/remotes/im/xen4-probes.d \
           $VAR_LOCATION/remotes/im/vmware.d \
-<<<<<<< HEAD
-=======
-          $VAR_LOCATION/remotes/im/ganglia.d \
           $VAR_LOCATION/remotes/im/ec2.d \
->>>>>>> b9b7912c
           $VAR_LOCATION/remotes/vmm \
           $VAR_LOCATION/remotes/vmm/kvm \
           $VAR_LOCATION/remotes/vmm/xen3 \
@@ -460,11 +456,7 @@
     IM_PROBES_XEN4_FILES:$VAR_LOCATION/remotes/im/xen4.d
     IM_PROBES_XEN4_PROBES_FILES:$VAR_LOCATION/remotes/im/xen4-probes.d
     IM_PROBES_VMWARE_FILES:$VAR_LOCATION/remotes/im/vmware.d
-<<<<<<< HEAD
-=======
-    IM_PROBES_GANGLIA_FILES:$VAR_LOCATION/remotes/im/ganglia.d
     IM_PROBES_EC2_FILES:$VAR_LOCATION/remotes/im/ec2.d
->>>>>>> b9b7912c
     AUTH_SSH_FILES:$VAR_LOCATION/remotes/auth/ssh
     AUTH_X509_FILES:$VAR_LOCATION/remotes/auth/x509
     AUTH_LDAP_FILES:$VAR_LOCATION/remotes/auth/ldap
@@ -764,10 +756,6 @@
               src/im_mad/im_exec/one_im_exec \
               src/im_mad/im_exec/one_im_ssh \
               src/im_mad/im_exec/one_im_sh \
-<<<<<<< HEAD
-              src/im_mad/ec2/one_im_ec2 \
-=======
->>>>>>> b9b7912c
               src/im_mad/dummy/one_im_dummy.rb \
               src/im_mad/dummy/one_im_dummy \
               src/im_mad/collectd/collectd \
