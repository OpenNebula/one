#!/bin/bash

# -------------------------------------------------------------------------- #
# Copyright 2002-2011, OpenNebula Project Leads (OpenNebula.org)             #
#                                                                            #
# Licensed under the Apache License, Version 2.0 (the "License"); you may    #
# not use this file except in compliance with the License. You may obtain    #
# a copy of the License at                                                   #
#                                                                            #
# http://www.apache.org/licenses/LICENSE-2.0                                 #
#                                                                            #
# Unless required by applicable law or agreed to in writing, software        #
# distributed under the License is distributed on an "AS IS" BASIS,          #
# WITHOUT WARRANTIES OR CONDITIONS OF ANY KIND, either express or implied.   #
# See the License for the specific language governing permissions and        #
# limitations under the License.                                             #
#--------------------------------------------------------------------------- #

#-------------------------------------------------------------------------------
# Install program for OpenNebula. It will install it relative to
# $ONE_LOCATION if defined with the -d option, otherwise it'll be installed
# under /. In this case you may specified the oneadmin user/group, so you do
# not need run the OpenNebula daemon with root privileges
#-------------------------------------------------------------------------------

#-------------------------------------------------------------------------------
# COMMAND LINE PARSING
#-------------------------------------------------------------------------------
usage() {
 echo
 echo "Usage: install.sh [-u install_user] [-g install_group] [-k keep conf]"
 echo "                  [-d ONE_LOCATION] [-c occi|ec2] [-r] [-h]"
 echo
 echo "-u: user that will run opennebula, defaults to user executing install.sh"
 echo "-g: group of the user that will run opennebula, defaults to user"
 echo "    executing install.sh"
 echo "-k: keep configuration files of existing OpenNebula installation, useful"
 echo "    when upgrading. This flag should not be set when installing"
 echo "    OpenNebula for the first time"
 echo "-d: target installation directory, if not defined it'd be root. Must be"
 echo "    an absolute path."
 echo "-c: install client utilities: OpenNebula cli, occi and ec2 client files"
 echo "-s: install OpenNebula Sunstone"
 echo "-o: install OpenNebula Zones (OZones)"
 echo "-r: remove Opennebula, only useful if -d was not specified, otherwise"
 echo "    rm -rf \$ONE_LOCATION would do the job"
 echo "-l: creates symlinks instead of copying files, useful for development"
 echo "-h: prints this help"
}
#-------------------------------------------------------------------------------

TEMP_OPT=`getopt -o hkrlcsou:g:d: -n 'install.sh' -- "$@"`

if [ $? != 0 ] ; then
    usage
    exit 1
fi

eval set -- "$TEMP_OPT"

INSTALL_ETC="yes"
UNINSTALL="no"
LINK="no"
CLIENT="no"
SUNSTONE="no"
OZONES="no"
ONEADMIN_USER=`id -u`
ONEADMIN_GROUP=`id -g`
SRC_DIR=$PWD

while true ; do
    case "$1" in
        -h) usage; exit 0;;
        -k) INSTALL_ETC="no"   ; shift ;;
        -r) UNINSTALL="yes"   ; shift ;;
        -l) LINK="yes" ; shift ;;
        -c) CLIENT="yes"; INSTALL_ETC="no" ; shift ;;
        -s) SUNSTONE="yes"; shift ;;
        -o) OZONES="yes"; shift ;;
        -u) ONEADMIN_USER="$2" ; shift 2;;
        -g) ONEADMIN_GROUP="$2"; shift 2;;
        -d) ROOT="$2" ; shift 2 ;;
        --) shift ; break ;;
        *)  usage; exit 1 ;;
    esac
done

#-------------------------------------------------------------------------------
# Definition of locations
#-------------------------------------------------------------------------------

CONF_LOCATION="$HOME/.one"

if [ -z "$ROOT" ] ; then
    BIN_LOCATION="/usr/bin"
    LIB_LOCATION="/usr/lib/one"
    ETC_LOCATION="/etc/one"
    LOG_LOCATION="/var/log/one"
    VAR_LOCATION="/var/lib/one"
    SUNSTONE_LOCATION="$LIB_LOCATION/sunstone"
    OZONES_LOCATION="$LIB_LOCATION/ozones"
    IMAGES_LOCATION="$VAR_LOCATION/images"
    RUN_LOCATION="/var/run/one"
    LOCK_LOCATION="/var/lock/one"
    INCLUDE_LOCATION="/usr/include"
    SHARE_LOCATION="/usr/share/one"
    MAN_LOCATION="/usr/share/man/man1"

    if [ "$CLIENT" = "yes" ]; then
        MAKE_DIRS="$BIN_LOCATION $LIB_LOCATION $ETC_LOCATION"

        DELETE_DIRS=""

        CHOWN_DIRS=""
    elif [ "$SUNSTONE" = "yes" ]; then
        MAKE_DIRS="$BIN_LOCATION $LIB_LOCATION $VAR_LOCATION \
                   $SUNSTONE_LOCATION $ETC_LOCATION"

        DELETE_DIRS="$MAKE_DIRS"

        CHOWN_DIRS=""
    elif [ "$OZONES" = "yes" ]; then
        MAKE_DIRS="$BIN_LOCATION $LIB_LOCATION $VAR_LOCATION $OZONES_LOCATION \
                    $ETC_LOCATION"

        DELETE_DIRS="$MAKE_DIRS"

        CHOWN_DIRS=""
    else
        MAKE_DIRS="$BIN_LOCATION $LIB_LOCATION $ETC_LOCATION $VAR_LOCATION \
                   $INCLUDE_LOCATION $SHARE_LOCATION \
                   $LOG_LOCATION $RUN_LOCATION $LOCK_LOCATION \
                   $IMAGES_LOCATION $MAN_LOCATION"

        DELETE_DIRS="$LIB_LOCATION $ETC_LOCATION $LOG_LOCATION $VAR_LOCATION \
                     $RUN_LOCATION $SHARE_DIRS"

        CHOWN_DIRS="$LOG_LOCATION $VAR_LOCATION $RUN_LOCATION $LOCK_LOCATION"
    fi

else
    BIN_LOCATION="$ROOT/bin"
    LIB_LOCATION="$ROOT/lib"
    ETC_LOCATION="$ROOT/etc"
    VAR_LOCATION="$ROOT/var"
    SUNSTONE_LOCATION="$LIB_LOCATION/sunstone"
    OZONES_LOCATION="$LIB_LOCATION/ozones"
    IMAGES_LOCATION="$VAR_LOCATION/images"
    INCLUDE_LOCATION="$ROOT/include"
    SHARE_LOCATION="$ROOT/share"
    MAN_LOCATION="$ROOT/share/man/man1"

    if [ "$CLIENT" = "yes" ]; then
        MAKE_DIRS="$BIN_LOCATION $LIB_LOCATION $ETC_LOCATION"

        DELETE_DIRS="$MAKE_DIRS"
    elif [ "$SUNSTONE" = "yes" ]; then
        MAKE_DIRS="$BIN_LOCATION $LIB_LOCATION $VAR_LOCATION \
                   $SUNSTONE_LOCATION $ETC_LOCATION"

        DELETE_DIRS="$MAKE_DIRS"
    elif [ "$OZONES" = "yes" ]; then
        MAKE_DIRS="$BIN_LOCATION $LIB_LOCATION $VAR_LOCATION $OZONES_LOCATION \
                   $ETC_LOCATION"

        DELETE_DIRS="$MAKE_DIRS"
    else
        MAKE_DIRS="$BIN_LOCATION $LIB_LOCATION $ETC_LOCATION $VAR_LOCATION \
                   $INCLUDE_LOCATION $SHARE_LOCATION $IMAGES_LOCATION \
                   $MAN_LOCATION $OZONES_LOCATION"

        DELETE_DIRS="$MAKE_DIRS"

        CHOWN_DIRS="$ROOT"
    fi

    CHOWN_DIRS="$ROOT"
fi

SHARE_DIRS="$SHARE_LOCATION/examples \
            $SHARE_LOCATION/examples/tm"

ETC_DIRS="$ETC_LOCATION/im_ec2 \
          $ETC_LOCATION/vmm_ec2 \
          $ETC_LOCATION/vmm_exec \
          $ETC_LOCATION/tm_shared \
          $ETC_LOCATION/tm_ssh \
          $ETC_LOCATION/tm_dummy \
          $ETC_LOCATION/tm_vmware \
          $ETC_LOCATION/tm_lvm \
          $ETC_LOCATION/hm \
          $ETC_LOCATION/auth \
          $ETC_LOCATION/auth/certificates \
          $ETC_LOCATION/ec2query_templates \
          $ETC_LOCATION/occi_templates \
          $ETC_LOCATION/cli"

LIB_DIRS="$LIB_LOCATION/ruby \
          $LIB_LOCATION/ruby/OpenNebula \
          $LIB_LOCATION/ruby/zona \
          $LIB_LOCATION/ruby/cloud/ \
          $LIB_LOCATION/ruby/cloud/econe \
          $LIB_LOCATION/ruby/cloud/econe/views \
          $LIB_LOCATION/ruby/cloud/occi \
          $LIB_LOCATION/ruby/cloud/CloudAuth \
          $LIB_LOCATION/ruby/onedb \
          $LIB_LOCATION/tm_commands \
          $LIB_LOCATION/tm_commands/shared \
          $LIB_LOCATION/tm_commands/ssh \
          $LIB_LOCATION/tm_commands/dummy \
          $LIB_LOCATION/tm_commands/lvm \
          $LIB_LOCATION/tm_commands/vmware \
          $LIB_LOCATION/mads \
          $LIB_LOCATION/sh \
          $LIB_LOCATION/ruby/cli \
          $LIB_LOCATION/ruby/cli/one_helper \
          $LIB_LOCATION/ruby/acct"

VAR_DIRS="$VAR_LOCATION/remotes \
          $VAR_LOCATION/remotes/im \
          $VAR_LOCATION/remotes/im/kvm.d \
          $VAR_LOCATION/remotes/im/xen.d \
          $VAR_LOCATION/remotes/im/vmware.d \
          $VAR_LOCATION/remotes/im/ganglia.d \
          $VAR_LOCATION/remotes/vmm/kvm \
          $VAR_LOCATION/remotes/vnm \
          $VAR_LOCATION/remotes/vnm/802.1Q \
          $VAR_LOCATION/remotes/vnm/dummy \
          $VAR_LOCATION/remotes/vnm/ebtables \
          $VAR_LOCATION/remotes/vnm/fw \
          $VAR_LOCATION/remotes/vnm/ovswitch \
          $VAR_LOCATION/remotes/vmm/xen \
          $VAR_LOCATION/remotes/vmm/vmware \
          $VAR_LOCATION/remotes/hooks \
          $VAR_LOCATION/remotes/hooks/ft \
          $VAR_LOCATION/remotes/image \
          $VAR_LOCATION/remotes/image/fs \
          $VAR_LOCATION/remotes/auth \
          $VAR_LOCATION/remotes/auth/plain \
          $VAR_LOCATION/remotes/auth/ssh \
          $VAR_LOCATION/remotes/auth/x509 \
          $VAR_LOCATION/remotes/auth/ldap \
          $VAR_LOCATION/remotes/auth/server_x509 \
          $VAR_LOCATION/remotes/auth/server_cipher \
          $VAR_LOCATION/remotes/auth/quota \
          $VAR_LOCATION/remotes/auth/dummy"

SUNSTONE_DIRS="$SUNSTONE_LOCATION/models \
               $SUNSTONE_LOCATION/models/OpenNebulaJSON \
               $SUNSTONE_LOCATION/public \
               $SUNSTONE_LOCATION/public/js \
               $SUNSTONE_LOCATION/public/js/plugins \
               $SUNSTONE_LOCATION/public/js/user-plugins \
               $SUNSTONE_LOCATION/public/css \
               $SUNSTONE_LOCATION/public/locale \
               $SUNSTONE_LOCATION/public/locale/en_US \
               $SUNSTONE_LOCATION/public/locale/ru \
               $SUNSTONE_LOCATION/public/vendor \
               $SUNSTONE_LOCATION/public/vendor/jQueryLayout \
               $SUNSTONE_LOCATION/public/vendor/dataTables \
               $SUNSTONE_LOCATION/public/vendor/jQueryUI \
               $SUNSTONE_LOCATION/public/vendor/jQueryUI/images \
               $SUNSTONE_LOCATION/public/vendor/jQuery \
               $SUNSTONE_LOCATION/public/vendor/jGrowl \
               $SUNSTONE_LOCATION/public/vendor/flot \
               $SUNSTONE_LOCATION/public/images \
               $SUNSTONE_LOCATION/templates \
               $SUNSTONE_LOCATION/views"

OZONES_DIRS="$OZONES_LOCATION/lib \
             $OZONES_LOCATION/lib/OZones \
             $OZONES_LOCATION/models \
             $OZONES_LOCATION/templates \
             $OZONES_LOCATION/public \
             $OZONES_LOCATION/public/vendor \
             $OZONES_LOCATION/public/vendor/jQuery \
             $OZONES_LOCATION/public/vendor/jQueryLayout \
             $OZONES_LOCATION/public/vendor/dataTables \
             $OZONES_LOCATION/public/vendor/jQueryUI \
             $OZONES_LOCATION/public/vendor/jQueryUI/images \
             $OZONES_LOCATION/public/vendor/jGrowl \
             $OZONES_LOCATION/public/js \
             $OZONES_LOCATION/public/js/plugins \
             $OZONES_LOCATION/public/images \
             $OZONES_LOCATION/public/css"

OZONES_CLIENT_DIRS="$LIB_LOCATION/ruby \
                 $LIB_LOCATION/ruby/OpenNebula \
                 $LIB_LOCATION/ruby/cli \
                 $LIB_LOCATION/ruby/cli/ozones_helper \
                 $LIB_LOCATION/ruby/zona"

LIB_ECO_CLIENT_DIRS="$LIB_LOCATION/ruby \
                 $LIB_LOCATION/ruby/OpenNebula \
                 $LIB_LOCATION/ruby/cloud/ \
                 $LIB_LOCATION/ruby/cloud/econe"

LIB_OCCI_CLIENT_DIRS="$LIB_LOCATION/ruby \
                 $LIB_LOCATION/ruby/OpenNebula \
                 $LIB_LOCATION/ruby/cloud/occi"

LIB_OCA_CLIENT_DIRS="$LIB_LOCATION/ruby \
                 $LIB_LOCATION/ruby/OpenNebula"

LIB_CLI_CLIENT_DIRS="$LIB_LOCATION/ruby/cli \
                     $LIB_LOCATION/ruby/cli/one_helper"

CONF_CLI_DIRS="$ETC_LOCATION/cli"

if [ "$CLIENT" = "yes" ]; then
    MAKE_DIRS="$MAKE_DIRS $LIB_ECO_CLIENT_DIRS $LIB_OCCI_CLIENT_DIRS \
               $LIB_OCA_CLIENT_DIRS $LIB_CLI_CLIENT_DIRS $CONF_CLI_DIRS \
               $ETC_LOCATION $OZONES_CLIENT_DIRS"
elif [ "$SUNSTONE" = "yes" ]; then
    MAKE_DIRS="$MAKE_DIRS $SUNSTONE_DIRS $LIB_OCA_CLIENT_DIRS"
elif [ "$OZONES" = "yes" ]; then
    MAKE_DIRS="$MAKE_DIRS $OZONES_DIRS $OZONES_CLIENT_DIRS $LIB_OCA_CLIENT_DIRS"
else
    MAKE_DIRS="$MAKE_DIRS $SHARE_DIRS $ETC_DIRS $LIB_DIRS $VAR_DIRS \
                $OZONES_DIRS $OZONES_CLIENT_DIRS $SUNSTONE_DIRS"
fi

#-------------------------------------------------------------------------------
#-------------------------------------------------------------------------------
# FILE DEFINITION, WHAT IS GOING TO BE INSTALLED AND WHERE
#-------------------------------------------------------------------------------
#-------------------------------------------------------------------------------
INSTALL_FILES=(
    BIN_FILES:$BIN_LOCATION
    INCLUDE_FILES:$INCLUDE_LOCATION
    LIB_FILES:$LIB_LOCATION
    RUBY_LIB_FILES:$LIB_LOCATION/ruby
    RUBY_OPENNEBULA_LIB_FILES:$LIB_LOCATION/ruby/OpenNebula
    MAD_RUBY_LIB_FILES:$LIB_LOCATION/ruby
    MAD_RUBY_LIB_FILES:$VAR_LOCATION/remotes
    MAD_SH_LIB_FILES:$LIB_LOCATION/sh
    MAD_SH_LIB_FILES:$VAR_LOCATION/remotes
    ONEDB_MIGRATOR_FILES:$LIB_LOCATION/ruby/onedb
    MADS_LIB_FILES:$LIB_LOCATION/mads
    IM_PROBES_FILES:$VAR_LOCATION/remotes/im
    IM_PROBES_KVM_FILES:$VAR_LOCATION/remotes/im/kvm.d
    IM_PROBES_XEN_FILES:$VAR_LOCATION/remotes/im/xen.d
    IM_PROBES_VMWARE_FILES:$VAR_LOCATION/remotes/im/vmware.d
    IM_PROBES_GANGLIA_FILES:$VAR_LOCATION/remotes/im/ganglia.d
    AUTH_SSH_FILES:$VAR_LOCATION/remotes/auth/ssh
    AUTH_X509_FILES:$VAR_LOCATION/remotes/auth/x509
    AUTH_LDAP_FILES:$VAR_LOCATION/remotes/auth/ldap
    AUTH_SERVER_X509_FILES:$VAR_LOCATION/remotes/auth/server_x509
    AUTH_SERVER_CIPHER_FILES:$VAR_LOCATION/remotes/auth/server_cipher
    AUTH_DUMMY_FILES:$VAR_LOCATION/remotes/auth/dummy
    AUTH_PLAIN_FILES:$VAR_LOCATION/remotes/auth/plain
    AUTH_QUOTA_FILES:$VAR_LOCATION/remotes/auth/quota
    VMM_EXEC_KVM_SCRIPTS:$VAR_LOCATION/remotes/vmm/kvm
    VMM_EXEC_XEN_SCRIPTS:$VAR_LOCATION/remotes/vmm/xen
    VMM_EXEC_VMWARE_SCRIPTS:$VAR_LOCATION/remotes/vmm/vmware
    SHARED_TM_COMMANDS_LIB_FILES:$LIB_LOCATION/tm_commands/shared
    SSH_TM_COMMANDS_LIB_FILES:$LIB_LOCATION/tm_commands/ssh
    VMWARE_TM_COMMANDS_LIB_FILES:$LIB_LOCATION/tm_commands/vmware
    DUMMY_TM_COMMANDS_LIB_FILES:$LIB_LOCATION/tm_commands/dummy
    LVM_TM_COMMANDS_LIB_FILES:$LIB_LOCATION/tm_commands/lvm
    IMAGE_DRIVER_FS_SCRIPTS:$VAR_LOCATION/remotes/image/fs
    NETWORK_FILES:$VAR_LOCATION/remotes/vnm
    NETWORK_8021Q_FILES:$VAR_LOCATION/remotes/vnm/802.1Q
    NETWORK_DUMMY_FILES:$VAR_LOCATION/remotes/vnm/dummy
    NETWORK_EBTABLES_FILES:$VAR_LOCATION/remotes/vnm/ebtables
    NETWORK_FW_FILES:$VAR_LOCATION/remotes/vnm/fw
    NETWORK_OVSWITCH_FILES:$VAR_LOCATION/remotes/vnm/ovswitch
    EXAMPLE_SHARE_FILES:$SHARE_LOCATION/examples
    INSTALL_NOVNC_SHARE_FILE:$SHARE_LOCATION
    INSTALL_GEMS_SHARE_FILE:$SHARE_LOCATION
    TM_EXAMPLE_SHARE_FILES:$SHARE_LOCATION/examples/tm
    HOOK_FT_FILES:$VAR_LOCATION/remotes/hooks/ft
    COMMON_CLOUD_LIB_FILES:$LIB_LOCATION/ruby/cloud
    CLOUD_AUTH_LIB_FILES:$LIB_LOCATION/ruby/cloud/CloudAuth
    ECO_LIB_FILES:$LIB_LOCATION/ruby/cloud/econe
    ECO_LIB_VIEW_FILES:$LIB_LOCATION/ruby/cloud/econe/views
    ECO_BIN_FILES:$BIN_LOCATION
    OCCI_LIB_FILES:$LIB_LOCATION/ruby/cloud/occi
    OCCI_BIN_FILES:$BIN_LOCATION
    MAN_FILES:$MAN_LOCATION
    CLI_LIB_FILES:$LIB_LOCATION/ruby/cli
    ONE_CLI_LIB_FILES:$LIB_LOCATION/ruby/cli/one_helper
    ACCT_LIB_FILES:$LIB_LOCATION/ruby/acct
    ACCT_BIN_FILES:$BIN_LOCATION
)

INSTALL_CLIENT_FILES=(
    COMMON_CLOUD_CLIENT_LIB_FILES:$LIB_LOCATION/ruby/cloud
    ECO_LIB_CLIENT_FILES:$LIB_LOCATION/ruby/cloud/econe
    ECO_BIN_CLIENT_FILES:$BIN_LOCATION
    COMMON_CLOUD_CLIENT_LIB_FILES:$LIB_LOCATION/ruby/cloud
    OCCI_LIB_CLIENT_FILES:$LIB_LOCATION/ruby/cloud/occi
    OCCI_BIN_CLIENT_FILES:$BIN_LOCATION
    CLI_BIN_FILES:$BIN_LOCATION
    CLI_LIB_FILES:$LIB_LOCATION/ruby/cli
    ONE_CLI_LIB_FILES:$LIB_LOCATION/ruby/cli/one_helper
    ETC_CLIENT_FILES:$ETC_LOCATION
    OZONES_BIN_CLIENT_FILES:$BIN_LOCATION
    OZONES_LIB_CLIENT_CLI_FILES:$LIB_LOCATION/ruby/cli
    OZONES_LIB_CLIENT_CLI_HELPER_FILES:$LIB_LOCATION/ruby/cli/ozones_helper
    OZONES_LIB_API_FILES:$LIB_LOCATION/ruby
    OZONES_LIB_API_ZONA_FILES:$LIB_LOCATION/ruby/zona
    CLI_CONF_FILES:$ETC_LOCATION/cli
    OCA_LIB_FILES:$LIB_LOCATION/ruby
    RUBY_OPENNEBULA_LIB_FILES:$LIB_LOCATION/ruby/OpenNebula
)

INSTALL_SUNSTONE_RUBY_FILES=(
    RUBY_OPENNEBULA_LIB_FILES:$LIB_LOCATION/ruby/OpenNebula
    OCA_LIB_FILES:$LIB_LOCATION/ruby
)

INSTALL_SUNSTONE_FILES=(
    SUNSTONE_FILES:$SUNSTONE_LOCATION
    SUNSTONE_BIN_FILES:$BIN_LOCATION
    SUNSTONE_MODELS_FILES:$SUNSTONE_LOCATION/models
    SUNSTONE_MODELS_JSON_FILES:$SUNSTONE_LOCATION/models/OpenNebulaJSON
    SUNSTONE_TEMPLATE_FILES:$SUNSTONE_LOCATION/templates
    SUNSTONE_VIEWS_FILES:$SUNSTONE_LOCATION/views
    SUNSTONE_PUBLIC_JS_FILES:$SUNSTONE_LOCATION/public/js
    SUNSTONE_PUBLIC_JS_PLUGINS_FILES:$SUNSTONE_LOCATION/public/js/plugins
    SUNSTONE_PUBLIC_CSS_FILES:$SUNSTONE_LOCATION/public/css
    SUNSTONE_PUBLIC_VENDOR_DATATABLES:$SUNSTONE_LOCATION/public/vendor/dataTables
    SUNSTONE_PUBLIC_VENDOR_JGROWL:$SUNSTONE_LOCATION/public/vendor/jGrowl
    SUNSTONE_PUBLIC_VENDOR_JQUERY:$SUNSTONE_LOCATION/public/vendor/jQuery
    SUNSTONE_PUBLIC_VENDOR_JQUERYUI:$SUNSTONE_LOCATION/public/vendor/jQueryUI
    SUNSTONE_PUBLIC_VENDOR_JQUERYUIIMAGES:$SUNSTONE_LOCATION/public/vendor/jQueryUI/images
    SUNSTONE_PUBLIC_VENDOR_JQUERYLAYOUT:$SUNSTONE_LOCATION/public/vendor/jQueryLayout
    SUNSTONE_PUBLIC_VENDOR_FLOT:$SUNSTONE_LOCATION/public/vendor/flot
    SUNSTONE_PUBLIC_IMAGES_FILES:$SUNSTONE_LOCATION/public/images
    SUNSTONE_PUBLIC_LOCALE_EN_US:$SUNSTONE_LOCATION/public/locale/en_US
    SUNSTONE_PUBLIC_LOCALE_RU:$SUNSTONE_LOCATION/public/locale/ru
)

INSTALL_SUNSTONE_ETC_FILES=(
    SUNSTONE_ETC_FILES:$ETC_LOCATION
)

INSTALL_OZONES_RUBY_FILES=(
    OZONES_RUBY_LIB_FILES:$LIB_LOCATION/ruby
    RUBY_OPENNEBULA_LIB_FILES:$LIB_LOCATION/ruby/OpenNebula
)

INSTALL_OZONES_FILES=(
    OZONES_FILES:$OZONES_LOCATION
    OZONES_BIN_FILES:$BIN_LOCATION
    OZONES_MODELS_FILES:$OZONES_LOCATION/models
    OZONES_TEMPLATE_FILES:$OZONES_LOCATION/templates
    OZONES_LIB_FILES:$OZONES_LOCATION/lib
    OZONES_LIB_ZONE_FILES:$OZONES_LOCATION/lib/OZones
    OZONES_PUBLIC_VENDOR_JQUERY:$OZONES_LOCATION/public/vendor/jQuery
    OZONES_PUBLIC_VENDOR_DATATABLES:$OZONES_LOCATION/public/vendor/dataTables
    OZONES_PUBLIC_VENDOR_JGROWL:$OZONES_LOCATION/public/vendor/jGrowl
    OZONES_PUBLIC_VENDOR_JQUERYUI:$OZONES_LOCATION/public/vendor/jQueryUI
    OZONES_PUBLIC_VENDOR_JQUERYUIIMAGES:$OZONES_LOCATION/public/vendor/jQueryUI/images
    OZONES_PUBLIC_VENDOR_JQUERYLAYOUT:$OZONES_LOCATION/public/vendor/jQueryLayout
    OZONES_PUBLIC_JS_FILES:$OZONES_LOCATION/public/js
    OZONES_PUBLIC_IMAGES_FILES:$OZONES_LOCATION/public/images
    OZONES_PUBLIC_CSS_FILES:$OZONES_LOCATION/public/css
    OZONES_PUBLIC_JS_PLUGINS_FILES:$OZONES_LOCATION/public/js/plugins
    OZONES_BIN_CLIENT_FILES:$BIN_LOCATION
    OZONES_LIB_CLIENT_CLI_FILES:$LIB_LOCATION/ruby/cli
    OZONES_LIB_CLIENT_CLI_HELPER_FILES:$LIB_LOCATION/ruby/cli/ozones_helper
    OZONES_LIB_API_FILES:$LIB_LOCATION/ruby
    OZONES_LIB_API_ZONA_FILES:$LIB_LOCATION/ruby/zona
)

INSTALL_OZONES_ETC_FILES=(
    OZONES_ETC_FILES:$ETC_LOCATION
)

INSTALL_ETC_FILES=(
    ETC_FILES:$ETC_LOCATION
    VMWARE_ETC_FILES:$ETC_LOCATION
    VMM_EC2_ETC_FILES:$ETC_LOCATION/vmm_ec2
    VMM_EXEC_ETC_FILES:$ETC_LOCATION/vmm_exec
    IM_EC2_ETC_FILES:$ETC_LOCATION/im_ec2
    TM_SHARED_ETC_FILES:$ETC_LOCATION/tm_shared
    TM_SSH_ETC_FILES:$ETC_LOCATION/tm_ssh
    TM_DUMMY_ETC_FILES:$ETC_LOCATION/tm_dummy
    TM_LVM_ETC_FILES:$ETC_LOCATION/tm_lvm
    TM_VMWARE_ETC_FILES:$ETC_LOCATION/tm_vmware
    HM_ETC_FILES:$ETC_LOCATION/hm
    AUTH_ETC_FILES:$ETC_LOCATION/auth
    ECO_ETC_FILES:$ETC_LOCATION
    ECO_ETC_TEMPLATE_FILES:$ETC_LOCATION/ec2query_templates
    OCCI_ETC_FILES:$ETC_LOCATION
    OCCI_ETC_TEMPLATE_FILES:$ETC_LOCATION/occi_templates
    CLI_CONF_FILES:$ETC_LOCATION/cli
    ACCT_ETC_FILES:$ETC_LOCATION
)

#-------------------------------------------------------------------------------
# Binary files, to be installed under $BIN_LOCATION
#-------------------------------------------------------------------------------

BIN_FILES="src/nebula/oned \
           src/scheduler/src/sched/mm_sched \
           src/cli/onevm \
           src/cli/oneacct \
           src/cli/onehost \
           src/cli/onevnet \
           src/cli/oneuser \
           src/cli/oneimage \
           src/cli/onegroup \
           src/cli/onetemplate \
           src/cli/oneacl \
           src/onedb/onedb \
           src/authm_mad/remotes/quota/onequota \
           src/mad/utils/tty_expect \
           share/scripts/one"

#-------------------------------------------------------------------------------
# C/C++ OpenNebula API Library & Development files
# Include files, to be installed under $INCLUDE_LOCATION
# Library files, to be installed under $LIB_LOCATION
#-------------------------------------------------------------------------------

INCLUDE_FILES=""
LIB_FILES=""

#-------------------------------------------------------------------------------
# Ruby library files, to be installed under $LIB_LOCATION/ruby
#-------------------------------------------------------------------------------

RUBY_LIB_FILES="src/mad/ruby/ActionManager.rb \
                src/mad/ruby/CommandManager.rb \
                src/mad/ruby/OpenNebulaDriver.rb \
                src/mad/ruby/VirtualMachineDriver.rb \
                src/mad/ruby/DriverExecHelper.rb \
                src/mad/ruby/ssh_stream.rb \
                src/vnm_mad/one_vnm.rb \
                src/mad/ruby/Ganglia.rb \
                src/mad/ruby/vmwarelib.rb \
                src/oca/ruby/OpenNebula.rb \
                src/tm_mad/TMScript.rb \
                src/authm_mad/remotes/ssh/ssh_auth.rb \
                src/authm_mad/remotes/quota/quota.rb \
                src/authm_mad/remotes/server_x509/server_x509_auth.rb \
                src/authm_mad/remotes/server_cipher/server_cipher_auth.rb \
                src/authm_mad/remotes/ldap/ldap_auth.rb \
                src/authm_mad/remotes/x509/x509_auth.rb"

#-----------------------------------------------------------------------------
# MAD Script library files, to be installed under $LIB_LOCATION/<script lang>
# and remotes directory
#-----------------------------------------------------------------------------

MAD_SH_LIB_FILES="src/mad/sh/scripts_common.sh"
MAD_RUBY_LIB_FILES="src/mad/ruby/scripts_common.rb"

#-------------------------------------------------------------------------------
# Driver executable files, to be installed under $LIB_LOCATION/mads
#-------------------------------------------------------------------------------

MADS_LIB_FILES="src/mad/sh/madcommon.sh \
              src/tm_mad/tm_common.sh \
              src/vmm_mad/exec/one_vmm_exec.rb \
              src/vmm_mad/exec/one_vmm_exec \
              src/vmm_mad/exec/one_vmm_sh \
              src/vmm_mad/exec/one_vmm_ssh \
              src/vmm_mad/ec2/one_vmm_ec2.rb \
              src/vmm_mad/ec2/one_vmm_ec2 \
              src/vmm_mad/dummy/one_vmm_dummy.rb \
              src/vmm_mad/dummy/one_vmm_dummy \
              src/im_mad/im_exec/one_im_exec.rb \
              src/im_mad/im_exec/one_im_exec \
              src/im_mad/im_exec/one_im_ssh \
              src/im_mad/im_exec/one_im_sh \
              src/im_mad/ec2/one_im_ec2.rb \
              src/im_mad/ec2/one_im_ec2 \
              src/im_mad/dummy/one_im_dummy.rb \
              src/im_mad/dummy/one_im_dummy \
              src/tm_mad/one_tm \
              src/tm_mad/one_tm.rb \
              src/hm_mad/one_hm.rb \
              src/hm_mad/one_hm \
              src/authm_mad/one_auth_mad.rb \
              src/authm_mad/one_auth_mad \
              src/image_mad/one_image.rb \
              src/image_mad/one_image"

#-------------------------------------------------------------------------------
# VMM SH Driver KVM scripts, to be installed under $REMOTES_LOCATION/vmm/kvm
#-------------------------------------------------------------------------------

VMM_EXEC_KVM_SCRIPTS="src/vmm_mad/remotes/kvm/cancel \
                    src/vmm_mad/remotes/kvm/deploy \
                    src/vmm_mad/remotes/kvm/kvmrc \
                    src/vmm_mad/remotes/kvm/migrate \
                    src/vmm_mad/remotes/kvm/migrate_local \
                    src/vmm_mad/remotes/kvm/restore \
                    src/vmm_mad/remotes/kvm/save \
                    src/vmm_mad/remotes/kvm/poll \
                    src/vmm_mad/remotes/kvm/poll_ganglia \
                    src/vmm_mad/remotes/kvm/shutdown"

#-------------------------------------------------------------------------------
# VMM SH Driver Xen scripts, to be installed under $REMOTES_LOCATION/vmm/xen
#-------------------------------------------------------------------------------

VMM_EXEC_XEN_SCRIPTS="src/vmm_mad/remotes/xen/cancel \
                    src/vmm_mad/remotes/xen/deploy \
                    src/vmm_mad/remotes/xen/xenrc \
                    src/vmm_mad/remotes/xen/migrate \
                    src/vmm_mad/remotes/xen/restore \
                    src/vmm_mad/remotes/xen/save \
                    src/vmm_mad/remotes/xen/poll \
                    src/vmm_mad/remotes/xen/poll_ganglia \
                    src/vmm_mad/remotes/xen/shutdown"

#-------------------------------------------------------------------------------
# VMM Driver VMWARE scripts, to be installed under $REMOTES_LOCATION/vmm/vmware
#-------------------------------------------------------------------------------

VMM_EXEC_VMWARE_SCRIPTS="src/vmm_mad/remotes/vmware/cancel \
                         src/vmm_mad/remotes/vmware/deploy \
                         src/vmm_mad/remotes/vmware/migrate \
                         src/vmm_mad/remotes/vmware/restore \
                         src/vmm_mad/remotes/vmware/save \
                         src/vmm_mad/remotes/vmware/poll \
                         src/vmm_mad/remotes/vmware/checkpoint \
                         src/vmm_mad/remotes/vmware/shutdown"

#-------------------------------------------------------------------------------
# Information Manager Probes, to be installed under $REMOTES_LOCATION/im
#-------------------------------------------------------------------------------

IM_PROBES_FILES="src/im_mad/remotes/run_probes"

IM_PROBES_KVM_FILES="src/im_mad/remotes/kvm.d/kvm.rb \
                     src/im_mad/remotes/kvm.d/architecture.sh \
                     src/im_mad/remotes/kvm.d/cpu.sh \
                     src/im_mad/remotes/kvm.d/name.sh"

IM_PROBES_XEN_FILES="src/im_mad/remotes/xen.d/xen.rb \
                     src/im_mad/remotes/xen.d/architecture.sh \
                     src/im_mad/remotes/xen.d/cpu.sh \
                     src/im_mad/remotes/xen.d/name.sh"

IM_PROBES_VMWARE_FILES="src/im_mad/remotes/vmware.d/vmware.rb"

IM_PROBES_GANGLIA_FILES="src/im_mad/remotes/ganglia.d/ganglia_probe"

#-------------------------------------------------------------------------------
# Auth Manager drivers to be installed under $REMOTES_LOCATION/auth
#-------------------------------------------------------------------------------

AUTH_SERVER_CIPHER_FILES="src/authm_mad/remotes/server_cipher/authenticate"

AUTH_SERVER_X509_FILES="src/authm_mad/remotes/server_x509/authenticate"

AUTH_X509_FILES="src/authm_mad/remotes/x509/authenticate"

AUTH_LDAP_FILES="src/authm_mad/remotes/ldap/authenticate"

AUTH_SSH_FILES="src/authm_mad/remotes/ssh/authenticate"

AUTH_DUMMY_FILES="src/authm_mad/remotes/dummy/authenticate"

AUTH_PLAIN_FILES="src/authm_mad/remotes/plain/authenticate"

AUTH_QUOTA_FILES="src/authm_mad/remotes/quota/authorize"

#-------------------------------------------------------------------------------
# Virtual Network Manager drivers to be installed under $REMOTES_LOCATION/vnm
#-------------------------------------------------------------------------------

NETWORK_FILES="src/vnm_mad/remotes/OpenNebulaNetwork.rb \
               src/vnm_mad/remotes/Firewall.rb \
               src/vnm_mad/remotes/OpenNebulaNic.rb"

NETWORK_8021Q_FILES="src/vnm_mad/remotes/802.1Q/clean \
                    src/vnm_mad/remotes/802.1Q/post \
                    src/vnm_mad/remotes/802.1Q/pre \
                    src/vnm_mad/remotes/802.1Q/HostManaged.rb"

NETWORK_DUMMY_FILES="src/vnm_mad/remotes/dummy/clean \
                    src/vnm_mad/remotes/dummy/post \
                    src/vnm_mad/remotes/dummy/pre"

NETWORK_EBTABLES_FILES="src/vnm_mad/remotes/ebtables/clean \
                    src/vnm_mad/remotes/ebtables/post \
                    src/vnm_mad/remotes/ebtables/pre \
                    src/vnm_mad/remotes/ebtables/Ebtables.rb"

NETWORK_FW_FILES="src/vnm_mad/remotes/fw/post \
                          src/vnm_mad/remotes/fw/pre \
                          src/vnm_mad/remotes/fw/clean"

NETWORK_OVSWITCH_FILES="src/vnm_mad/remotes/ovswitch/clean \
                    src/vnm_mad/remotes/ovswitch/post \
                    src/vnm_mad/remotes/ovswitch/pre \
                    src/vnm_mad/remotes/ovswitch/OpenvSwitch.rb"


#-------------------------------------------------------------------------------
# Transfer Manager commands, to be installed under $LIB_LOCATION/tm_commands
#   - SHARED TM, $LIB_LOCATION/tm_commands/shared
#   - SSH TM, $LIB_LOCATION/tm_commands/ssh
#   - dummy TM, $LIB_LOCATION/tm_commands/dummy
#   - LVM TM, $LIB_LOCATION/tm_commands/lvm
#-------------------------------------------------------------------------------

SHARED_TM_COMMANDS_LIB_FILES="src/tm_mad/shared/tm_clone.sh \
                           src/tm_mad/shared/tm_delete.sh \
                           src/tm_mad/shared/tm_ln.sh \
                           src/tm_mad/shared/tm_mkswap.sh \
                           src/tm_mad/shared/tm_mkimage.sh \
                           src/tm_mad/shared/tm_mv.sh \
                           src/tm_mad/shared/tm_context.sh"

SSH_TM_COMMANDS_LIB_FILES="src/tm_mad/ssh/tm_clone.sh \
                           src/tm_mad/ssh/tm_delete.sh \
                           src/tm_mad/ssh/tm_ln.sh \
                           src/tm_mad/ssh/tm_mkswap.sh \
                           src/tm_mad/ssh/tm_mkimage.sh \
                           src/tm_mad/ssh/tm_mv.sh \
                           src/tm_mad/ssh/tm_context.sh"

DUMMY_TM_COMMANDS_LIB_FILES="src/tm_mad/dummy/tm_dummy.sh"

LVM_TM_COMMANDS_LIB_FILES="src/tm_mad/lvm/tm_clone.sh \
                           src/tm_mad/lvm/tm_delete.sh \
                           src/tm_mad/lvm/tm_ln.sh \
                           src/tm_mad/lvm/tm_mkswap.sh \
                           src/tm_mad/lvm/tm_mkimage.sh \
                           src/tm_mad/lvm/tm_mv.sh \
                           src/tm_mad/lvm/tm_context.sh"

VMWARE_TM_COMMANDS_LIB_FILES="src/tm_mad/vmware/tm_clone.sh \
                             src/tm_mad/vmware/tm_ln.sh \
                             src/tm_mad/vmware/tm_mv.sh"

#-------------------------------------------------------------------------------
# Image Repository drivers, to be installed under $REMOTES_LOCATION/image
#   - FS based Image Repository, $REMOTES_LOCATION/image/fs
#-------------------------------------------------------------------------------
IMAGE_DRIVER_FS_SCRIPTS="src/image_mad/remotes/fs/cp \
                         src/image_mad/remotes/fs/mkfs \
                         src/image_mad/remotes/fs/mv \
                         src/image_mad/remotes/fs/fsrc \
                         src/image_mad/remotes/fs/rm"


#-------------------------------------------------------------------------------
# Migration scripts for onedb command, to be installed under $LIB_LOCATION
#-------------------------------------------------------------------------------
ONEDB_MIGRATOR_FILES="src/onedb/2.0_to_2.9.80.rb \
                      src/onedb/2.9.80_to_2.9.85.rb \
                      src/onedb/2.9.85_to_2.9.90.rb \
                      src/onedb/2.9.90_to_3.0.0.rb \
                      src/onedb/3.0.0_to_3.1.0.rb \
                      src/onedb/3.1.0_to_3.1.80.rb \
                      src/onedb/onedb.rb \
                      src/onedb/onedb_backend.rb"

#-------------------------------------------------------------------------------
# Configuration files for OpenNebula, to be installed under $ETC_LOCATION
#-------------------------------------------------------------------------------

ETC_FILES="share/etc/oned.conf \
           share/etc/defaultrc \
           src/cli/etc/group.default"

VMWARE_ETC_FILES="src/vmm_mad/remotes/vmware/vmwarerc"

#-------------------------------------------------------------------------------
# Virtualization drivers config. files, to be installed under $ETC_LOCATION
#   - ec2, $ETC_LOCATION/vmm_ec2
#   - ssh, $ETC_LOCATION/vmm_exec
#-------------------------------------------------------------------------------

VMM_EC2_ETC_FILES="src/vmm_mad/ec2/vmm_ec2rc \
                   src/vmm_mad/ec2/vmm_ec2.conf"

VMM_EXEC_ETC_FILES="src/vmm_mad/exec/vmm_execrc \
                  src/vmm_mad/exec/vmm_exec_kvm.conf \
                  src/vmm_mad/exec/vmm_exec_xen.conf \
                  src/vmm_mad/exec/vmm_exec_vmware.conf"

#-------------------------------------------------------------------------------
# Information drivers config. files, to be installed under $ETC_LOCATION
#   - ec2, $ETC_LOCATION/im_ec2
#-------------------------------------------------------------------------------

IM_EC2_ETC_FILES="src/im_mad/ec2/im_ec2rc \
                  src/im_mad/ec2/im_ec2.conf"

#-------------------------------------------------------------------------------
# Storage drivers config. files, to be installed under $ETC_LOCATION
#   - shared, $ETC_LOCATION/tm_shared
#   - ssh, $ETC_LOCATION/tm_ssh
#   - dummy, $ETC_LOCATION/tm_dummy
#   - lvm, $ETC_LOCATION/tm_lvm
#-------------------------------------------------------------------------------

TM_SHARED_ETC_FILES="src/tm_mad/shared/tm_shared.conf \
                  src/tm_mad/shared/tm_sharedrc"

TM_SSH_ETC_FILES="src/tm_mad/ssh/tm_ssh.conf \
                  src/tm_mad/ssh/tm_sshrc"

TM_DUMMY_ETC_FILES="src/tm_mad/dummy/tm_dummy.conf \
                    src/tm_mad/dummy/tm_dummyrc"

TM_LVM_ETC_FILES="src/tm_mad/lvm/tm_lvm.conf \
                  src/tm_mad/lvm/tm_lvmrc"

TM_VMWARE_ETC_FILES="src/tm_mad/vmware/tm_vmware.conf"

#-------------------------------------------------------------------------------
# Hook Manager driver config. files, to be installed under $ETC_LOCATION/hm
#-------------------------------------------------------------------------------

HM_ETC_FILES="src/hm_mad/hmrc"

#-------------------------------------------------------------------------------
# Auth Manager drivers config. files, to be installed under $ETC_LOCATION/auth
#-------------------------------------------------------------------------------

AUTH_ETC_FILES="src/authm_mad/remotes/server_x509/server_x509_auth.conf \
                src/authm_mad/remotes/quota/quota.conf \
                src/authm_mad/remotes/ldap/ldap_auth.conf \
                src/authm_mad/remotes/x509/x509_auth.conf"

#-------------------------------------------------------------------------------
# Sample files, to be installed under $SHARE_LOCATION/examples
#-------------------------------------------------------------------------------

EXAMPLE_SHARE_FILES="share/examples/vm.template \
                     share/examples/private.net \
                     share/examples/public.net"

#-------------------------------------------------------------------------------
# TM Sample files, to be installed under $SHARE_LOCATION/examples/tm
#-------------------------------------------------------------------------------

TM_EXAMPLE_SHARE_FILES="share/examples/tm/tm_clone.sh \
                        share/examples/tm/tm_delete.sh \
                        share/examples/tm/tm_ln.sh \
                        share/examples/tm/tm_mkimage.sh \
                        share/examples/tm/tm_mkswap.sh \
                        share/examples/tm/tm_mv.sh"

#-------------------------------------------------------------------------------
# HOOK scripts, to be installed under $VAR_LOCATION/remotes/hooks
#-------------------------------------------------------------------------------

HOOK_FT_FILES="share/hooks/host_error.rb"

#-------------------------------------------------------------------------------
# Installation scripts, to be installed under $SHARE_LOCATION
#-------------------------------------------------------------------------------

INSTALL_NOVNC_SHARE_FILE="share/install_novnc.sh"
INSTALL_GEMS_SHARE_FILE="share/install_gems/install_gems"

#-------------------------------------------------------------------------------
# OCA Files
#-------------------------------------------------------------------------------
OCA_LIB_FILES="src/oca/ruby/OpenNebula.rb"

RUBY_OPENNEBULA_LIB_FILES="src/oca/ruby/OpenNebula/Host.rb \
                           src/oca/ruby/OpenNebula/HostPool.rb \
                           src/oca/ruby/OpenNebula/Pool.rb \
                           src/oca/ruby/OpenNebula/User.rb \
                           src/oca/ruby/OpenNebula/UserPool.rb \
                           src/oca/ruby/OpenNebula/VirtualMachine.rb \
                           src/oca/ruby/OpenNebula/VirtualMachinePool.rb \
                           src/oca/ruby/OpenNebula/VirtualNetwork.rb \
                           src/oca/ruby/OpenNebula/VirtualNetworkPool.rb \
                           src/oca/ruby/OpenNebula/Image.rb \
                           src/oca/ruby/OpenNebula/ImagePool.rb \
                           src/oca/ruby/OpenNebula/Template.rb \
                           src/oca/ruby/OpenNebula/TemplatePool.rb \
                           src/oca/ruby/OpenNebula/Group.rb \
                           src/oca/ruby/OpenNebula/GroupPool.rb \
                           src/oca/ruby/OpenNebula/Acl.rb \
                           src/oca/ruby/OpenNebula/AclPool.rb \
                           src/oca/ruby/OpenNebula/XMLUtils.rb"

#-------------------------------------------------------------------------------
# Common Cloud Files
#-------------------------------------------------------------------------------

COMMON_CLOUD_LIB_FILES="src/cloud/common/CloudServer.rb \
                        src/cloud/common/CloudClient.rb \
                        src/cloud/common/CloudAuth.rb"

COMMON_CLOUD_CLIENT_LIB_FILES="src/cloud/common/CloudClient.rb"

CLOUD_AUTH_LIB_FILES="src/cloud/common/CloudAuth/OCCICloudAuth.rb \
                      src/cloud/common/CloudAuth/SunstoneCloudAuth.rb \
                      src/cloud/common/CloudAuth/EC2CloudAuth.rb \
                      src/cloud/common/CloudAuth/X509CloudAuth.rb"

#-------------------------------------------------------------------------------
# EC2 Query for OpenNebula
#-------------------------------------------------------------------------------

ECO_LIB_FILES="src/cloud/ec2/lib/EC2QueryClient.rb \
               src/cloud/ec2/lib/EC2QueryServer.rb \
               src/cloud/ec2/lib/ImageEC2.rb \
               src/cloud/ec2/lib/econe-server.rb"

ECO_LIB_CLIENT_FILES="src/cloud/ec2/lib/EC2QueryClient.rb"

ECO_LIB_VIEW_FILES="src/cloud/ec2/lib/views/describe_images.erb \
                    src/cloud/ec2/lib/views/describe_instances.erb \
                    src/cloud/ec2/lib/views/register_image.erb \
                    src/cloud/ec2/lib/views/run_instances.erb \
                    src/cloud/ec2/lib/views/terminate_instances.erb"

ECO_BIN_FILES="src/cloud/ec2/bin/econe-server \
               src/cloud/ec2/bin/econe-describe-images \
               src/cloud/ec2/bin/econe-describe-instances \
               src/cloud/ec2/bin/econe-register \
               src/cloud/ec2/bin/econe-run-instances \
               src/cloud/ec2/bin/econe-terminate-instances \
               src/cloud/ec2/bin/econe-upload"

ECO_BIN_CLIENT_FILES="src/cloud/ec2/bin/econe-describe-images \
               src/cloud/ec2/bin/econe-describe-instances \
               src/cloud/ec2/bin/econe-register \
               src/cloud/ec2/bin/econe-run-instances \
               src/cloud/ec2/bin/econe-terminate-instances \
               src/cloud/ec2/bin/econe-upload"

ECO_ETC_FILES="src/cloud/ec2/etc/econe.conf"

ECO_ETC_TEMPLATE_FILES="src/cloud/ec2/etc/templates/m1.small.erb"

#-----------------------------------------------------------------------------
# OCCI files
#-----------------------------------------------------------------------------

OCCI_LIB_FILES="src/cloud/occi/lib/OCCIServer.rb \
                src/cloud/occi/lib/occi-server.rb \
                src/cloud/occi/lib/OCCIClient.rb \
                src/cloud/occi/lib/VirtualMachineOCCI.rb \
                src/cloud/occi/lib/VirtualMachinePoolOCCI.rb \
                src/cloud/occi/lib/VirtualNetworkOCCI.rb \
                src/cloud/occi/lib/VirtualNetworkPoolOCCI.rb \
                src/cloud/occi/lib/UserOCCI.rb \
                src/cloud/occi/lib/UserPoolOCCI.rb \
                src/cloud/occi/lib/ImageOCCI.rb \
                src/cloud/occi/lib/ImagePoolOCCI.rb"

OCCI_LIB_CLIENT_FILES="src/cloud/occi/lib/OCCIClient.rb"

OCCI_BIN_FILES="src/cloud/occi/bin/occi-server \
               src/cloud/occi/bin/occi-compute \
               src/cloud/occi/bin/occi-network \
               src/cloud/occi/bin/occi-storage"

OCCI_BIN_CLIENT_FILES="src/cloud/occi/bin/occi-compute \
               src/cloud/occi/bin/occi-network \
               src/cloud/occi/bin/occi-storage"

OCCI_ETC_FILES="src/cloud/occi/etc/occi-server.conf"

OCCI_ETC_TEMPLATE_FILES="src/cloud/occi/etc/templates/common.erb \
                    src/cloud/occi/etc/templates/custom.erb \
                    src/cloud/occi/etc/templates/small.erb \
                    src/cloud/occi/etc/templates/medium.erb \
                    src/cloud/occi/etc/templates/network.erb \
                    src/cloud/occi/etc/templates/large.erb"

#-----------------------------------------------------------------------------
# CLI files
#-----------------------------------------------------------------------------

CLI_LIB_FILES="src/cli/cli_helper.rb \
               src/cli/command_parser.rb \
               src/cli/one_helper.rb"

ONE_CLI_LIB_FILES="src/cli/one_helper/onegroup_helper.rb \
                   src/cli/one_helper/onehost_helper.rb \
                   src/cli/one_helper/oneimage_helper.rb \
                   src/cli/one_helper/onetemplate_helper.rb \
                   src/cli/one_helper/oneuser_helper.rb \
                   src/cli/one_helper/onevm_helper.rb \
                   src/cli/one_helper/onevnet_helper.rb \
                   src/cli/one_helper/oneacl_helper.rb"

CLI_BIN_FILES="src/cli/onevm \
               src/cli/onehost \
               src/cli/onevnet \
               src/cli/oneuser \
               src/cli/oneimage \
               src/cli/onetemplate \
               src/cli/onegroup \
               src/cli/oneacl"

CLI_CONF_FILES="src/cli/etc/onegroup.yaml \
                src/cli/etc/onehost.yaml \
                src/cli/etc/oneimage.yaml \
                src/cli/etc/onetemplate.yaml \
                src/cli/etc/oneuser.yaml \
                src/cli/etc/onevm.yaml \
                src/cli/etc/onevnet.yaml \
                src/cli/etc/oneacl.yaml"

ETC_CLIENT_FILES="src/cli/etc/group.default"

#-----------------------------------------------------------------------------
# Sunstone files
#-----------------------------------------------------------------------------

SUNSTONE_FILES="src/sunstone/config.ru \
                src/sunstone/sunstone-server.rb"

SUNSTONE_BIN_FILES="src/sunstone/bin/sunstone-server"

SUNSTONE_ETC_FILES="src/sunstone/etc/sunstone-server.conf \
                    src/sunstone/etc/sunstone-plugins.yaml"

SUNSTONE_MODELS_FILES="src/sunstone/models/OpenNebulaJSON.rb \
                       src/sunstone/models/SunstoneServer.rb \
                       src/sunstone/models/SunstonePlugins.rb"

SUNSTONE_MODELS_JSON_FILES="src/sunstone/models/OpenNebulaJSON/HostJSON.rb \
                    src/sunstone/models/OpenNebulaJSON/ImageJSON.rb \
                    src/sunstone/models/OpenNebulaJSON/GroupJSON.rb \
                    src/sunstone/models/OpenNebulaJSON/JSONUtils.rb \
                    src/sunstone/models/OpenNebulaJSON/PoolJSON.rb \
                    src/sunstone/models/OpenNebulaJSON/UserJSON.rb \
                    src/sunstone/models/OpenNebulaJSON/VirtualMachineJSON.rb \
                    src/sunstone/models/OpenNebulaJSON/TemplateJSON.rb \
                    src/sunstone/models/OpenNebulaJSON/AclJSON.rb \
                    src/sunstone/models/OpenNebulaJSON/VirtualNetworkJSON.rb"

SUNSTONE_TEMPLATE_FILES="src/sunstone/templates/login.html \
                         src/sunstone/templates/login_x509.html"

SUNSTONE_VIEWS_FILES="src/sunstone/views/index.erb"

SUNSTONE_PUBLIC_JS_FILES="src/sunstone/public/js/layout.js \
                        src/sunstone/public/js/login.js \
                        src/sunstone/public/js/sunstone.js \
                        src/sunstone/public/js/sunstone-util.js \
                        src/sunstone/public/js/opennebula.js \
                        src/sunstone/public/js/locale.js"

SUNSTONE_PUBLIC_JS_PLUGINS_FILES="\
                        src/sunstone/public/js/plugins/dashboard-tab.js \
                        src/sunstone/public/js/plugins/dashboard-users-tab.js \
                        src/sunstone/public/js/plugins/hosts-tab.js \
                        src/sunstone/public/js/plugins/groups-tab.js \
                        src/sunstone/public/js/plugins/images-tab.js \
                        src/sunstone/public/js/plugins/templates-tab.js \
                        src/sunstone/public/js/plugins/users-tab.js \
                        src/sunstone/public/js/plugins/vms-tab.js \
                        src/sunstone/public/js/plugins/acls-tab.js \
                        src/sunstone/public/js/plugins/vnets-tab.js"

SUNSTONE_PUBLIC_CSS_FILES="src/sunstone/public/css/application.css \
                           src/sunstone/public/css/layout.css \
                           src/sunstone/public/css/login.css"

SUNSTONE_PUBLIC_VENDOR_DATATABLES="\
                src/sunstone/public/vendor/dataTables/jquery.dataTables.min.js \
                src/sunstone/public/vendor/dataTables/demo_table_jui.css \
                src/sunstone/public/vendor/dataTables/BSD-LICENSE.txt \
                src/sunstone/public/vendor/dataTables/NOTICE"

SUNSTONE_PUBLIC_VENDOR_JGROWL="\
                src/sunstone/public/vendor/jGrowl/jquery.jgrowl_minimized.js \
                src/sunstone/public/vendor/jGrowl/jquery.jgrowl.css \
                src/sunstone/public/vendor/jGrowl/NOTICE"

SUNSTONE_PUBLIC_VENDOR_JQUERY="\
                        src/sunstone/public/vendor/jQuery/jquery-1.7.1.min.js \
                        src/sunstone/public/vendor/jQuery/MIT-LICENSE.txt \
                        src/sunstone/public/vendor/jQuery/NOTICE"

SUNSTONE_PUBLIC_VENDOR_JQUERYUI="\
src/sunstone/public/vendor/jQueryUI/jquery-ui-1.8.16.custom.css \
src/sunstone/public/vendor/jQueryUI/MIT-LICENSE.txt \
src/sunstone/public/vendor/jQueryUI/jquery-ui-1.8.16.custom.min.js \
src/sunstone/public/vendor/jQueryUI/NOTICE \
"

SUNSTONE_PUBLIC_VENDOR_JQUERYUIIMAGES="\
src/sunstone/public/vendor/jQueryUI/images/ui-bg_flat_0_aaaaaa_40x100.png  \
src/sunstone/public/vendor/jQueryUI/images/ui-bg_flat_75_ffffff_40x100.png  \
src/sunstone/public/vendor/jQueryUI/images/ui-bg_glass_55_fbf9ee_1x400.png  \
src/sunstone/public/vendor/jQueryUI/images/ui-bg_glass_65_ffffff_1x400.png  \
src/sunstone/public/vendor/jQueryUI/images/ui-bg_glass_75_dadada_1x400.png  \
src/sunstone/public/vendor/jQueryUI/images/ui-bg_glass_75_e6e6e6_1x400.png  \
src/sunstone/public/vendor/jQueryUI/images/ui-bg_glass_95_fef1ec_1x400.png  \
src/sunstone/public/vendor/jQueryUI/images/ui-bg_highlight-soft_75_cccccc_1x100.png  \
src/sunstone/public/vendor/jQueryUI/images/ui-icons_222222_256x240.png  \
src/sunstone/public/vendor/jQueryUI/images/ui-icons_2e83ff_256x240.png  \
src/sunstone/public/vendor/jQueryUI/images/ui-icons_454545_256x240.png  \
src/sunstone/public/vendor/jQueryUI/images/ui-icons_888888_256x240.png  \
src/sunstone/public/vendor/jQueryUI/images/ui-icons_cd0a0a_256x240.png  \
"

SUNSTONE_PUBLIC_VENDOR_JQUERYLAYOUT="\
            src/sunstone/public/vendor/jQueryLayout/layout-default-latest.css \
            src/sunstone/public/vendor/jQueryLayout/jquery.layout-latest.min.js \
            src/sunstone/public/vendor/jQueryLayout/NOTICE"

SUNSTONE_PUBLIC_VENDOR_FLOT="\
src/sunstone/public/vendor/flot/jquery.flot.min.js \
src/sunstone/public/vendor/flot/jquery.flot.navigate.min.js \
src/sunstone/public/vendor/flot/LICENSE.txt \
src/sunstone/public/vendor/flot/NOTICE \
src/sunstone/public/vendor/flot/README.txt"

SUNSTONE_PUBLIC_IMAGES_FILES="src/sunstone/public/images/ajax-loader.gif \
                        src/sunstone/public/images/login_over.png \
                        src/sunstone/public/images/login.png \
                        src/sunstone/public/images/opennebula-sunstone-big.png \
                        src/sunstone/public/images/opennebula-sunstone-small.png \
                        src/sunstone/public/images/panel.png \
                        src/sunstone/public/images/panel_short.png \
                        src/sunstone/public/images/pbar.gif \
                        src/sunstone/public/images/Refresh-icon.png \
                        src/sunstone/public/images/red_bullet.png \
                        src/sunstone/public/images/yellow_bullet.png \
                        src/sunstone/public/images/green_bullet.png \
                        src/sunstone/public/images/vnc_off.png \
                        src/sunstone/public/images/vnc_on.png"
<<<<<<< HEAD
                      
SUNSTONE_PUBLIC_LOCALE_EN_US="\
src/sunstone/public/locale/en_US/en_US.js \
"

SUNSTONE_PUBLIC_LOCALE_RU="
src/sunstone/public/locale/ru/ru.js \
src/sunstone/public/locale/ru/ru_datatable.txt"


=======
>>>>>>> bb3aa069

#-----------------------------------------------------------------------------
# Ozones files
#-----------------------------------------------------------------------------

OZONES_FILES="src/ozones/Server/config.ru \
              src/ozones/Server/ozones-server.rb"

OZONES_BIN_FILES="src/ozones/Server/bin/ozones-server"

OZONES_ETC_FILES="src/ozones/Server/etc/ozones-server.conf"

OZONES_MODELS_FILES="src/ozones/Server/models/OzonesServer.rb \
                     src/ozones/Server/models/Auth.rb \
                     src/sunstone/models/OpenNebulaJSON/JSONUtils.rb"

OZONES_TEMPLATE_FILES="src/ozones/Server/templates/index.html \
                       src/ozones/Server/templates/login.html"

OZONES_LIB_FILES="src/ozones/Server/lib/OZones.rb"

OZONES_LIB_ZONE_FILES="src/ozones/Server/lib/OZones/Zones.rb \
                src/ozones/Server/lib/OZones/VDC.rb \
                src/ozones/Server/lib/OZones/ProxyRules.rb \
                src/ozones/Server/lib/OZones/ApacheWritter.rb \
                src/ozones/Server/lib/OZones/AggregatedHosts.rb \
                src/ozones/Server/lib/OZones/AggregatedUsers.rb \
                src/ozones/Server/lib/OZones/AggregatedVirtualMachines.rb \
                src/ozones/Server/lib/OZones/AggregatedVirtualNetworks.rb \
                src/ozones/Server/lib/OZones/AggregatedPool.rb \
                src/ozones/Server/lib/OZones/AggregatedImages.rb \
                src/ozones/Server/lib/OZones/AggregatedTemplates.rb"

OZONES_LIB_API_FILES="src/ozones/Client/lib/zona.rb"

OZONES_LIB_API_ZONA_FILES="src/ozones/Client/lib/zona/ZoneElement.rb \
                src/ozones/Client/lib/zona/OZonesPool.rb \
                src/ozones/Client/lib/zona/OZonesJSON.rb \
                src/ozones/Client/lib/zona/VDCPool.rb \
                src/ozones/Client/lib/zona/VDCElement.rb \
                src/ozones/Client/lib/zona/OZonesElement.rb \
                src/ozones/Client/lib/zona/ZonePool.rb"

OZONES_PUBLIC_VENDOR_JQUERY=$SUNSTONE_PUBLIC_VENDOR_JQUERY

OZONES_PUBLIC_VENDOR_DATATABLES=$SUNSTONE_PUBLIC_VENDOR_DATATABLES

OZONES_PUBLIC_VENDOR_JGROWL=$SUNSTONE_PUBLIC_VENDOR_JGROWL

OZONES_PUBLIC_VENDOR_JQUERYUI=$SUNSTONE_PUBLIC_VENDOR_JQUERYUI

OZONES_PUBLIC_VENDOR_JQUERYUIIMAGES=$SUNSTONE_PUBLIC_VENDOR_JQUERYUIIMAGES

OZONES_PUBLIC_VENDOR_JQUERYLAYOUT=$SUNSTONE_PUBLIC_VENDOR_JQUERYLAYOUT

OZONES_PUBLIC_JS_FILES="src/ozones/Server/public/js/ozones.js \
                        src/ozones/Server/public/js/login.js \
                        src/ozones/Server/public/js/ozones-util.js \
                        src/sunstone/public/js/layout.js \
                        src/sunstone/public/js/sunstone.js \
<<<<<<< HEAD
                        src/sunstone/public/js/sunstone-util.js \
                        src/sunstone/public/js/locale.js"
                        
=======
                        src/sunstone/public/js/sunstone-util.js"

>>>>>>> bb3aa069
OZONES_PUBLIC_CSS_FILES="src/ozones/Server/public/css/application.css \
                         src/ozones/Server/public/css/layout.css \
                         src/ozones/Server/public/css/login.css"

OZONES_PUBLIC_IMAGES_FILES="src/ozones/Server/public/images/panel.png \
                        src/ozones/Server/public/images/login.png \
                        src/ozones/Server/public/images/login_over.png \
                        src/ozones/Server/public/images/Refresh-icon.png \
                        src/ozones/Server/public/images/ajax-loader.gif \
                        src/ozones/Server/public/images/opennebula-zones-small.png \
                        src/ozones/Server/public/images/opennebula-zones-big.png \
                        src/ozones/Server/public/images/pbar.gif"

OZONES_PUBLIC_JS_PLUGINS_FILES="src/ozones/Server/public/js/plugins/zones-tab.js \
                               src/ozones/Server/public/js/plugins/vdcs-tab.js \
                               src/ozones/Server/public/js/plugins/aggregated-tab.js \
                               src/ozones/Server/public/js/plugins/dashboard-tab.js"

OZONES_LIB_CLIENT_CLI_FILES="src/ozones/Client/lib/cli/ozones_helper.rb"

OZONES_LIB_CLIENT_CLI_HELPER_FILES="\
                src/ozones/Client/lib/cli/ozones_helper/vdc_helper.rb \
                src/ozones/Client/lib/cli/ozones_helper/zones_helper.rb"

OZONES_BIN_CLIENT_FILES="src/ozones/Client/bin/onevdc \
                         src/ozones/Client/bin/onezone"

OZONES_RUBY_LIB_FILES="src/oca/ruby/OpenNebula.rb"

#-----------------------------------------------------------------------------
# ACCT files
#-----------------------------------------------------------------------------

ACCT_BIN_FILES="src/acct/oneacctd"

ACCT_LIB_FILES="src/acct/monitoring.rb \
                src/acct/accounting.rb \
                src/acct/acctd.rb \
                src/acct/oneacct.rb \
                src/acct/watch_helper.rb \
                src/acct/watch_client.rb"

ACCT_ETC_FILES="src/acct/etc/acctd.conf"

#-----------------------------------------------------------------------------
# MAN files
#-----------------------------------------------------------------------------

MAN_FILES="share/man/oneauth.1.gz \
        share/man/oneacl.1.gz \
        share/man/onehost.1.gz \
        share/man/oneimage.1.gz \
        share/man/oneuser.1.gz \
        share/man/onevm.1.gz \
        share/man/onevnet.1.gz \
        share/man/onetemplate.1.gz \
        share/man/onegroup.1.gz \
        share/man/onedb.1.gz \
        share/man/econe-describe-images.1.gz \
        share/man/econe-describe-instances.1.gz \
        share/man/econe-register.1.gz \
        share/man/econe-run-instances.1.gz \
        share/man/econe-terminate-instances.1.gz \
        share/man/econe-upload.1.gz \
        share/man/occi-compute.1.gz \
        share/man/occi-network.1.gz \
        share/man/occi-storage.1.gz \
        share/man/onezone.1.gz \
        share/man/onevdc.1.gz"

#-----------------------------------------------------------------------------
#-----------------------------------------------------------------------------
# INSTALL.SH SCRIPT
#-----------------------------------------------------------------------------
#-----------------------------------------------------------------------------

# --- Create OpenNebula directories ---

if [ "$UNINSTALL" = "no" ] ; then
    for d in $MAKE_DIRS; do
        mkdir -p $DESTDIR$d
    done
fi

# --- Install/Uninstall files ---

do_file() {
    if [ "$UNINSTALL" = "yes" ]; then
        rm $2/`basename $1`
    else
        if [ "$LINK" = "yes" ]; then
            ln -s $SRC_DIR/$1 $DESTDIR$2
        else
            cp $SRC_DIR/$1 $DESTDIR$2
        fi
    fi
}


if [ "$CLIENT" = "yes" ]; then
    INSTALL_SET=${INSTALL_CLIENT_FILES[@]}
elif [ "$SUNSTONE" = "yes" ]; then
    INSTALL_SET="${INSTALL_SUNSTONE_RUBY_FILES[@]} ${INSTALL_SUNSTONE_FILES[@]}"
elif [ "$OZONES" = "yes" ]; then
    INSTALL_SET="${INSTALL_OZONES_RUBY_FILES[@]} ${INSTALL_OZONES_FILES[@]}"
else
    INSTALL_SET="${INSTALL_FILES[@]} ${INSTALL_OZONES_FILES[@]} \
                 ${INSTALL_SUNSTONE_FILES[@]}"
fi

for i in ${INSTALL_SET[@]}; do
    SRC=$`echo $i | cut -d: -f1`
    DST=`echo $i | cut -d: -f2`

    eval SRC_FILES=$SRC

    for f in $SRC_FILES; do
        do_file $f $DST
    done
done

if [ "$INSTALL_ETC" = "yes" ] ; then
    if [ "$SUNSTONE" = "yes" ]; then
        INSTALL_ETC_SET="${INSTALL_SUNSTONE_ETC_FILES[@]}"
    elif [ "$OZONES" = "yes" ]; then
        INSTALL_ETC_SET="${INSTALL_OZONES_ETC_FILES[@]}"
    else
        INSTALL_ETC_SET="${INSTALL_ETC_FILES[@]} \
                         ${INSTALL_SUNSTONE_ETC_FILES[@]} \
                         ${INSTALL_OZONES_ETC_FILES[@]}"
    fi

    for i in ${INSTALL_ETC_SET[@]}; do
        SRC=$`echo $i | cut -d: -f1`
        DST=`echo $i | cut -d: -f2`

        eval SRC_FILES=$SRC

        OLD_LINK=$LINK
        LINK="no"

        for f in $SRC_FILES; do
            do_file $f $DST
        done

        LINK=$OLD_LINK
   done
fi

# --- Set ownership or remove OpenNebula directories ---

if [ "$UNINSTALL" = "no" ] ; then
    for d in $CHOWN_DIRS; do
        chown -R $ONEADMIN_USER:$ONEADMIN_GROUP $DESTDIR$d
    done

    # --- Set correct permissions for Image Repository ---

    if [ -d "$DESTDIR$IMAGES_LOCATION" ]; then
        chmod 3770 $DESTDIR$IMAGES_LOCATION
    fi
else
    for d in `echo $DELETE_DIRS | awk '{for (i=NF;i>=1;i--) printf $i" "}'`; do
        rmdir $d
    done
fi<|MERGE_RESOLUTION|>--- conflicted
+++ resolved
@@ -1124,7 +1124,6 @@
                         src/sunstone/public/images/green_bullet.png \
                         src/sunstone/public/images/vnc_off.png \
                         src/sunstone/public/images/vnc_on.png"
-<<<<<<< HEAD
                       
 SUNSTONE_PUBLIC_LOCALE_EN_US="\
 src/sunstone/public/locale/en_US/en_US.js \
@@ -1135,8 +1134,6 @@
 src/sunstone/public/locale/ru/ru_datatable.txt"
 
 
-=======
->>>>>>> bb3aa069
 
 #-----------------------------------------------------------------------------
 # Ozones files
@@ -1197,14 +1194,9 @@
                         src/ozones/Server/public/js/ozones-util.js \
                         src/sunstone/public/js/layout.js \
                         src/sunstone/public/js/sunstone.js \
-<<<<<<< HEAD
                         src/sunstone/public/js/sunstone-util.js \
                         src/sunstone/public/js/locale.js"
                         
-=======
-                        src/sunstone/public/js/sunstone-util.js"
-
->>>>>>> bb3aa069
 OZONES_PUBLIC_CSS_FILES="src/ozones/Server/public/css/application.css \
                          src/ozones/Server/public/css/layout.css \
                          src/ozones/Server/public/css/login.css"
