--- conflicted
+++ resolved
@@ -245,7 +245,6 @@
     status 201
 end
 
-<<<<<<< HEAD
 put '/service/:id/role/:name' do
 
     service_pool = OpenNebula::ServicePool.new(@client)
@@ -262,7 +261,10 @@
     if OpenNebula.is_error?(service)
         error CloudServer::HTTP_ERROR_CODE[service.errno], service.message
     end
-=======
+
+    status 200
+end
+
 post '/service/:id/role/:role_name/action' do
     service_pool = OpenNebula::ServicePool.new(@client)
     action = JSON.parse(request.body.read)['action']
@@ -280,17 +282,12 @@
             rc = role.batch_action(action['perform'])
         end
     }
->>>>>>> e991c481
-
-    if OpenNebula.is_error?(rc)
-        error CloudServer::HTTP_ERROR_CODE[rc.errno], rc.message
-    end
-
-<<<<<<< HEAD
-    status 200
-=======
+
+    if OpenNebula.is_error?(rc)
+        error CloudServer::HTTP_ERROR_CODE[rc.errno], rc.message
+    end
+
     status 201
->>>>>>> e991c481
 end
 
 ##############################################################################
