--- conflicted
+++ resolved
@@ -767,7 +767,6 @@
     void get_disk_info(int& num_disks, set<string>& used_targets);
 
     /**
-<<<<<<< HEAD
      * Generate a DISK attributed to be attached to the VM. 
      *   @param tmpl Template containing a single DISK vector attribute.
      *   @param used_targets targets in use by current DISKS
@@ -786,15 +785,6 @@
                             int                      uid,
                             int&                     image_id,
                             string&                  error_str);
-=======
-     *
-     * @param disk_id
-     * @param error_str
-     * @return
-     */
-    int detach_disk(int disk_id, string& error_str);
-
->>>>>>> 0f59a29e
     /**
      * Returns the disk that is waiting for an attachment action
      *
