--- conflicted
+++ resolved
@@ -66,35 +66,6 @@
      */
     enum LcmState
     {
-<<<<<<< HEAD
-        LCM_INIT                 = 0,
-        PROLOG                   = 1,
-        BOOT                     = 2,
-        RUNNING                  = 3,
-        MIGRATE                  = 4,
-        SAVE_STOP                = 5,
-        SAVE_SUSPEND             = 6,
-        SAVE_MIGRATE             = 7,
-        PROLOG_MIGRATE           = 8,
-        PROLOG_RESUME            = 9,
-        EPILOG_STOP              = 10,
-        EPILOG                   = 11,
-        SHUTDOWN                 = 12,
-        CANCEL                   = 13,
-        FAILURE                  = 14,
-        CLEANUP_RESUBMIT         = 15,
-        UNKNOWN                  = 16,
-        HOTPLUG                  = 17,
-        SHUTDOWN_POWEROFF        = 18,
-        BOOT_UNKNOWN             = 19,
-        BOOT_POWEROFF            = 20,
-        BOOT_SUSPENDED           = 21,
-        BOOT_STOPPED             = 22,
-        CLEANUP_DELETE           = 23,
-        HOTPLUG_SAVEAS           = 24,
-        HOTPLUG_SAVEAS_POWEROFF  = 25,
-        HOTPLUG_SAVEAS_SUSPENDED = 26
-=======
         LCM_INIT            = 0,
         PROLOG              = 1,
         BOOT                = 2,
@@ -120,8 +91,10 @@
         BOOT_STOPPED        = 22,
         CLEANUP_DELETE      = 23,
         HOTPLUG_SNAPSHOT    = 24,
-        HOTPLUG_NIC         = 25
->>>>>>> 987f833b
+        HOTPLUG_NIC         = 25,
+        HOTPLUG_SAVEAS           = 26,
+        HOTPLUG_SAVEAS_POWEROFF  = 27,
+        HOTPLUG_SAVEAS_SUSPENDED = 28
     };
 
     // -------------------------------------------------------------------------
@@ -946,16 +919,9 @@
                                  AuthRequest& ar,
                                  VirtualMachineTemplate *tmpl);
 
-<<<<<<< HEAD
     // -------------------------------------------------------------------------
     // Hotplug related functions
     // -------------------------------------------------------------------------
-=======
-    // ------------------------------------------------------------------------
-    // Disk Hotplug related functions
-    // ------------------------------------------------------------------------
->>>>>>> 987f833b
-
     /**
      *  Collects information about VM DISKS
      *    @param max_disk_id of the VM
@@ -964,7 +930,6 @@
     void get_disk_info(int& max_disk_id, set<string>& used_targets);
 
     /**
-<<<<<<< HEAD
      *  Get the IMAGE_ID of the image that's being saved as hot
      *    @param disk_id of the DISK
      *    @param image_id id of the image being saved
@@ -973,10 +938,7 @@
     int get_disk_hot_info(int& image_id, int& disk_id, string& source);
 
     /**
-     * Generate a DISK attributed to be attached to the VM.
-=======
      * Generate a DISK attribute to be attached to the VM.
->>>>>>> 987f833b
      *   @param tmpl Template containing a single DISK vector attribute.
      *   @param used_targets targets in use by current DISKS
      *   @param max_disk_id Max DISK/DISK_ID of the VM
