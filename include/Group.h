--- conflicted
+++ resolved
@@ -81,7 +81,8 @@
     // *************************************************************************
 
     Group(int id, int uid, const string& name):
-        PoolObjectSQL(id,name,uid,-1,table){};
+        PoolObjectSQL(id,name,uid,-1,table),
+        ObjectCollection("USERS"){};
 
     virtual ~Group(){};
 
@@ -137,21 +138,16 @@
      *    @param db pointer to the db
      *    @return 0 on success
      */
-<<<<<<< HEAD
-    int update(SqlDB *db);
-
+    int update(SqlDB *db)
+    {
+        return insert_replace(db, true);
+    }
 
     // *************************************************************************
     // ID Set management
     // *************************************************************************
 
     int add_del_collection_id(User* object, bool add);
-=======
-    int update(SqlDB *db)
-    {
-        return insert_replace(db, true);
-    }
->>>>>>> 96a7dc0d
 };
 
 #endif /*GROUP_H_*/