/* ------------------------------------------------------------------------ */
/* Copyright 2002-2011, OpenNebula Project Leads (OpenNebula.org)           */
/*                                                                          */
/* Licensed under the Apache License, Version 2.0 (the "License"); you may  */
/* not use this file except in compliance with the License. You may obtain  */
/* a copy of the License at                                                 */
/*                                                                          */
/* http://www.apache.org/licenses/LICENSE-2.0                               */
/*                                                                          */
/* Unless required by applicable law or agreed to in writing, software      */
/* distributed under the License is distributed on an "AS IS" BASIS,        */
/* WITHOUT WARRANTIES OR CONDITIONS OF ANY KIND, either express or implied. */
/* See the License for the specific language governing permissions and      */
/* limitations under the License.                                           */
/* -------------------------------------------------------------------------*/

#ifndef HOST_H_
#define HOST_H_

#include "PoolSQL.h"
#include "HostTemplate.h"
#include "HostShare.h"

using namespace std;

/**
 *  The Host class.
 */
class Host : public PoolObjectSQL
{
public:

    // ----------------------------------------------------------------------
    // Host States
    // ----------------------------------------------------------------------

    enum HostState
    {
        INIT       = 0, /**< Initial state for enabled hosts. */
        MONITORING = 1, /**< The host is being monitored. */
        MONITORED  = 2, /**< The host has been successfully monitored. */
        ERROR      = 3, /**< An error ocurrer while monitoring the host. */
        DISABLED   = 4  /**< The host is disabled won't be monitored. */
    };

    /**
     *  Function to write a Host on an output stream
     */
     friend ostream& operator<<(ostream& os, Host& h);

    /**
     * Function to print the Host object into a string in XML format
     *  @param xml the resulting XML string
     *  @return a reference to the generated string
     */
    string& to_xml(string& xml) const;

    /**
     *  Rebuilds the object from an xml formatted string
     *    @param xml_str The xml-formatted string
     *
     *    @return 0 on success, -1 otherwise
     */
    int from_xml(const string &xml_str);

    /**
     *  Check if the host is enabled
     *    @return true if the host is enabled
     */
     bool isEnabled() const
     {
        return state != DISABLED;
     }

    /**
     *  Updates the Host's last_monitored time stamp.
     *    @param success if the monitored action was successfully performed
     */
    void touch(bool success)
    {
        last_monitored = time(0);

        if ( state != DISABLED) //Don't change the state is host is disabled
        {
            if (success == true)
            {
                state = MONITORED;
            }
            else
            {
                state = ERROR;
            }
        }
    };

    /**
     *   Disables the current host, it will not be monitored nor used by the
     *   scheduler
     */
    void disable()
    {
        state = DISABLED;
    };

    /**
     *   Enables the current host, it will be monitored and could be used by
     *   the scheduler
     */
    void enable()
    {
        state = INIT;
    };

    /** Update host counters and update the whole host on the DB
     *    @param parse_str string with values to be parsed
     *    @return 0 on success
     **/
    int update_info(string &parse_str);

    /**
     * Retrives host state
     *    @return HostState code number
     */
    HostState get_state() const
    {
        return state;
    };

    /**
     * Retrives VMM mad name
     *    @return string vmm mad name
     */
    const string& get_vmm_mad() const
    {
        return vmm_mad_name;
    };

    /**
     * Retrives TM mad name
     *    @return string tm mad name
     */
    const string& get_tm_mad() const
    {
        return tm_mad_name;
    };

    /**
     * Retrives IM mad name
     *    @return string im mad name
     */
    const string& get_im_mad() const
    {
        return im_mad_name;
    };

    /**
     * Sets host state
     *    @param HostState state that applies to this host
     */
    void set_state(HostState state)
    {
        this->state = state;
    };

    /**
     * Retrives last time the host was monitored
     *    @return time_t last monitored time
     */
    time_t get_last_monitored() const
    {
        return last_monitored;
    };

    // ------------------------------------------------------------------------
    // Share functions
    // ------------------------------------------------------------------------

    /**
     *
     *
     */
    int get_share_running_vms()
    {
        return host_share.running_vms;
    }

    int get_share_disk_usage()
    {
        return host_share.disk_usage;
    }

    int get_share_mem_usage()
    {
        return host_share.mem_usage;
    }

    int get_share_cpu_usage()
    {
        return host_share.cpu_usage;
    }

    int get_share_max_disk()
    {
        return host_share.max_disk;
    }

    int get_share_max_mem()
    {
        return host_share.max_mem;
    }

    int get_share_max_cpu()
    {
        return host_share.max_cpu;
    }

    int get_share_free_disk()
    {
        return host_share.free_disk;
    }

    int get_share_free_mem()
    {
        return host_share.free_mem;
    }

    int get_share_free_cpu()
    {
        return host_share.free_cpu;
    }

    int get_share_used_disk()
    {
        return host_share.used_disk;
    }

    int get_share_used_mem()
    {
        return host_share.used_mem;
    }

    int get_share_used_cpu()
    {
        return host_share.used_cpu;
    }

    /**
     *  Adds a new VM to the given share by icrementing the cpu,mem and disk
     *  counters
     *    @param cpu needed by the VM (percentage)
     *    @param mem needed by the VM (in Kb)
     *    @param disk needed by the VM
     *    @return 0 on success
     */
    void add_capacity(int cpu, int mem, int disk)
    {
        host_share.add(cpu,mem,disk);
    };

    /**
     *  Deletes a new VM from the given share by decrementing the cpu,mem and
     *  disk counters
     *    @param cpu useded by the VM (percentage)
     *    @param mem used by the VM (in Kb)
     *    @param disk used by the VM
     *    @return 0 on success
     */
    void del_capacity(int cpu, int mem, int disk)
    {
        host_share.del(cpu,mem,disk);
    };

    /**
     *  Tests whether a new VM can be hosted by the host or not
     *    @param cpu needed by the VM (percentage)
     *    @param mem needed by the VM (in Kb)
     *    @param disk needed by the VM
     *    @return true if the share can host the VM
     */
    bool test_capacity(int cpu, int mem, int disk)
    {
        return host_share.test(cpu,mem,disk);
    }

    /**
<<<<<<< HEAD
     *  Factory method for host templates
     */
    Template * get_new_template()
    {
        return new HostTemplate;
    }
=======
     *  Adds the Host oid to the Cluster (gid), should be called after
     *  the constructor.
     */
    int add_to_cluster();
>>>>>>> 91b37ed7

private:

    // -------------------------------------------------------------------------
    // Friends
    // -------------------------------------------------------------------------

    friend class HostPool;

    // -------------------------------------------------------------------------
    // Host Description
    // -------------------------------------------------------------------------
    /**
     *  The state of the Host
     */
    HostState   state;

	/**
     *  Name of the IM driver used to monitor this host
     */
	string      im_mad_name;

	/**
     *  Name of the VM driver used to execute VMs in this host
     */
	string      vmm_mad_name;

	/**
     *  Name of the TM driver used to transfer file to and from this host
     */
	string      tm_mad_name;

	/**
     *  If Host State= MONITORED  last time it got fully monitored or 1 Jan 1970
     *     Host State = MONITORING last time it got a signal to be monitored
     */
    time_t      last_monitored;

    // -------------------------------------------------------------------------
    //  Host Attributes
    // -------------------------------------------------------------------------
    /**
     *  The Share represents the logical capacity associated with the host
     */
    HostShare       host_share;

    // *************************************************************************
    // Constructor
    // *************************************************************************

    Host(int           id=-1,
         int           cluster_id=0,
         const string& hostname="",
         const string& im_mad_name="",
         const string& vmm_mad_name="",
         const string& tm_mad_name="");

    virtual ~Host();

    /**
     *  Deletes the Host oid from the cluster it belongs to. Must be called
     *  before the Host is dropped.
     */
    int delete_from_cluster();

    /**
     *  Helper, adds or deletes this Host ID from its Cluster
     */
    int add_del_to_cluster(bool add);

    // *************************************************************************
    // DataBase implementation (Private)
    // *************************************************************************

    static const char * db_names;

    static const char * db_bootstrap;

    static const char * table;

    /**
     *  Execute an INSERT or REPLACE Sql query.
     *    @param db The SQL DB
     *    @param replace Execute an INSERT or a REPLACE
     *    @return 0 one success
    */
    int insert_replace(SqlDB *db, bool replace);

    /**
     *  Bootstraps the database table(s) associated to the Host
     */
    static void bootstrap(SqlDB * db)
    {
        ostringstream oss_host(Host::db_bootstrap);

        db->exec(oss_host);
    };

    /**
     *  Writes the Host and its associated HostShares in the database.
     *    @param db pointer to the db
     *    @return 0 on success
     */
    int insert(SqlDB *db, string& error_str);

    /**
     *  Writes/updates the Hosts data fields in the database.
     *    @param db pointer to the db
     *    @return 0 on success
     */
    int update(SqlDB *db);
};

#endif /*HOST_H_*/<|MERGE_RESOLUTION|>--- conflicted
+++ resolved
@@ -283,19 +283,18 @@
     }
 
     /**
-<<<<<<< HEAD
      *  Factory method for host templates
      */
     Template * get_new_template()
     {
         return new HostTemplate;
     }
-=======
+
+    /*
      *  Adds the Host oid to the Cluster (gid), should be called after
      *  the constructor.
      */
     int add_to_cluster();
->>>>>>> 91b37ed7
 
 private:
 
