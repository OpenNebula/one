/* -------------------------------------------------------------------------- */
/* Copyright 2002-2014, OpenNebula Project (OpenNebula.org), C12G Labs        */
/*                                                                            */
/* Licensed under the Apache License, Version 2.0 (the "License"); you may    */
/* not use this file except in compliance with the License. You may obtain    */
/* a copy of the License at                                                   */
/*                                                                            */
/* http://www.apache.org/licenses/LICENSE-2.0                                 */
/*                                                                            */
/* Unless required by applicable law or agreed to in writing, software        */
/* distributed under the License is distributed on an "AS IS" BASIS,          */
/* WITHOUT WARRANTIES OR CONDITIONS OF ANY KIND, either express or implied.   */
/* See the License for the specific language governing permissions and        */
/* limitations under the License.                                             */
/* -------------------------------------------------------------------------- */

#ifndef ACL_MANAGER_H_
#define ACL_MANAGER_H_

#include "AuthManager.h"
#include "AuthRequest.h"
#include "PoolObjectSQL.h"
#include "AclRule.h"

#include "SqlDB.h"

using namespace std;

class PoolObjectAuth;

extern "C" void * acl_action_loop(void *arg);

/**
 *  This class manages the ACL rules and the authorization engine
 */
class AclManager : public Callbackable, public ActionListener
{
public:
<<<<<<< HEAD
    AclManager(SqlDB * _db, int zone_id);

    AclManager(int _zone_id):zone_id(_zone_id),db(0),lastOID(0)
=======
    AclManager(SqlDB * _db, bool _refresh_cache, time_t timer_period);

    AclManager()
        :db(0),lastOID(0), refresh_cache(false)
>>>>>>> ab479bdc
    {
       pthread_mutex_init(&mutex, 0);
    };

    virtual ~AclManager();

    /**
     *  Loads the ACL rule set from the DB, and starts the refresh loop is
     *  refresh_cache is set
     *    @return 0 on success.
     */
    int start();

    void finalize();

    /* ---------------------------------------------------------------------- */
    /* Rule management                                                        */
    /* ---------------------------------------------------------------------- */

    /**
     *  Takes an authorization request and checks if any rule in the ACL
     *  authorizes the operation.
     *
     *    @param uid The user ID requesting to be authorized
     *    @param user_groups Set of group IDs that the user is part of
     *    @param obj_perms The object's permission attributes
     *    @param op The operation to be authorized
     *    @return true if the authorization is granted by any rule
     */
    const bool authorize(int                    uid,
                         const set<int>&        user_groups,
                         const PoolObjectAuth&  obj_perms,
                         AuthRequest::Operation op);

    /**
     *  Adds a new rule to the ACL rule set
     *
     *    @param user 64 bit ID and flags
     *    @param resource 64 bit ID and flags
     *    @param rights 64 bit flags
     *    @param zone 64 bit flags
     *    @param error_str Returns the error reason, if any
     *
     *    @return the oid assigned to the rule on success,
     *    -1 if the rule exists,
     *    -2 if the rule is malformed,
     *    -3 if the DB insert failed
     */
    virtual int add_rule(long long user, 
                         long long resource, 
                         long long rights,
                         long long zone,
                         string&   error_str);
    /**
     *  Deletes a rule from the ACL rule set
     *
     *    @param oid Rule id
     *    @param error_str Returns the error reason, if any
     *    @return 0 on success
     */
    virtual int del_rule(int oid, string& error_str);

    /**
     *  Deletes a new rule from the ACL rule set
     *
     *    @param user 64 bit ID and flags
     *    @param resource 64 bit ID and flags
     *    @param rights 64 bit flags
     *    @param zone 64 bit flags
     *
     *    @param error_str Returns the error reason, if any
     *    @return 0 on success
     */
    virtual int del_rule(long long user,
                         long long resource,
                         long long rights,
                         long long zone,
                         string&   error_str);

    /**
     * Deletes rules that apply to this user id
     *
     * @param uid The user id
     */
    void del_uid_rules(int uid);

    /**
     * Deletes rules that apply to this group id
     *
     * @param gid The group id
     */
    void del_gid_rules(int gid);

    /**
     * Deletes rules that apply to this cluster id
     *
     * @param cid The cluster id
     */
    void del_cid_rules(int cid);

    /**
     * Deletes all rules that apply to this resource
     *
     * @param oid Id of the deleted object
     * @param obj_type Object type
     */
    void del_resource_rules(int oid, PoolObjectSQL::ObjectType obj_type);

    /**
     * Searches what resources of type obj_type the ACL rules set allows
     * the given user to perform the operation.
     *
     *    @param uid The user ID
     *    @param user_groups Set of group IDs that the user is part of
     *    @param obj_type The object over which the search will be performed
     *    @param op The operation to be searched
     *    @param all True if the user can perform the operation over any object
     *    @param oids Set of object IDs over which the user can operate
     *    @param gids Set of object group IDs over which the user can operate
     *    @param cids Set of object cluster IDs over which the user can operate
     */
    void reverse_search(int                       uid,
                        const set<int>&           user_groups,
                        PoolObjectSQL::ObjectType obj_type,
                        AuthRequest::Operation    op,
                        bool&                     all,
                        vector<int>&              oids,
                        vector<int>&              gids,
                        vector<int>&              cids);

    /* ---------------------------------------------------------------------- */
    /* DB management                                                          */
    /* ---------------------------------------------------------------------- */

    /**
     *  Bootstraps the database table(s) associated to the ACL Manager
     *    @return 0 on success
     */
    static int bootstrap(SqlDB * _db);

    /**
     *  Dumps the rule set in XML format.
     *    @param oss The output stream to dump the rule set contents
     *    @return 0 on success
     */
    virtual int dump(ostringstream& oss);

    // ----------------------------------------
    // Refresh loop thread
    // ----------------------------------------

    /**
     *  Gets the AclManager thread identification. The thread is only
     *  initialized if the refresh_cache flag is true.
     *    @return pthread_t for the manager thread (that in the action loop).
     */
    pthread_t get_thread_id() const
    {
        return acl_thread;
    };

protected:

    // ----------------------------------------
    // ACL rules management
    // ----------------------------------------

    /**
     *  ACL rules. Each rule is indexed by its 'user' long long attibute,
     *  several rules can apply to the same user
     */
    multimap<long long, AclRule*> acl_rules;

    /**
     *  Rules indexed by oid. Stores the same rules as acl_rules
     */
    map<int, AclRule *> acl_rules_oids;

private:

    /**
     *  Gets all rules that apply to the user_req and, if any of them grants
     *  permission, returns true.
     *
     *    @param user_req user/group id and flags
     *    @param resource_oid_req 64 bit request, ob. type and individual oid
     *    @param resource_gid_req 64 bit request, ob. type and group id
     *    @param resource_cid_req 64 bit request, ob. type and cluster id
     *    @param resource_all_req 64 bit request, ob. type and all flag
     *    @param rights_req Requested rights
     *    @param individual_obj_type Mask with ob. type and individual flags
     *    @param group_obj_type Mask with ob. type and group flags
     *    @param cluster_obj_type Mask with ob. type and cluster flags
     *    @param rules ACL rules to match
     *
     *    @return true if any rule grants permission
     */
    bool match_rules(
            long long user_req,
            long long resource_oid_req,
            long long resource_gid_req,
            long long resource_cid_req,
            long long resource_all_req,
            long long rights_req,
            long long individual_obj_type,
            long long group_obj_type,
            long long cluster_obj_type,
            multimap<long long, AclRule*> &rules);

    /**
     *  Wrapper for match_rules. It will check if any rules in the temporary
     *  multimap or in the internal one grants permission.
     *
     *    @param user_req user/group id and flags
     *    @param resource_oid_req 64 bit request, ob. type and individual oid
     *    @param resource_gid_req 64 bit request, ob. type and group id
     *    @param resource_cid_req 64 bit request, ob. type and cluster id
     *    @param resource_all_req 64 bit request, ob. type and all flag
     *    @param rights_req Requested rights
     *    @param individual_obj_type Mask with ob. type and individual flags
     *    @param group_obj_type Mask with ob. type and group flags
     *    @param cluster_obj_type Mask with ob. type and cluster flags
     *    @param tmp_rules Temporary map group of ACL rules
     *
     *    @return true if any rule grants permission
     */
    bool match_rules_wrapper(
            long long user_req,
            long long resource_oid_req,
            long long resource_gid_req,
            long long resource_cid_req,
            long long resource_all_req,
            long long rights_req,
            long long individual_obj_type,
            long long group_obj_type,
            long long cluster_obj_type,
            multimap<long long, AclRule*> &tmp_rules);

    /**
     * Deletes all rules that match the user mask
     *
     * @param user_req Mask to match
     */
    void del_user_matching_rules(long long user_req);

    /**
     * Deletes all rules that match the resource mask
     *
     *    @param resource_req 64 bit request, ob. type and group id
     *    @param resource_mask Mask with ob. type and group flags
     */
    void del_resource_matching_rules(
            long long resource_req,
            long long resource_mask);

    // ----------------------------------------
    // Local zone
    // ----------------------------------------

    int zone_id;

    int get_zone_id() const
    {
        return zone_id;
    };

    // ----------------------------------------
    // Mutex synchronization
    // ----------------------------------------

    pthread_mutex_t mutex;

    /**
     *  Function to lock the manager
     */
    void lock()
    {
        pthread_mutex_lock(&mutex);
    };

    /**
     *  Function to unlock the manager
     */
    void unlock()
    {
        pthread_mutex_unlock(&mutex);
    };

    // ----------------------------------------
    // DataBase implementation variables
    // ----------------------------------------

    /**
     *  Pointer to the database.
     */
    SqlDB * db;

    /**
     *  Last object ID assigned to a rule.
     */
    int lastOID;

    /**
     *  Tablename for the ACL rules
     */
    static const char * table;

    static const char * db_names;

    static const char * db_bootstrap;

    /**
     *  Inserts the last oid into the pool_control table
     */
    void update_lastOID();

    /**
     *  Callback function to unmarshall the ACL rules
     *    @param num the number of columns read from the DB
     *    @param names the column names
     *    @param vaues the column values
     *    @return 0 on success
     */
    int select_cb(void *nil, int num, char **values, char **names);

    /**
     *  Reads the ACL rule set from the database.
     *    @param db pointer to the db
     *    @return 0 on success
     */
    int select();

    /**
     *  Inserts the ACL rule in the database.
     *    @param rule to insert
     *    @return 0 on success
     */
    int insert(AclRule * rule)
    {
        return insert(rule, db);
    };

    /**
     *  Inserts the ACL rule in the database.
     *    @param rule to insert
     *    @db db pointer
     *
     *    @return 0 on success
     */
    static int insert(AclRule * rule, SqlDB * db);

    /**
     *  Drops an ACL rule from the database
     *
     *    @param oid Rule id
     *    @return 0 on success
     */
    int drop(int oid);

    /**
     *  Callback to set the lastOID
     */
    int  init_cb(void *nil, int num, char **values, char **names);

    // ----------------------------------------
    // Refresh loop thread
    // ----------------------------------------

    /**
     * Flag to refresh the cache periodically
     */
    bool refresh_cache;

    /**
     *  Timer period for the cache refresh loop.
     */
    time_t          timer_period;

    /**
     *  Thread id for the ACL Manager
     */
    pthread_t       acl_thread;

    /**
     *  Action engine for the Manager
     */
    ActionManager   am;

    /**
     *  Function to execute the Manager action loop method within a new pthread
     *  (requires C linkage)
     */
    friend void * acl_action_loop(void *arg);

    /**
     *  The action function executed when an action is triggered.
     *    @param action the name of the action
     *    @param arg arguments for the action function
     */
    void do_action(
        const string &  action,
        void *          arg);
};

#endif /*ACL_MANAGER_H*/
<|MERGE_RESOLUTION|>--- conflicted
+++ resolved
@@ -36,16 +36,11 @@
 class AclManager : public Callbackable, public ActionListener
 {
 public:
-<<<<<<< HEAD
-    AclManager(SqlDB * _db, int zone_id);
-
-    AclManager(int _zone_id):zone_id(_zone_id),db(0),lastOID(0)
-=======
-    AclManager(SqlDB * _db, bool _refresh_cache, time_t timer_period);
-
-    AclManager()
-        :db(0),lastOID(0), refresh_cache(false)
->>>>>>> ab479bdc
+
+    AclManager(SqlDB * _db, int zone_id, bool _refresh_cache, time_t timer_period);
+
+    AclManager(int _zone_id)
+        :zone_id(_zone_id), db(0),lastOID(0), refresh_cache(false)
     {
        pthread_mutex_init(&mutex, 0);
     };
