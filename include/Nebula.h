/* -------------------------------------------------------------------------- */
/* Copyright 2002-2015, OpenNebula Project, OpenNebula Systems                */
/*                                                                            */
/* Licensed under the Apache License, Version 2.0 (the "License"); you may    */
/* not use this file except in compliance with the License. You may obtain    */
/* a copy of the License at                                                   */
/*                                                                            */
/* http://www.apache.org/licenses/LICENSE-2.0                                 */
/*                                                                            */
/* Unless required by applicable law or agreed to in writing, software        */
/* distributed under the License is distributed on an "AS IS" BASIS,          */
/* WITHOUT WARRANTIES OR CONDITIONS OF ANY KIND, either express or implied.   */
/* See the License for the specific language governing permissions and        */
/* limitations under the License.                                             */
/* -------------------------------------------------------------------------- */

#ifndef NEBULA_H_
#define NEBULA_H_

#include "SqlDB.h"
#include "SystemDB.h"

#include "NebulaTemplate.h"

#include "VirtualMachinePool.h"
#include "VirtualNetworkPool.h"
#include "HostPool.h"
#include "UserPool.h"
#include "VMTemplatePool.h"
#include "GroupPool.h"
#include "DatastorePool.h"
#include "ClusterPool.h"
#include "DocumentPool.h"
#include "ZonePool.h"
#include "SecurityGroupPool.h"
#include "VdcPool.h"

#include "VirtualMachineManager.h"
#include "LifeCycleManager.h"
#include "InformationManager.h"
#include "TransferManager.h"
#include "DispatchManager.h"
#include "RequestManager.h"
#include "HookManager.h"
#include "AuthManager.h"
#include "AclManager.h"
#include "ImageManager.h"

#include "DefaultQuotas.h"

#include "Callbackable.h"


/**
 *  This is the main class for the OpenNebula daemon oned. It stores references
 *  to the main modules and data pools. It also includes functions to bootstrap
 *  the system and start all its components.
 */
class Nebula
{
public:

    static Nebula& instance()
    {
        static Nebula nebulad;

        return nebulad;
    };

    // --------------------------------------------------------------
    // Pool Accessors
    // --------------------------------------------------------------

    VirtualMachinePool * get_vmpool()
    {
        return vmpool;
    };

    HostPool * get_hpool()
    {
        return hpool;
    };

    VirtualNetworkPool * get_vnpool()
    {
        return vnpool;
    };

    UserPool * get_upool()
    {
        return upool;
    };

    ImagePool * get_ipool()
    {
        return ipool;
    };

    GroupPool * get_gpool()
    {
        return gpool;
    };

    VMTemplatePool * get_tpool()
    {
        return tpool;
    };

    DatastorePool * get_dspool()
    {
        return dspool;
    };

    ClusterPool * get_clpool()
    {
        return clpool;
    };

    DocumentPool * get_docpool()
    {
        return docpool;
    };

    ZonePool * get_zonepool()
    {
        return zonepool;
    };

    SecurityGroupPool * get_secgrouppool()
    {
        return secgrouppool;
    };

    VdcPool * get_vdcpool()
    {
        return vdcpool;
    };

    // --------------------------------------------------------------
    // Manager Accessors
    // --------------------------------------------------------------

    VirtualMachineManager * get_vmm()
    {
        return vmm;
    };

    LifeCycleManager * get_lcm()
    {
        return lcm;
    };

    InformationManager * get_im()
    {
        return im;
    };

    TransferManager * get_tm()
    {
        return tm;
    };

    DispatchManager * get_dm()
    {
        return dm;
    };

    HookManager * get_hm()
    {
        return hm;
    };

    AuthManager * get_authm()
    {
        return authm;
    };

    ImageManager * get_imagem()
    {
        return imagem;
    };

    AclManager * get_aclm()
    {
        return aclm;
    };

    // --------------------------------------------------------------
    // Environment & Configuration
    // --------------------------------------------------------------

    /**
     *  Returns the value of LOG->DEBUG_LEVEL in oned.conf file
     *      @return the debug level, to instantiate Log'ers
     */
    Log::MessageType get_debug_level() const
    {
        Log::MessageType            clevel = Log::ERROR;
        vector<const Attribute *>   logs;
        int                         rc;
        int                         log_level_int;

        rc = nebula_configuration->get("LOG", logs);

        if ( rc != 0 )
        {
            string value;
            const VectorAttribute * log = static_cast<const VectorAttribute *>
                                                          (logs[0]);
            value = log->vector_value("DEBUG_LEVEL");

            log_level_int = atoi(value.c_str());

            if ( Log::ERROR <= log_level_int && log_level_int <= Log::DDDEBUG )
            {
                clevel = static_cast<Log::MessageType>(log_level_int);
            }
        }

        return clevel;
    }

    /**
     *  Returns the value of LOG->SYSTEM in oned.conf file
     *      @return the logging system CERR, FILE_TS or SYSLOG
     */
    NebulaLog::LogType get_log_system() const
    {
        vector<const Attribute *> logs;
        int                       rc;
        NebulaLog::LogType        log_system = NebulaLog::UNDEFINED;

        rc = nebula_configuration->get("LOG", logs);

        if ( rc != 0 )
        {
            string value;
            const VectorAttribute * log = static_cast<const VectorAttribute *>
                                                          (logs[0]);

            value      = log->vector_value("SYSTEM");
            log_system = NebulaLog::str_to_type(value);
        }

        return log_system;
    };

    /**
     *  Returns the value of ONE_LOCATION env variable. When this variable is
     *  not defined the nebula location is "/".
     *      @return the nebula location.
     */
    const string& get_nebula_location()
    {
        return nebula_location;
    };

    /**
     *  Returns the path where mad executables are stored, if ONE_LOCATION is
     *  defined this path points to $ONE_LOCATION/bin, otherwise it is
     *  /usr/lib/one/mads.
     *      @return the mad execs location.
     */
    const string& get_mad_location()
    {
        return mad_location;
    };

    /**
     *  Returns the path where defaults for mads are stored, if ONE_LOCATION is
     *  defined this path points to $ONE_LOCATION/etc, otherwise it is /etc/one
     *      @return the mad defaults location.
     */
    const string& get_defaults_location()
    {
        return etc_location;
    };

    /**
     *  Returns the path where logs (oned.log, schedd.log,...) are generated
     *  if ONE_LOCATION is defined this path points to $ONE_LOCATION/var,
     *  otherwise it is /var/log/one.
     *      @return the log location.
     */
    const string& get_log_location()
    {
        return log_location;
    };

    /**
     *  Returns the default var location. When ONE_LOCATION is defined this path
     *  points to $ONE_LOCATION/var, otherwise it is /var/lib/one.
     *      @return the log location.
     */
    const string& get_var_location()
    {
        return var_location;
    };

    /**
     *
     *
     */
    int get_ds_location(int cluster_id, string& dsloc)
    {
        if ( cluster_id != -1 )
        {
            Cluster * cluster = clpool->get(cluster_id, true);

            if ( cluster == 0 )
            {
                return -1;
            }

            cluster->get_ds_location(dsloc);

            cluster->unlock();
        }
        else
        {
            get_configuration_attribute("DATASTORE_LOCATION", dsloc);
        }

        return 0;
    }

    /**
     *  Returns the default vms location. When ONE_LOCATION is defined this path
     *  points to $ONE_LOCATION/var/vms, otherwise it is /var/lib/one/vms. This
     *  location stores vm related files: deployment, transfer, context, and
     *  logs (in self-contained mode only)
     *      @return the vms location.
     */
    const string& get_vms_location()
    {
        return vms_location;
    };

    /**
     *  Returns the path of the log file for a VM, depending where OpenNebula is
     *  installed,
     *     $ONE_LOCATION/var/$VM_ID/vm.log
     *  or
     *     /var/log/one/$VM_ID.log
     *  @return the log location for the VM.
     */
    string get_vm_log_filename(int oid)
    {
        ostringstream oss;

        if (nebula_location == "/")
        {
            oss << log_location << oid << ".log";
        }
        else
        {
            oss << vms_location << oid << "/vm.log";
        }

        return oss.str();
    };

    /**
     *  Returns the name of the host running oned
     *    @return the name
     */
    const string& get_nebula_hostname()
    {
        return hostname;
    };

    /**
     *  Returns the version of oned
     *    @return the version
     */
    static string version()
    {
        return "OpenNebula " + code_version();
    };

    /**
     *  Returns the version of oned
     * @return
     */
    static string code_version()
    {
<<<<<<< HEAD
        return "4.14.0"; // bump version
=======
        return "4.14.1"; // bump version
>>>>>>> 64f0b613
    }

    /**
     * Version needed for the DB, shared tables
     * @return
     */
    static string shared_db_version()
    {
        return "4.11.80";
    }

    /**
     * Version needed for the DB, local tables
     * @return
     */
    static string local_db_version()
    {
        return "4.13.85";
    }

    /**
     *  Starts all the modules and services for OpenNebula
     */
    void start(bool bootstrap_only=false);

    /**
     *  Initialize the database
     */
    void bootstrap_db();

    // --------------------------------------------------------------
    // Federation
    // --------------------------------------------------------------

    bool is_federation_enabled()
    {
        return federation_enabled;
    };

    bool is_federation_master()
    {
        return federation_master;

    };

    bool is_federation_slave()
    {
        return federation_enabled && !federation_master;
    };

    int get_zone_id()
    {
        return zone_id;
    };

    const string& get_master_oned()
    {
        return master_oned;
    };

    // -----------------------------------------------------------------------
    // Configuration attributes (read from oned.conf)
    // -----------------------------------------------------------------------

    /**
     *  Gets a configuration attribute for oned
     *    @param name of the attribute
     *    @param value of the attribute
     */
    void get_configuration_attribute(
        const char * name,
        string& value) const
    {
        string _name(name);

        nebula_configuration->Template::get(_name, value);
    };

    /**
     *  Gets a configuration attribute for oned (long long version)
     */
    void get_configuration_attribute(
        const char * name,
        long long& value) const
    {
        string _name(name);

        nebula_configuration->Template::get(_name, value);
    };

    /**
     *  Gets a configuration attribute for oned (time_t version)
     */
    void get_configuration_attribute(
        const char * name,
        time_t& value) const
    {
        nebula_configuration->get(name, value);
    };

    /**
     *  Gets a configuration attribute for oned, bool version
     */
    void get_configuration_attribute(
        const char * name,
        bool& value) const
    {
        string _name(name);

        nebula_configuration->Template::get(_name, value);
    };

    /**
     *  Gets a TM configuration attribute
     */
    int get_tm_conf_attribute(
        const string& tm_name,
        const VectorAttribute* &value) const
    {
        vector<const Attribute*>::const_iterator it;
        vector<const Attribute*> values;

        nebula_configuration->Template::get("TM_MAD_CONF", values);

        for (it = values.begin(); it != values.end(); it ++)
        {
            value = dynamic_cast<const VectorAttribute*>(*it);

            if (value == 0)
            {
                continue;
            }

            if (value->vector_value("NAME") == tm_name)
            {
                return 0;
            }
        }

        value = 0;
        return -1;
    };


    /**
     *  Gets an XML document with all of the configuration attributes
     *    @return the XML
     */
    string get_configuration_xml() const
    {
        string xml;
        return nebula_configuration->to_xml(xml);
    };

    // -----------------------------------------------------------------------
    // Default Quotas
    // -----------------------------------------------------------------------

    /**
     *  Get the default quotas for OpenNebula users
     *    @return the default quotas
     */
    const DefaultQuotas& get_default_user_quota()
    {
        return default_user_quota;
    };

    /**
     *  Set the default quotas for OpenNebula users
     *    @param tmpl template with the default quotas
     *    @param error describes the error if any
     *
     *    @return 0 if success
     */
    int set_default_user_quota(Template *tmpl, string& error)
    {
        int rc = default_user_quota.set(tmpl, error);

        if ( rc == 0 )
        {
            rc = default_user_quota.update();
        }

        return rc;
    };

    /**
     *  Get the default quotas for OpenNebula for groups
     *    @return the default quotas
     */
    const DefaultQuotas& get_default_group_quota()
    {
        return default_group_quota;
    };

    /**
     *  Set the default quotas for OpenNebula groups
     *    @param tmpl template with the default quotas
     *    @param error describes the error if any
     *
     *    @return 0 if success
     */
    int set_default_group_quota(Template *tmpl, string& error)
    {
        int rc = default_group_quota.set(tmpl, error);

        if ( rc == 0 )
        {
            rc = default_group_quota.update();
        }

        return rc;
    };

    // -----------------------------------------------------------------------
    // System attributes
    // -----------------------------------------------------------------------
    /**
     *  Reads a System attribute from the DB
     *    @param attr_name name of the attribute
     *    @param cb Callback that will receive the attribute in XML
     *    @return 0 on success
     */
    int select_sys_attribute(const string& attr_name, string& attr_xml)
    {
        return system_db->select_sys_attribute(attr_name, attr_xml);
    };

    /**
     *  Writes a system attribute in the database.
     *    @param db pointer to the db
     *    @return 0 on success
     */
    int insert_sys_attribute(
        const string& attr_name,
        const string& xml_attr,
        string&       error_str)
    {
        return system_db->insert_sys_attribute(attr_name, xml_attr, error_str);
    };

    /**
     *  Updates the system attribute in the database.
     *    @param db pointer to the db
     *    @return 0 on success
     */
    int update_sys_attribute(
        const string& attr_name,
        const string& xml_attr,
        string&       error_str)
    {
        return system_db->update_sys_attribute(attr_name, xml_attr, error_str);
    };

private:

    // -----------------------------------------------------------------------
    //Constructors and = are private to only access the class through instance
    // -----------------------------------------------------------------------

    Nebula():nebula_configuration(0),
        default_user_quota( "DEFAULT_USER_QUOTAS",
                            "/DEFAULT_USER_QUOTAS/DATASTORE_QUOTA",
                            "/DEFAULT_USER_QUOTAS/NETWORK_QUOTA",
                            "/DEFAULT_USER_QUOTAS/IMAGE_QUOTA",
                            "/DEFAULT_USER_QUOTAS/VM_QUOTA"),
        default_group_quota("DEFAULT_GROUP_QUOTAS",
                            "/DEFAULT_GROUP_QUOTAS/DATASTORE_QUOTA",
                            "/DEFAULT_GROUP_QUOTAS/NETWORK_QUOTA",
                            "/DEFAULT_GROUP_QUOTAS/IMAGE_QUOTA",
                            "/DEFAULT_GROUP_QUOTAS/VM_QUOTA"),
        system_db(0), db(0),
        vmpool(0), hpool(0), vnpool(0), upool(0), ipool(0), gpool(0), tpool(0),
        dspool(0), clpool(0), docpool(0), zonepool(0), secgrouppool(0), vdcpool(0),
        lcm(0), vmm(0), im(0), tm(0), dm(0), rm(0), hm(0), authm(0),
        aclm(0), imagem(0)
    {
        const char * nl = getenv("ONE_LOCATION");

        if (nl == 0) //OpenNebula installed under root directory
        {
            nebula_location = "/";

            mad_location     = "/usr/lib/one/mads/";
            etc_location     = "/etc/one/";
            log_location     = "/var/log/one/";
            var_location     = "/var/lib/one/";
            remotes_location = "/var/lib/one/remotes/";
            vms_location     = "/var/lib/one/vms/";
        }
        else
        {
            nebula_location = nl;

            if ( nebula_location.at(nebula_location.size()-1) != '/' )
            {
                nebula_location += "/";
            }

            mad_location     = nebula_location + "lib/mads/";
            etc_location     = nebula_location + "etc/";
            log_location     = nebula_location + "var/";
            var_location     = nebula_location + "var/";
            remotes_location = nebula_location + "var/remotes/";
            vms_location     = nebula_location + "var/vms/";
        }
    };

    ~Nebula()
    {
        delete vmpool;
        delete vnpool;
        delete hpool;
        delete upool;
        delete ipool;
        delete gpool;
        delete tpool;
        delete dspool;
        delete clpool;
        delete docpool;
        delete zonepool;
        delete secgrouppool;
        delete vdcpool;
        delete vmm;
        delete lcm;
        delete im;
        delete tm;
        delete dm;
        delete rm;
        delete hm;
        delete authm;
        delete aclm;
        delete imagem;
        delete nebula_configuration;
        delete db;
        delete system_db;
    };

    Nebula& operator=(Nebula const&){return *this;};

    // ---------------------------------------------------------------
    // Environment variables
    // ---------------------------------------------------------------

    string  nebula_location;

    string  mad_location;
    string  etc_location;
    string  log_location;
    string  var_location;
    string  hook_location;
    string  remotes_location;
    string  vms_location;

    string  hostname;

    // ---------------------------------------------------------------
    // Configuration
    // ---------------------------------------------------------------

    OpenNebulaTemplate * nebula_configuration;

    // ---------------------------------------------------------------
    // Federation
    // ---------------------------------------------------------------

    bool    federation_enabled;
    bool    federation_master;
    int     zone_id;
    string  master_oned;

    // ---------------------------------------------------------------
    // Default quotas
    // ---------------------------------------------------------------

    DefaultQuotas default_user_quota;
    DefaultQuotas default_group_quota;

    // ---------------------------------------------------------------
    // The system database
    // ---------------------------------------------------------------

    SystemDB * system_db;

    // ---------------------------------------------------------------
    // Nebula Pools
    // ---------------------------------------------------------------

    SqlDB              * db;
    VirtualMachinePool * vmpool;
    HostPool           * hpool;
    VirtualNetworkPool * vnpool;
    UserPool           * upool;
    ImagePool          * ipool;
    GroupPool          * gpool;
    VMTemplatePool     * tpool;
    DatastorePool      * dspool;
    ClusterPool        * clpool;
    DocumentPool       * docpool;
    ZonePool           * zonepool;
    SecurityGroupPool  * secgrouppool;
    VdcPool            * vdcpool;

    // ---------------------------------------------------------------
    // Nebula Managers
    // ---------------------------------------------------------------

    LifeCycleManager *      lcm;
    VirtualMachineManager * vmm;
    InformationManager *    im;
    TransferManager *       tm;
    DispatchManager *       dm;
    RequestManager *        rm;
    HookManager *           hm;
    AuthManager *           authm;
    AclManager *            aclm;
    ImageManager *          imagem;

    // ---------------------------------------------------------------
    // Implementation functions
    // ---------------------------------------------------------------

    friend void nebula_signal_handler (int sig);
};

#endif /*NEBULA_H_*/<|MERGE_RESOLUTION|>--- conflicted
+++ resolved
@@ -384,11 +384,7 @@
      */
     static string code_version()
     {
-<<<<<<< HEAD
-        return "4.14.0"; // bump version
-=======
         return "4.14.1"; // bump version
->>>>>>> 64f0b613
     }
 
     /**
