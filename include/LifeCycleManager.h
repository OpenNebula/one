/* -------------------------------------------------------------------------- */
/* Copyright 2002-2013, OpenNebula Project (OpenNebula.org), C12G Labs        */
/*                                                                            */
/* Licensed under the Apache License, Version 2.0 (the "License"); you may    */
/* not use this file except in compliance with the License. You may obtain    */
/* a copy of the License at                                                   */
/*                                                                            */
/* http://www.apache.org/licenses/LICENSE-2.0                                 */
/*                                                                            */
/* Unless required by applicable law or agreed to in writing, software        */
/* distributed under the License is distributed on an "AS IS" BASIS,          */
/* WITHOUT WARRANTIES OR CONDITIONS OF ANY KIND, either express or implied.   */
/* See the License for the specific language governing permissions and        */
/* limitations under the License.                                             */
/* -------------------------------------------------------------------------- */

#ifndef LIFE_CYCLE_MANAGER_H_
#define LIFE_CYCLE_MANAGER_H_

#include "ActionManager.h"
#include "VirtualMachinePool.h"
#include "HostPool.h"

using namespace std;

extern "C" void * lcm_action_loop(void *arg);

/**
 *  The Virtual Machine Life-cycle Manager module. This class is responsible for
 *  managing the life-cycle of a Virtual Machine.
 */
class LifeCycleManager : public ActionListener
{
public:

    LifeCycleManager(VirtualMachinePool * _vmpool, HostPool * _hpool):
        vmpool(_vmpool),hpool(_hpool)
    {
        am.addListener(this);
    };

    ~LifeCycleManager(){};

    enum Actions
    {
        SAVE_SUCCESS,     /**< Sent by the VMM when a save action succeeds    */
        SAVE_FAILURE,     /**< Sent by the VMM when a save action fails       */
        DEPLOY_SUCCESS,   /**< Sent by the VMM when a deploy/restore/migrate action succeeds  */
        DEPLOY_FAILURE,   /**< Sent by the VMM when a deploy/restore/migrate action fails     */
        SHUTDOWN_SUCCESS, /**< Sent by the VMM when a shutdown action succeeds*/
        SHUTDOWN_FAILURE, /**< Sent by the VMM when a shutdown action fails   */
        CANCEL_SUCCESS,   /**< Sent by the VMM when a cancel action succeeds  */
        CANCEL_FAILURE,   /**< Sent by the VMM when a cancel action fails     */
        MONITOR_FAILURE,  /**< Sent by the VMM when a VM has failed while active */
        MONITOR_SUSPEND,  /**< Sent by the VMM when a VM is paused while active */
        MONITOR_DONE,     /**< Sent by the VMM when a VM is not found */
        PROLOG_SUCCESS,   /**< Sent by the TM when the prolog phase succeeds  */
        PROLOG_FAILURE,   /**< Sent by the TM when the prolog phase fails     */
        EPILOG_SUCCESS,   /**< Sent by the TM when the epilog phase succeeds  */
        EPILOG_FAILURE,   /**< Sent by the TM when the epilog phase fails     */
        ATTACH_SUCCESS,   /**< Sent by the VMM when an attach action succeeds */
        ATTACH_FAILURE,   /**< Sent by the VMM when an attach action fails    */
        DETACH_SUCCESS,   /**< Sent by the VMM when a detach action succeeds  */
        DETACH_FAILURE,   /**< Sent by the VMM when a detach action fails     */
        ATTACH_NIC_SUCCESS,/**< Sent by the VMM when an attach nic action succeeds */
        ATTACH_NIC_FAILURE,/**< Sent by the VMM when an attach nic action fails    */
        DETACH_NIC_SUCCESS,/**< Sent by the VMM when a detach nic action succeeds  */
        DETACH_NIC_FAILURE,/**< Sent by the VMM when a detach nic action fails     */
        CLEANUP_SUCCESS,  /**< Sent by the VMM when a cleanup action succeeds */
        CLEANUP_FAILURE,  /**< Sent by the VMM when a cleanup action fails    */
<<<<<<< HEAD
        SAVEAS_HOT_SUCCESS,/**< Sent by the VMM when hot saveas succeeds      */
        SAVEAS_HOT_FAILURE,/**< Sent by the VMM when hot saveas fails         */
=======
        SNAPSHOT_CREATE_SUCCESS, /**< Sent by the VMM on snap. create success */
        SNAPSHOT_CREATE_FAILURE, /**< Sent by the VMM on snap. create failure */
        SNAPSHOT_REVERT_SUCCESS, /**< Sent by the VMM on snap. revert success */
        SNAPSHOT_REVERT_FAILURE, /**< Sent by the VMM on snap. revert failure */
        SNAPSHOT_DELETE_SUCCESS, /**< Sent by the VMM on snap. revert success */
        SNAPSHOT_DELETE_FAILURE, /**< Sent by the VMM on snap. revert failure */
>>>>>>> 987f833b
        DEPLOY,           /**< Sent by the DM to deploy a VM on a host        */
        SUSPEND,          /**< Sent by the DM to suspend an running VM        */
        RESTORE,          /**< Sent by the DM to restore a suspended VM       */
        STOP,             /**< Sent by the DM to stop an running VM           */
        CANCEL,           /**< Sent by the DM to cancel an running VM         */
        MIGRATE,          /**< Sent by the DM to migrate a VM to other host   */
        LIVE_MIGRATE,     /**< Sent by the DM to live-migrate a VM            */
        SHUTDOWN,         /**< Sent by the DM to shutdown a running VM        */
        POWEROFF,         /**< Sent by the DM to power off a running VM       */
        RESTART,          /**< Sent by the DM to restart a deployed VM        */
        DELETE,           /**< Sent by the DM to delete a VM                  */
        CLEAN,            /**< Sent by the DM to cleanup a VM for resubmission*/
        FINALIZE
    };

    /**
     *  Triggers specific actions to the Life-cycle Manager. This function
     *  wraps the ActionManager trigger function.
     *    @param action the LCM action
     *    @param vid VM unique id. This is the argument of the passed to the
     *    invoked action.
     */
    void trigger(
        Actions action,
        int     vid);

    /**
     *  This functions starts a new thread for the Life-cycle Manager. This
     *  thread will wait in  an action loop till it receives ACTION_FINALIZE.
     *    @return 0 on success.
     */
    int start();

    /**
     *  Gets the thread identification.
     *    @return pthread_t for the manager thread (that in the action loop).
     */
    pthread_t get_thread_id() const
    {
        return lcm_thread;
    };

private:
    /**
     *  Thread id for the Virtual Machine Manager
     */
    pthread_t               lcm_thread;

    /**
     *  Pointer to the Virtual Machine Pool, to access VMs
     */
    VirtualMachinePool *    vmpool;

    /**
     *  Pointer to the Host Pool, to access hosts
     */
    HostPool *              hpool;

    /**
     *  Action engine for the Manager
     */
    ActionManager           am;

    /**
     *  Function to execute the Manager action loop method within a new pthread
     * (requires C linkage)
     */
    friend void * lcm_action_loop(void *arg);

    /**
     *  The action function executed when an action is triggered.
     *    @param action the name of the action
     *    @param arg arguments for the action function
     */
    void do_action(
        const string &  action,
        void *          arg);

    /**
     *  Cleans up a VM, canceling any pending or ongoing action and closing
     *  the history registers
     *      @param vm with the lock aquired
     */
    void clean_up_vm (VirtualMachine *vm, bool dispose);

    void save_success_action(int vid);

    void save_failure_action(int vid);

    void deploy_success_action(int vid);

    void deploy_failure_action(int vid);

    void shutdown_success_action(int vid);

    void shutdown_failure_action(int vid);

    void cancel_success_action(int vid);

    void cancel_failure_action(int vid);

    void monitor_failure_action(int vid);

    void monitor_suspend_action(int vid);

    void monitor_done_action(int vid);

    void prolog_success_action(int vid);

    void prolog_failure_action(int vid);

    void epilog_success_action(int vid);

    void epilog_failure_action(int vid);

    void attach_success_action(int vid);

    void attach_failure_action(int vid);

    void detach_success_action(int vid);

    void detach_failure_action(int vid);

<<<<<<< HEAD
    void saveas_hot_success_action(int vid);

    void saveas_hot_failure_action(int vid);
=======
    void attach_nic_success_action(int vid);

    void attach_nic_failure_action(int vid);

    void detach_nic_success_action(int vid);

    void detach_nic_failure_action(int vid);
>>>>>>> 987f833b

    void cleanup_callback_action(int vid);

    void snapshot_create_success(int vid);

    void snapshot_create_failure(int vid);

    void snapshot_revert_success(int vid);

    void snapshot_revert_failure(int vid);

    void snapshot_delete_success(int vid);

    void snapshot_delete_failure(int vid);

    void deploy_action(int vid);

    void suspend_action(int vid);

    void restore_action(int vid);

    void stop_action(int vid);

    void cancel_action(int vid);

    void checkpoint_action(int vid);

    void migrate_action(int vid);

    void live_migrate_action(int vid);

    void shutdown_action(int vid);

    void poweroff_action(int vid);

    void failure_action(VirtualMachine * vm);

    void restart_action(int vid);

    void delete_action(int vid);

    void clean_action(int vid);

    void timer_action();
};

#endif /*LIFE_CYCLE_MANAGER_H_*/<|MERGE_RESOLUTION|>--- conflicted
+++ resolved
@@ -68,17 +68,14 @@
         DETACH_NIC_FAILURE,/**< Sent by the VMM when a detach nic action fails     */
         CLEANUP_SUCCESS,  /**< Sent by the VMM when a cleanup action succeeds */
         CLEANUP_FAILURE,  /**< Sent by the VMM when a cleanup action fails    */
-<<<<<<< HEAD
         SAVEAS_HOT_SUCCESS,/**< Sent by the VMM when hot saveas succeeds      */
         SAVEAS_HOT_FAILURE,/**< Sent by the VMM when hot saveas fails         */
-=======
         SNAPSHOT_CREATE_SUCCESS, /**< Sent by the VMM on snap. create success */
         SNAPSHOT_CREATE_FAILURE, /**< Sent by the VMM on snap. create failure */
         SNAPSHOT_REVERT_SUCCESS, /**< Sent by the VMM on snap. revert success */
         SNAPSHOT_REVERT_FAILURE, /**< Sent by the VMM on snap. revert failure */
         SNAPSHOT_DELETE_SUCCESS, /**< Sent by the VMM on snap. revert success */
         SNAPSHOT_DELETE_FAILURE, /**< Sent by the VMM on snap. revert failure */
->>>>>>> 987f833b
         DEPLOY,           /**< Sent by the DM to deploy a VM on a host        */
         SUSPEND,          /**< Sent by the DM to suspend an running VM        */
         RESTORE,          /**< Sent by the DM to restore a suspended VM       */
@@ -202,11 +199,10 @@
 
     void detach_failure_action(int vid);
 
-<<<<<<< HEAD
     void saveas_hot_success_action(int vid);
 
     void saveas_hot_failure_action(int vid);
-=======
+
     void attach_nic_success_action(int vid);
 
     void attach_nic_failure_action(int vid);
@@ -214,7 +210,6 @@
     void detach_nic_success_action(int vid);
 
     void detach_nic_failure_action(int vid);
->>>>>>> 987f833b
 
     void cleanup_callback_action(int vid);
 
