--- conflicted
+++ resolved
@@ -144,23 +144,6 @@
 
 private:
     /**
-<<<<<<< HEAD
-     *  Generate context file to be sourced upon VM booting
-     *  @param vm_id, ID of the VM to generate context for
-     *  @param attr, the template CONTEXT attribute (the first one)
-     */
-    void generate_context(int vm_id, Attribute * attr);
-
-    /**
-     *  Generate a parsed requirements string
-     *  @param vm_id, ID of the VM to generate context for
-     *  @param attr, the template REQUIREMENTS attribute (the first one)
-     */
-    void generate_requirements(int vm_id, Attribute * attr);
-
-    /**
-=======
->>>>>>> 9311f27b
      *  Factory method to produce VM objects
      *    @return a pointer to the new VM
      */
