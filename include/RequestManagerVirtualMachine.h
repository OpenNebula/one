--- conflicted
+++ resolved
@@ -220,7 +220,6 @@
 /* ------------------------------------------------------------------------- */
 /* ------------------------------------------------------------------------- */
 
-<<<<<<< HEAD
 class VirtualMachineResize : public RequestManagerVirtualMachine
 {
 public:
@@ -229,7 +228,14 @@
                            "Changes the capacity of the virtual machine",
                            "A:sidiib"){};
     ~VirtualMachineResize(){};
-=======
+
+    void request_execute(xmlrpc_c::paramList const& _paramList,
+            RequestAttributes& att);
+};
+
+/* ------------------------------------------------------------------------- */
+/* ------------------------------------------------------------------------- */
+
 class VirtualMachineSnapshotCreate: public RequestManagerVirtualMachine
 {
 public:
@@ -256,13 +262,10 @@
                            "A:sii"){};
 
     ~VirtualMachineSnapshotRevert(){};
->>>>>>> 78e71d42
-
-    void request_execute(xmlrpc_c::paramList const& _paramList,
-            RequestAttributes& att);
-};
-<<<<<<< HEAD
-=======
+
+    void request_execute(xmlrpc_c::paramList const& _paramList,
+            RequestAttributes& att);
+};
 
 /* ------------------------------------------------------------------------- */
 /* ------------------------------------------------------------------------- */
@@ -281,8 +284,6 @@
             RequestAttributes& att);
 };
 
->>>>>>> 78e71d42
-/* -------------------------------------------------------------------------- */
 /* -------------------------------------------------------------------------- */
 /* -------------------------------------------------------------------------- */
 
