/* -------------------------------------------------------------------------- */
/* Copyright 2002-2011, OpenNebula Project Leads (OpenNebula.org)             */
/*                                                                            */
/* Licensed under the Apache License, Version 2.0 (the "License"); you may    */
/* not use this file except in compliance with the License. You may obtain    */
/* a copy of the License at                                                   */
/*                                                                            */
/* http://www.apache.org/licenses/LICENSE-2.0                                 */
/*                                                                            */
/* Unless required by applicable law or agreed to in writing, software        */
/* distributed under the License is distributed on an "AS IS" BASIS,          */
/* WITHOUT WARRANTIES OR CONDITIONS OF ANY KIND, either express or implied.   */
/* See the License for the specific language governing permissions and        */
/* limitations under the License.                                             */
/* -------------------------------------------------------------------------- */

#ifndef POOL_OBJECT_SQL_H_
#define POOL_OBJECT_SQL_H_

#include "ObjectSQL.h"
#include "ObjectXML.h"
#include "Template.h"
#include <pthread.h>
#include <string.h>

using namespace std;

/**
 * PoolObject class. Provides a SQL backend interface for Pool components. Each
 * object is identified with and unique OID
 *
 * Note: The PoolObject provides a synchronization mechanism (mutex). This
 * implementation assumes that the mutex IS LOCKED when the class destructor
 * is called.
 */
class PoolObjectSQL : public ObjectSQL, public ObjectXML
{
public:

    PoolObjectSQL(int id, const string& _name, int _uid,
                  int _gid, const char *_table)
            :ObjectSQL(),ObjectXML(),oid(id),name(_name),uid(_uid),gid(_gid),
             valid(true),public_obj(0),obj_template(0),table(_table)
    {
        pthread_mutex_init(&mutex,0);
    };

    virtual ~PoolObjectSQL()
    {
        pthread_mutex_unlock(&mutex);

        pthread_mutex_destroy(&mutex);
    };

    /* --------------------------------------------------------------------- */

    int get_oid() const
    {
        return oid;
    };

    const string& get_name() const
    {
        return name;
    };

    int get_uid()
    {
        return uid;
    };

<<<<<<< HEAD
    /**
     *  Returns true if the image is public
     *     @return true if the image is public
     */
    bool isPublic()
    {
        return (public_obj == 1);
    };

    // TODO: Check if uid == -1?
    // What happens with user, is the user his owner, or uid = -1?
    int set_uid(int _uid)
=======
    virtual int set_uid(int _uid)
>>>>>>> 91b37ed7
    {
        if( uid == -1 )
        {
            return -1;
        }

        uid = _uid;
        return 0;
    }

    int get_gid()
    {
        return gid;
    };

    virtual int set_gid(int _gid)
    {
        if( gid == -1 )
        {
            return -1;
        }

        gid = _gid;
        return 0;
    };

    /* --------------------------------------------------------------------- */

    /**
     *  Check if the object is valid
     *    @return true if object is valid
     */
    const bool& isValid() const
    {
       return valid;
    };

    /**
     *  Set the object valid flag
     *  @param _valid new valid flag
     */
    void set_valid(const bool _valid)
    {
        valid = _valid;
    };

    /**
     *  Function to lock the object
     */
    void lock()
    {
        pthread_mutex_lock(&mutex);
    };

    /**
     *  Function to unlock the object
     */
    void unlock()
    {
        pthread_mutex_unlock(&mutex);
    };

    /**
     * Function to print the object into a string in XML format
     * base64 encoded
     *  @param xml the resulting XML string
     *  @return a reference to the generated string
     */
    virtual string& to_xml64(string &xml64);

    /**
     * Function to print the object into a string in XML format
     *  @param xml the resulting XML string
     *  @return a reference to the generated string
     */
    virtual string& to_xml(string& xml) const = 0;

    /**
     *  Rebuilds the object from an xml formatted string
     *    @param xml_str The xml-formatted string
     *
     *    @return 0 on success, -1 otherwise
     */
    virtual int from_xml(const string &xml_str) = 0;

    // ------------------------------------------------------------------------
    // Template
    // ------------------------------------------------------------------------

    /**
     *  Gets the values of a template attribute
     *    @param name of the attribute
     *    @param values of the attribute
     *    @return the number of values
     */
    int get_template_attribute(
        string& name,
        vector<const Attribute*>& values) const
    {
        return obj_template->get(name,values);
    };

    /**
     *  Gets the values of a template attribute
     *    @param name of the attribute
     *    @param values of the attribute
     *    @return the number of values
     */
    int get_template_attribute(
        const char *name,
        vector<const Attribute*>& values) const
    {
        string str=name;
        return obj_template->get(str,values);
    };

    /**
     *  Gets a string based attribute (single)
     *    @param name of the attribute
     *    @param value of the attribute (a string), will be "" if not defined or
     *    not a single attribute
     */
    void get_template_attribute(
        const char *    name,
        string&         value) const
    {
        string str=name;
        obj_template->get(str,value);
    }

    /**
     *  Gets an int based attribute (single)
     *    @param name of the attribute
     *    @param value of the attribute (an int), will be 0 if not defined or
     *    not a single attribute
     */
    void get_template_attribute(
        const char *    name,
        int&            value) const
    {
        string str=name;
        obj_template->get(str,value);
    }

    /**
     *  Adds a new attribute to the template (replacing it if
     *  already defined), the object's mutex SHOULD be locked
     *    @param name of the new attribute
     *    @param value of the new attribute
     *    @return 0 on success
     */
    int replace_template_attribute(
        const string& name,
        const string& value)
    {
        SingleAttribute * sattr = new SingleAttribute(name,value);

        obj_template->erase(sattr->name());

        obj_template->set(sattr);

        return 0;
    }

    /**
     *  Generates a XML string for the template of the Object
     *    @param xml the string to store the XML description.
     */
    void template_to_xml(string &xml) const
    {
        obj_template->to_xml(xml);
    }

    /**
     *  Removes an Image attribute
     *    @param name of the attribute
     */
    int remove_template_attribute(const string& name)
    {
        return obj_template->erase(name);
    }

    /**
     *  Sets an error message for the VM in the template
     *    @param message
     *    @return 0 on success
     */
    void set_template_error_message(const string& message);

    /**
     *  Factory method for templates, it should be implemented
     *  by classes that uses templates
     *    @return a new template
     */
    virtual Template * get_new_template()
    {
        return 0;
    }

    /**
     *  Replace template for this object. Object should be updated
     *  after calling this method
     *    @param tmpl string representation of the template
     */
    int replace_template(const string& tmpl_str, string& error);

protected:

    /**
     *  Callback function to unmarshall a PoolObjectSQL
     *    @param num the number of columns read from the DB
     *    @param names the column names
     *    @param vaues the column values
     *    @return 0 on success
     */
    int select_cb(void *nil, int num, char **values, char **names)
    {
        if ( (!values[0]) || (num != 1) )
        {
            return -1;
        }

        return from_xml(values[0]);
    };

    /**
     *  Reads the PoolObjectSQL (identified by its OID) from the database.
     *    @param db pointer to the db
     *    @return 0 on success
     */
    virtual int select(SqlDB *db);

    /**
     *  Reads the PoolObjectSQL (identified by its OID) from the database.
     *    @param db pointer to the db
     *    @return 0 on success
     */
    virtual int select(SqlDB *db, const string& _name, int _uid);

    /**
     *  Drops object from the database
     *    @param db pointer to the db
     *    @return 0 on success
     */
    virtual int drop(SqlDB *db);

    /**
     *  Function to output a pool object into a stream in XML format
     *    @param oss the output stream
     *    @param num the number of columns read from the DB
     *    @param names the column names
     *    @param vaues the column values
     *    @return 0 on success
     */
    static int dump(ostringstream& oss, int num, char **values, char **names)
    {
        if ( (!values[0]) || (num != 1) )
        {
            return -1;
        }

        oss << values[0];
        return 0;
    };

    /**
     *  The object's unique ID
     */
    int     oid;

    /**
     *  The object's name
     */
    string  name;

    /**
     *  Object's owner, set it to -1 if owner is not used
     */
    int     uid;

    /**
     *  Object's group, set it to -1 if group is not used
     */
    int     gid;

    /**
     *  The contents of this object are valid
     */
    bool    valid;

    /**
     *  Set if the object is public
     */
    int     public_obj;

    /**
     *  Template for this object, will be allocated if needed
     */
    Template * obj_template;

private:

    /**
     *  The PoolSQL, friend to easily manipulate its Objects
     */
    friend class PoolSQL;

    /**
     * The mutex for the PoolObject. This implementation assumes that the mutex
     * IS LOCKED when the class destructor is called.
     */
    pthread_mutex_t mutex;

    /**
     *  Pointer to the SQL table for the PoolObjectSQL
     */
    const char * table;

    /**
     *  Name for the error messages attribute
     */
    static const char * error_attribute_name;
};

#endif /*POOL_OBJECT_SQL_H_*/<|MERGE_RESOLUTION|>--- conflicted
+++ resolved
@@ -69,7 +69,6 @@
         return uid;
     };
 
-<<<<<<< HEAD
     /**
      *  Returns true if the image is public
      *     @return true if the image is public
@@ -79,12 +78,7 @@
         return (public_obj == 1);
     };
 
-    // TODO: Check if uid == -1?
-    // What happens with user, is the user his owner, or uid = -1?
-    int set_uid(int _uid)
-=======
     virtual int set_uid(int _uid)
->>>>>>> 91b37ed7
     {
         if( uid == -1 )
         {
