--- conflicted
+++ resolved
@@ -121,23 +121,7 @@
     }
 }
 
-<<<<<<< HEAD
-/* Line 371 of yacc.c  */
-#line 129 "expr_bool.cc"
-=======
-int get_xml_attribute(ObjectXML * oxml, const char* attr, int& val);
-
-int get_xml_attribute(ObjectXML * oxml, const char* attr, float& val);
-
-int get_xml_attribute(ObjectXML * oxml, const char* attr, string& val);
-
-void get_xml_values(ObjectXML * oxml, const char* attr, vector<string>& results);
-
-void get_vm_ids(ObjectXML * oxml, set<int>& vm_ids);
-
-
-#line 136 "expr_bool.cc" /* yacc.c:339  */
->>>>>>> a82eb968
+#line 125 "expr_bool.cc" /* yacc.c:339  */
 
 # ifndef YY_NULL
 #  if defined __cplusplus && 201103L <= __cplusplus
@@ -183,26 +167,14 @@
 typedef union YYSTYPE YYSTYPE;
 union YYSTYPE
 {
-<<<<<<< HEAD
-/* Line 387 of yacc.c  */
-#line 77 "expr_bool.y"
-=======
-#line 88 "expr_bool.y" /* yacc.c:355  */
->>>>>>> a82eb968
+#line 77 "expr_bool.y" /* yacc.c:355  */
 
     char * 	val_str;
     int 	val_int;
     float   val_float;
 
-<<<<<<< HEAD
-
-/* Line 387 of yacc.c  */
-#line 184 "expr_bool.cc"
-} YYSTYPE;
-=======
-#line 188 "expr_bool.cc" /* yacc.c:355  */
+#line 177 "expr_bool.cc" /* yacc.c:355  */
 };
->>>>>>> a82eb968
 # define YYSTYPE_IS_TRIVIAL 1
 # define YYSTYPE_IS_DECLARED 1
 #endif
@@ -229,12 +201,7 @@
 
 /* Copy the second part of user declarations.  */
 
-<<<<<<< HEAD
-/* Line 390 of yacc.c  */
-#line 224 "expr_bool.cc"
-=======
-#line 216 "expr_bool.cc" /* yacc.c:358  */
->>>>>>> a82eb968
+#line 205 "expr_bool.cc" /* yacc.c:358  */
 
 #ifdef short
 # undef short
@@ -1402,310 +1369,158 @@
   switch (yyn)
     {
         case 2:
-<<<<<<< HEAD
-/* Line 1787 of yacc.c  */
-#line 97 "expr_bool.y"
-    { result=(yyvsp[(1) - (1)].val_int);   }
+#line 97 "expr_bool.y" /* yacc.c:1646  */
+    { result=(yyvsp[0].val_int);   }
+#line 1375 "expr_bool.cc" /* yacc.c:1646  */
     break;
 
   case 3:
-/* Line 1787 of yacc.c  */
-#line 98 "expr_bool.y"
-=======
-#line 108 "expr_bool.y" /* yacc.c:1646  */
-    { result=(yyvsp[0].val_int);   }
-#line 1386 "expr_bool.cc" /* yacc.c:1646  */
+#line 98 "expr_bool.y" /* yacc.c:1646  */
+    { result=true; }
+#line 1381 "expr_bool.cc" /* yacc.c:1646  */
     break;
 
-  case 3:
-#line 109 "expr_bool.y" /* yacc.c:1646  */
->>>>>>> a82eb968
-    { result=true; }
-#line 1392 "expr_bool.cc" /* yacc.c:1646  */
+  case 4:
+#line 101 "expr_bool.y" /* yacc.c:1646  */
+    {
+            int val = (yyvsp[0].val_int);
+            int rc;
+
+            rc = oxml->search((yyvsp[-2].val_str),val);
+
+            (yyval.val_int) = (rc == 0 && val == (yyvsp[0].val_int));
+        }
+#line 1394 "expr_bool.cc" /* yacc.c:1646  */
     break;
 
-  case 4:
-<<<<<<< HEAD
-/* Line 1787 of yacc.c  */
-#line 101 "expr_bool.y"
-    {
-            int val = (yyvsp[(3) - (3)].val_int);
+  case 5:
+#line 110 "expr_bool.y" /* yacc.c:1646  */
+    {
+            int val = (yyvsp[0].val_int);
             int rc;
 
-            rc = oxml->search((yyvsp[(1) - (3)].val_str),val);
-
-            (yyval.val_int) = (rc == 0 && val == (yyvsp[(3) - (3)].val_int));
+            rc = oxml->search((yyvsp[-3].val_str),val);
+
+            (yyval.val_int) = (rc == 0 && val != (yyvsp[0].val_int));
         }
+#line 1407 "expr_bool.cc" /* yacc.c:1646  */
     break;
 
-  case 5:
-/* Line 1787 of yacc.c  */
-#line 110 "expr_bool.y"
-    {
-            int val = (yyvsp[(4) - (4)].val_int);
-            int rc;
-
-            rc = oxml->search((yyvsp[(1) - (4)].val_str),val);
-
-            (yyval.val_int) = (rc == 0 && val != (yyvsp[(4) - (4)].val_int));
+  case 6:
+#line 119 "expr_bool.y" /* yacc.c:1646  */
+    {
+            int val, rc;
+
+            rc = oxml->search((yyvsp[-2].val_str),val);
+            (yyval.val_int) = (rc == 0 && val > (yyvsp[0].val_int));
         }
+#line 1418 "expr_bool.cc" /* yacc.c:1646  */
     break;
 
-  case 6:
-/* Line 1787 of yacc.c  */
-#line 119 "expr_bool.y"
+  case 7:
+#line 126 "expr_bool.y" /* yacc.c:1646  */
     {
             int val, rc;
 
-            rc = oxml->search((yyvsp[(1) - (3)].val_str),val);
-            (yyval.val_int) = (rc == 0 && val > (yyvsp[(3) - (3)].val_int));
+            rc = oxml->search((yyvsp[-2].val_str),val);
+            (yyval.val_int) = (rc == 0 && val < (yyvsp[0].val_int));
         }
+#line 1429 "expr_bool.cc" /* yacc.c:1646  */
     break;
 
-  case 7:
-/* Line 1787 of yacc.c  */
-#line 126 "expr_bool.y"
-    {
-            int val, rc;
-
-            rc = oxml->search((yyvsp[(1) - (3)].val_str),val);
-            (yyval.val_int) = (rc == 0 && val < (yyvsp[(3) - (3)].val_int));
+  case 8:
+#line 133 "expr_bool.y" /* yacc.c:1646  */
+    {
+            float val, rc;
+
+            rc = oxml->search((yyvsp[-2].val_str),val);
+            (yyval.val_int) = (rc == 0 && val == (yyvsp[0].val_float));
         }
+#line 1440 "expr_bool.cc" /* yacc.c:1646  */
     break;
 
-  case 8:
-/* Line 1787 of yacc.c  */
-#line 133 "expr_bool.y"
+  case 9:
+#line 140 "expr_bool.y" /* yacc.c:1646  */
     {
             float val, rc;
 
-            rc = oxml->search((yyvsp[(1) - (3)].val_str),val);
-            (yyval.val_int) = (rc == 0 && val == (yyvsp[(3) - (3)].val_float));
+            rc = oxml->search((yyvsp[-3].val_str),val);
+            (yyval.val_int) = (rc == 0 && val != (yyvsp[0].val_float));
         }
+#line 1451 "expr_bool.cc" /* yacc.c:1646  */
     break;
 
-  case 9:
-/* Line 1787 of yacc.c  */
-#line 140 "expr_bool.y"
+  case 10:
+#line 147 "expr_bool.y" /* yacc.c:1646  */
     {
             float val, rc;
 
-            rc = oxml->search((yyvsp[(1) - (4)].val_str),val);
-            (yyval.val_int) = (rc == 0 && val != (yyvsp[(4) - (4)].val_float));
+            rc = oxml->search((yyvsp[-2].val_str),val);
+            (yyval.val_int) = (rc == 0 && val > (yyvsp[0].val_float));
         }
+#line 1462 "expr_bool.cc" /* yacc.c:1646  */
     break;
 
-  case 10:
-/* Line 1787 of yacc.c  */
-#line 147 "expr_bool.y"
+  case 11:
+#line 154 "expr_bool.y" /* yacc.c:1646  */
     {
             float val, rc;
 
-            rc = oxml->search((yyvsp[(1) - (3)].val_str),val);
-            (yyval.val_int) = (rc == 0 && val > (yyvsp[(3) - (3)].val_float));
-        }
+            rc = oxml->search((yyvsp[-2].val_str),val);
+            (yyval.val_int) = (rc == 0 && val < (yyvsp[0].val_float));}
+#line 1472 "expr_bool.cc" /* yacc.c:1646  */
     break;
 
-  case 11:
-/* Line 1787 of yacc.c  */
-#line 154 "expr_bool.y"
-    {
-            float val, rc;
-
-            rc = oxml->search((yyvsp[(1) - (3)].val_str),val);
-            (yyval.val_int) = (rc == 0 && val < (yyvsp[(3) - (3)].val_float));}
-    break;
-
   case 12:
-/* Line 1787 of yacc.c  */
-#line 160 "expr_bool.y"
+#line 160 "expr_bool.y" /* yacc.c:1646  */
     {
             string val;
             int rc;
 
-            rc = oxml->search((yyvsp[(1) - (3)].val_str),val);
-            (yyval.val_int) = (rc != 0 || (yyvsp[(3) - (3)].val_str)==0) ? false : fnmatch((yyvsp[(3) - (3)].val_str),val.c_str(),0)==0;
+            rc = oxml->search((yyvsp[-2].val_str),val);
+            (yyval.val_int) = (rc != 0 || (yyvsp[0].val_str)==0) ? false : fnmatch((yyvsp[0].val_str),val.c_str(),0)==0;
         }
+#line 1484 "expr_bool.cc" /* yacc.c:1646  */
     break;
 
   case 13:
-/* Line 1787 of yacc.c  */
-#line 168 "expr_bool.y"
+#line 168 "expr_bool.y" /* yacc.c:1646  */
     {
             string val;
             int rc;
 
-            rc = oxml->search((yyvsp[(1) - (4)].val_str),val);
-            (yyval.val_int) = (rc != 0 || (yyvsp[(4) - (4)].val_str)==0) ? false : fnmatch((yyvsp[(4) - (4)].val_str),val.c_str(),0)!=0;
+            rc = oxml->search((yyvsp[-3].val_str),val);
+            (yyval.val_int) = (rc != 0 || (yyvsp[0].val_str)==0) ? false : fnmatch((yyvsp[0].val_str),val.c_str(),0)!=0;
         }
+#line 1496 "expr_bool.cc" /* yacc.c:1646  */
     break;
 
   case 14:
-/* Line 1787 of yacc.c  */
-#line 176 "expr_bool.y"
-    { (yyval.val_int) = (yyvsp[(1) - (3)].val_int) && (yyvsp[(3) - (3)].val_int); }
+#line 176 "expr_bool.y" /* yacc.c:1646  */
+    { (yyval.val_int) = (yyvsp[-2].val_int) && (yyvsp[0].val_int); }
+#line 1502 "expr_bool.cc" /* yacc.c:1646  */
     break;
 
   case 15:
-/* Line 1787 of yacc.c  */
-#line 177 "expr_bool.y"
-    { (yyval.val_int) = (yyvsp[(1) - (3)].val_int) || (yyvsp[(3) - (3)].val_int); }
+#line 177 "expr_bool.y" /* yacc.c:1646  */
+    { (yyval.val_int) = (yyvsp[-2].val_int) || (yyvsp[0].val_int); }
+#line 1508 "expr_bool.cc" /* yacc.c:1646  */
     break;
 
   case 16:
-/* Line 1787 of yacc.c  */
-#line 178 "expr_bool.y"
-    { (yyval.val_int) = ! (yyvsp[(2) - (2)].val_int); }
+#line 178 "expr_bool.y" /* yacc.c:1646  */
+    { (yyval.val_int) = ! (yyvsp[0].val_int); }
+#line 1514 "expr_bool.cc" /* yacc.c:1646  */
     break;
 
   case 17:
-/* Line 1787 of yacc.c  */
-#line 179 "expr_bool.y"
-    { (yyval.val_int) =   (yyvsp[(2) - (3)].val_int); }
+#line 179 "expr_bool.y" /* yacc.c:1646  */
+    { (yyval.val_int) =   (yyvsp[-1].val_int); }
+#line 1520 "expr_bool.cc" /* yacc.c:1646  */
     break;
 
 
-/* Line 1787 of yacc.c  */
-#line 1722 "expr_bool.cc"
-=======
-#line 112 "expr_bool.y" /* yacc.c:1646  */
-    { int val, rc;
-
-            if ((yyvsp[-2].val_str) == string("CURRENT_VMS"))
-            {
-                set<int> vm_ids;
-                get_vm_ids(oxml, vm_ids);
-
-                (yyval.val_int) = vm_ids.count((yyvsp[0].val_int)) > 0;
-            }
-            else
-            {
-                rc = get_xml_attribute(oxml,(yyvsp[-2].val_str),val);
-                (yyval.val_int) = (rc == 0 && val == (yyvsp[0].val_int));
-            }
-          }
-#line 1412 "expr_bool.cc" /* yacc.c:1646  */
-    break;
-
-  case 5:
-#line 128 "expr_bool.y" /* yacc.c:1646  */
-    { int val, rc;
-
-            if ((yyvsp[-3].val_str) == string("CURRENT_VMS"))
-            {
-                set<int> vm_ids;
-                get_vm_ids(oxml, vm_ids);
-
-                (yyval.val_int) = vm_ids.count((yyvsp[0].val_int)) == 0;
-            }
-            else
-            {
-                rc = get_xml_attribute(oxml,(yyvsp[-3].val_str),val);
-                (yyval.val_int) = (rc == 0 && val != (yyvsp[0].val_int));
-            }
-          }
-#line 1432 "expr_bool.cc" /* yacc.c:1646  */
-    break;
-
-  case 6:
-#line 144 "expr_bool.y" /* yacc.c:1646  */
-    { int val, rc;
-
-            rc = get_xml_attribute(oxml,(yyvsp[-2].val_str),val);
-            (yyval.val_int) = (rc == 0 && val > (yyvsp[0].val_int));}
-#line 1441 "expr_bool.cc" /* yacc.c:1646  */
-    break;
-
-  case 7:
-#line 149 "expr_bool.y" /* yacc.c:1646  */
-    { int val, rc;
-
-            rc = get_xml_attribute(oxml,(yyvsp[-2].val_str),val);
-            (yyval.val_int) = (rc == 0 && val < (yyvsp[0].val_int));}
-#line 1450 "expr_bool.cc" /* yacc.c:1646  */
-    break;
-
-  case 8:
-#line 154 "expr_bool.y" /* yacc.c:1646  */
-    { float val, rc;
-
-            rc = get_xml_attribute(oxml,(yyvsp[-2].val_str),val);
-            (yyval.val_int) = (rc == 0 && val == (yyvsp[0].val_float));}
-#line 1459 "expr_bool.cc" /* yacc.c:1646  */
-    break;
-
-  case 9:
-#line 159 "expr_bool.y" /* yacc.c:1646  */
-    { float val, rc;
-
-            rc = get_xml_attribute(oxml,(yyvsp[-3].val_str),val);
-            (yyval.val_int) = (rc == 0 && val != (yyvsp[0].val_float));}
-#line 1468 "expr_bool.cc" /* yacc.c:1646  */
-    break;
-
-  case 10:
-#line 164 "expr_bool.y" /* yacc.c:1646  */
-    { float val, rc;
-
-            rc = get_xml_attribute(oxml,(yyvsp[-2].val_str),val);
-            (yyval.val_int) = (rc == 0 && val > (yyvsp[0].val_float));}
-#line 1477 "expr_bool.cc" /* yacc.c:1646  */
-    break;
-
-  case 11:
-#line 169 "expr_bool.y" /* yacc.c:1646  */
-    { float val, rc;
-
-            rc = get_xml_attribute(oxml,(yyvsp[-2].val_str),val);
-            (yyval.val_int) = (rc == 0 && val < (yyvsp[0].val_float));}
-#line 1486 "expr_bool.cc" /* yacc.c:1646  */
-    break;
-
-  case 12:
-#line 174 "expr_bool.y" /* yacc.c:1646  */
-    { string val; int rc;
-
-            rc = get_xml_attribute(oxml,(yyvsp[-2].val_str),val);
-            (yyval.val_int) = (rc != 0 || (yyvsp[0].val_str)==0) ? false : fnmatch((yyvsp[0].val_str),val.c_str(),0)==0;}
-#line 1495 "expr_bool.cc" /* yacc.c:1646  */
-    break;
-
-  case 13:
-#line 179 "expr_bool.y" /* yacc.c:1646  */
-    { string val; int rc;
-
-            rc = get_xml_attribute(oxml,(yyvsp[-3].val_str),val);
-            (yyval.val_int) = (rc != 0 || (yyvsp[0].val_str)==0) ? false : fnmatch((yyvsp[0].val_str),val.c_str(),0)!=0;}
-#line 1504 "expr_bool.cc" /* yacc.c:1646  */
-    break;
-
-  case 14:
-#line 184 "expr_bool.y" /* yacc.c:1646  */
-    { (yyval.val_int) = (yyvsp[-2].val_int) && (yyvsp[0].val_int); }
-#line 1510 "expr_bool.cc" /* yacc.c:1646  */
-    break;
-
-  case 15:
-#line 185 "expr_bool.y" /* yacc.c:1646  */
-    { (yyval.val_int) = (yyvsp[-2].val_int) || (yyvsp[0].val_int); }
-#line 1516 "expr_bool.cc" /* yacc.c:1646  */
-    break;
-
-  case 16:
-#line 186 "expr_bool.y" /* yacc.c:1646  */
-    { (yyval.val_int) = ! (yyvsp[0].val_int); }
-#line 1522 "expr_bool.cc" /* yacc.c:1646  */
-    break;
-
-  case 17:
-#line 187 "expr_bool.y" /* yacc.c:1646  */
-    { (yyval.val_int) =   (yyvsp[-1].val_int); }
-#line 1528 "expr_bool.cc" /* yacc.c:1646  */
-    break;
-
-
-#line 1532 "expr_bool.cc" /* yacc.c:1646  */
->>>>>>> a82eb968
+#line 1524 "expr_bool.cc" /* yacc.c:1646  */
       default: break;
     }
   /* User semantic actions sometimes alter yychar, and that requires
@@ -1940,14 +1755,7 @@
 #endif
   return yyresult;
 }
-<<<<<<< HEAD
-
-
-/* Line 2050 of yacc.c  */
-#line 182 "expr_bool.y"
-=======
-#line 190 "expr_bool.y" /* yacc.c:1906  */
->>>>>>> a82eb968
+#line 182 "expr_bool.y" /* yacc.c:1906  */
 
 
 extern "C" void expr_bool__error(
