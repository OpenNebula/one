--- conflicted
+++ resolved
@@ -321,11 +321,7 @@
 
         @db.run "DROP TABLE old_group_pool;"
 
-
-        ########################################################################
-<<<<<<< HEAD
-        # Feature #1691 Add new attribute NIC/NIC_ID
-=======
+        ########################################################################
         # Bug #1694: SYSTEM_DS is now set with the method adddatastore
         ########################################################################
 
@@ -417,14 +413,101 @@
         # Feature #1483: Move scheduling attributes
         #   /VM/TEMPLATE/REQUIREMENTS -> USER_TEMPLATE/SCHED_REQUIREMENTS
         #   /VM/TEMPLATE/RANK -> USER_TEMPLATE/SCHED_RANK
->>>>>>> c560d389
         ########################################################################
 
         @db.run "ALTER TABLE vm_pool RENAME TO old_vm_pool;"
         @db.run "CREATE TABLE vm_pool (oid INTEGER PRIMARY KEY, name VARCHAR(128), body TEXT, uid INTEGER, gid INTEGER, last_poll INTEGER, state INTEGER, lcm_state INTEGER, owner_u INTEGER, group_u INTEGER, other_u INTEGER);"
 
         @db.fetch("SELECT * FROM old_vm_pool") do |row|
-<<<<<<< HEAD
+
+            doc = Document.new(row[:body])
+            user_template = doc.root.add_element("USER_TEMPLATE")
+
+            doc.root.each_element("TEMPLATE") do |e|
+                elem = e.delete_element("REQUIREMENTS")
+
+                if !elem.nil?
+                    user_template.add_element("SCHED_REQUIREMENTS").text = elem.text
+                end
+
+                elem = e.delete_element("RANK")
+
+                if !elem.nil?
+                    user_template.add_element("SCHED_RANK").text = elem.text
+                end
+            end
+
+            @db[:vm_pool].insert(
+                :oid        => row[:oid],
+                :name       => row[:name],
+                :body       => doc.root.to_s,
+                :uid        => row[:uid],
+                :gid        => row[:gid],
+                :last_poll  => row[:last_poll],
+                :state      => row[:state],
+                :lcm_state  => row[:lcm_state],
+                :owner_u    => row[:owner_u],
+                :group_u    => row[:group_u],
+                :other_u    => row[:other_u])
+        end
+
+        @db.run "DROP TABLE old_vm_pool;"
+
+
+        ########################################################################
+        # Feature #1483: Move scheduling attributes
+        #   /VMTEMPLATE/TEMPLATE/REQUIREMENTS -> /VMTEMPLATE/TEMPLATE/SCHED_REQUIREMENTS
+        #   /VMTEMPLATE/TEMPLATE/RANK -> /VMTEMPLATE/TEMPLATE/SCHED_RANK
+        ########################################################################
+
+        @db.run "ALTER TABLE template_pool RENAME TO old_template_pool;"
+        @db.run "CREATE TABLE template_pool (oid INTEGER PRIMARY KEY, name VARCHAR(128), body TEXT, uid INTEGER, gid INTEGER, owner_u INTEGER, group_u INTEGER, other_u INTEGER);"
+
+        @db.fetch("SELECT * FROM old_template_pool") do |row|
+
+            doc = Document.new(row[:body])
+
+            template = nil
+
+            doc.root.each_element("TEMPLATE") do |e|
+                template = e
+            end
+
+            doc.root.each_element("TEMPLATE") do |e|
+                elem = e.delete_element("REQUIREMENTS")
+
+                if !elem.nil?
+                    template.add_element("SCHED_REQUIREMENTS").text = elem.text
+                end
+
+                elem = e.delete_element("RANK")
+
+                if !elem.nil?
+                    template.add_element("SCHED_RANK").text = elem.text
+                end
+            end
+
+            @db[:template_pool].insert(
+                :oid        => row[:oid],
+                :name       => row[:name],
+                :body       => doc.root.to_s,
+                :uid        => row[:uid],
+                :gid        => row[:gid],
+                :owner_u    => row[:owner_u],
+                :group_u    => row[:group_u],
+                :other_u    => row[:other_u])
+        end
+
+        @db.run "DROP TABLE old_template_pool;"
+
+        ########################################################################
+        # Feature #1691 Add new attribute NIC/NIC_ID
+        ########################################################################
+
+        @db.run "ALTER TABLE vm_pool RENAME TO old_vm_pool;"
+        @db.run "CREATE TABLE vm_pool (oid INTEGER PRIMARY KEY, name VARCHAR(128), body TEXT, uid INTEGER, gid INTEGER, last_poll INTEGER, state INTEGER, lcm_state INTEGER, owner_u INTEGER, group_u INTEGER, other_u INTEGER);"
+
+        @db.fetch("SELECT * FROM old_vm_pool") do |row|
             if ( row[:state] != 6 )     # DONE
                 doc = Document.new(row[:body])
 
@@ -438,34 +521,12 @@
                 }
 
                 row[:body] = doc.root.to_s
-=======
-
-            doc = Document.new(row[:body])
-            user_template = doc.root.add_element("USER_TEMPLATE")
-
-            doc.root.each_element("TEMPLATE") do |e|
-                elem = e.delete_element("REQUIREMENTS")
-
-                if !elem.nil?
-                    user_template.add_element("SCHED_REQUIREMENTS").text = elem.text
-                end
-
-                elem = e.delete_element("RANK")
-
-                if !elem.nil?
-                    user_template.add_element("SCHED_RANK").text = elem.text
-                end
->>>>>>> c560d389
             end
 
             @db[:vm_pool].insert(
                 :oid        => row[:oid],
                 :name       => row[:name],
-<<<<<<< HEAD
                 :body       => row[:body],
-=======
-                :body       => doc.root.to_s,
->>>>>>> c560d389
                 :uid        => row[:uid],
                 :gid        => row[:gid],
                 :last_poll  => row[:last_poll],
@@ -478,58 +539,7 @@
 
         @db.run "DROP TABLE old_vm_pool;"
 
-
-        ########################################################################
-<<<<<<< HEAD
-=======
-        # Feature #1483: Move scheduling attributes
-        #   /VMTEMPLATE/TEMPLATE/REQUIREMENTS -> /VMTEMPLATE/TEMPLATE/SCHED_REQUIREMENTS
-        #   /VMTEMPLATE/TEMPLATE/RANK -> /VMTEMPLATE/TEMPLATE/SCHED_RANK
-        ########################################################################
-
-        @db.run "ALTER TABLE template_pool RENAME TO old_template_pool;"
-        @db.run "CREATE TABLE template_pool (oid INTEGER PRIMARY KEY, name VARCHAR(128), body TEXT, uid INTEGER, gid INTEGER, owner_u INTEGER, group_u INTEGER, other_u INTEGER);"
-
-        @db.fetch("SELECT * FROM old_template_pool") do |row|
-
-            doc = Document.new(row[:body])
-
-            template = nil
-
-            doc.root.each_element("TEMPLATE") do |e|
-                template = e
-            end
-
-            doc.root.each_element("TEMPLATE") do |e|
-                elem = e.delete_element("REQUIREMENTS")
-
-                if !elem.nil?
-                    template.add_element("SCHED_REQUIREMENTS").text = elem.text
-                end
-
-                elem = e.delete_element("RANK")
-
-                if !elem.nil?
-                    template.add_element("SCHED_RANK").text = elem.text
-                end
-            end
-
-            @db[:template_pool].insert(
-                :oid        => row[:oid],
-                :name       => row[:name],
-                :body       => doc.root.to_s,
-                :uid        => row[:uid],
-                :gid        => row[:gid],
-                :owner_u    => row[:owner_u],
-                :group_u    => row[:group_u],
-                :other_u    => row[:other_u])
-        end
-
-        @db.run "DROP TABLE old_template_pool;"
-
-
-        ########################################################################
->>>>>>> c560d389
+        ########################################################################
         #
         # Banner for the new /var/lib/one/vms directory
         #
