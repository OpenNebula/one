#!/usr/bin/env ruby

# -------------------------------------------------------------------------- #
# Copyright 2002-2011, OpenNebula Project Leads (OpenNebula.org)             #
#                                                                            #
# Licensed under the Apache License, Version 2.0 (the "License"); you may    #
# not use this file except in compliance with the License. You may obtain    #
# a copy of the License at                                                   #
#                                                                            #
# http://www.apache.org/licenses/LICENSE-2.0                                 #
#                                                                            #
# Unless required by applicable law or agreed to in writing, software        #
# distributed under the License is distributed on an "AS IS" BASIS,          #
# WITHOUT WARRANTIES OR CONDITIONS OF ANY KIND, either express or implied.   #
# See the License for the specific language governing permissions and        #
# limitations under the License.                                             #
#--------------------------------------------------------------------------- #

ONE_LOCATION=ENV["ONE_LOCATION"]

if !ONE_LOCATION
    RUBY_LIB_LOCATION="/usr/lib/one/ruby"
else
    RUBY_LIB_LOCATION=ONE_LOCATION+"/lib/ruby"
end

$: << RUBY_LIB_LOCATION
$: << RUBY_LIB_LOCATION+"/cli"

require 'command_parser'
require 'one_helper/onetemplate_helper'

<<<<<<< HEAD
require 'OpenNebula'
require 'CommandManager'
require 'client_utilities'
require 'command_parse'

ShowTableTemplate={
    :id => {
        :name => "ID",
        :desc => "ONE identifier for the Template",
        :size => 4,
        :proc => lambda {|d,e| d.id }
    },
    :user=> {
        :name => "USER",
        :desc => "Name of the owner",
        :size => 8,
        :proc => lambda {|d,e|
            "TODO"
        }
    },
    :uid=> {
        :name => "UID",
        :desc => "Id of the owner",
        :size => 4,
        :proc => lambda {|d,e|
            d["UID"]
        }
    },
    :gid=> {
        :name => "GID",
        :desc => "Id of the group",
        :size => 4,
        :proc => lambda {|d,e|
            d.gid
        }
    },
    :name => {
        :name => "NAME",
        :desc => "Name of the Template",
        :size => 20,
        :proc => lambda {|d,e|
            d.name
        }
    },
    :regtime => {
        :name => "REGTIME",
        :desc => "Registration time of the Template",
        :size => 20,
        :proc => lambda {|d,e|
            str_register_time(d)
        }
    },
    :public => {
        :name => "PUBLIC",
        :desc => "Whether the Template is public or not",
        :size => 3,
        :proc => lambda {|d,e|
            if d["PUBLIC"].to_i == 1 then "Yes" else "No" end}
    },

    :default => [:id, :user, :name, :regtime, :public]
}



class TemplateShow

    def initialize(client, filter_flag="-2")
        @templatepool=OpenNebula::TemplatePool.new(client, filter_flag.to_i)
        @table=ShowTable.new(ShowTableTemplate)
    end
=======
cmd=CommandParser::CmdParser.new(ARGV) do
    usage "onetemplate COMMAND [args..] [options..]"
    version OpenNebulaHelper::ONE_VERSION
>>>>>>> 6e59fb94

    helper = OneTemplateHelper.new

    ########################################################################
    # Global Options
    ########################################################################
    set :option, CommandParser::OPTIONS
    
    list_options = CLIHelper::OPTIONS
    list_options << OpenNebulaHelper::XML
    list_options << OpenNebulaHelper::NUMERIC

    ########################################################################
    # Formatters for arguments
    ########################################################################
    set :format, :groupid, OpenNebulaHelper.name_to_id_desc("GROUP") do |arg|
        OpenNebulaHelper.name_to_id(arg, "GROUP")
    end

    set :format, :userid, OpenNebulaHelper.name_to_id_desc("USER") do |arg|
        OpenNebulaHelper.name_to_id(arg, "USER")
    end

    set :format, :templateid, OneTemplateHelper.to_id_desc do |arg|
        helper.to_id(arg)
    end

    set :format, :templateid_list, OneTemplateHelper.list_to_id_desc do |arg|
        helper.list_to_id(arg)
    end

    set :format, :filterflag, OneTemplateHelper.filterflag_to_i_desc do |arg|
        helper.filterflag_to_i(arg)
    end

    ########################################################################
    # Commands
    ########################################################################

    create_desc = <<-EOT.unindent
        Creates a new Template from the given template file
    EOT

    command :create, create_desc, :file do
        helper.create_resource(options) do |t|
            template=File.read(args[0])
            t.allocate(template)
        end
    end

    delete_desc = <<-EOT.unindent
        Deletes the given Image
    EOT

    command :delete, delete_desc, [:range, :templateid_list] do
        helper.perform_actions(args[0],options,"deleted") do |t|
            t.delete
        end
    end

<<<<<<< HEAD
Commands:

* create (Registers a Template from a template file)
    onetemplate create <file>

    file is a file name where the Template description is located

* instantiate (Creates a VM instance from a Template)
    onetemplate instantiate <template_id>

* update (Lets the user edit and replace the Template contents)
    onetemplate update <template_id>

* publish (Publish a Template)
    onetemplate publish <template_id>

* unpublish (Unpublish an Template)
    onetemplate unpublish <template_id>

* chown (Changes the Template owner and group)
    onetemplate chown <template_id> <owner_id> [<group_id>]

* chgrp (Changes the Template group)
    onetemplate chgrp <template_id> <group_id>

* list (Shows Templates in the pool)
    onetemplate list <filter_flag>

    where filter_flag can be
        a, all   --> all the known Templates
        m, mine  --> the Templates belonging to the user in ONE_AUTH
        g, group --> 'mine' plus the Templates belonging to the groups
                        the user is member of
        uid      --> Templates of the user identified by this uid
        user     --> Templates of the user identified by the username

* top (Lists Templates continuously)
    onetemplate top

* show (Gets information about an specific Template)
    onetemplate show <template_id>
=======
    instantiate_desc = <<-EOT.unindent
        Creates a new VM instance from the given Template. This VM can be
        managed with the 'onevm' command
    EOT
>>>>>>> 6e59fb94

    command :instantiate, instantiate_desc, [:range,:templateid_list] do
        helper.perform_actions(args[0],options,"instantiated") do |t|
            res = t.instantiate

            if !OpenNebula.is_error?(res)
                puts "VM ID: #{res}"
            end

            res
        end
    end

    publish_desc = <<-EOT.unindent
        Publishes the given Template. A public Template can be seen and
        instantiated by other Users in the Template's group
    EOT

    command :publish, pusblish_desc, [:range,:templateid_list] do
        helper.perform_actions(args[0],options,"published") do |t|
            t.publish
        end
    end

    unpublish_desc = <<-EOT.unindent
        Unpublishes the given Template. A private Template can't be
        instantiated by any other User
    EOT

<<<<<<< HEAD
def get_user_flags
    ops=Hash.new
    if ARGV[0]
        case ARGV[0]
            when "a", "all"
                ops[:filter_user]="-2"
            when "m", "mine"
                ops[:filter_user]="-3"
            when "g", "group"
                ops[:filter_user]="-1"
            else
                if !ARGV[0].match(/^[0123456789]+$/)
                    ops[:filter_user]="-2"
                    ops[:filter_flag]=ARGV[0]
                else
                    ops[:filter_user]=ARGV[0]
                end
=======
    command :unpublish, unpublish_desc, [:range,:templateid_list] do
        helper.perform_actions(args[0],options,"unpublished") do |t|
            t.unpublish
>>>>>>> 6e59fb94
        end
    end

    chgrp_desc = <<-EOT.unindent
        Changes the Template group
    EOT

    command :chgrp, chgrp_desc,[:range, :templateid_list], :groupid do
        helper.perform_actions(args[0],options,"Group changed") do |t|
            t.chown(-1, args[1].to_i)
        end
    end

<<<<<<< HEAD
when "instantiate"
    check_parameters("instantiate", 1)
    template_id = get_template_id(ARGV[0])

    template = OpenNebula::Template.new_with_id(template_id, get_one_client)

    result = template.instantiate
    if is_successful?(result)
        puts "Template instantiated." if ops[:verbose]
    end

when "update"
    puts "TODO"
=======
    chown_desc = <<-EOT.unindent
        Changes the Template owner and group
    EOT

    command :chown, chown_desc, [:range, :templateid_list], :userid, [:groupid,nil] do
        gid = args[2].nil? ? -1 : args[2].to_id
        helper.perform_actions(args[0],options,"Owner/Group changed") do |t|
            t.chown(args[1].to_i, gid)
        end
    end

    update_desc = <<-EOT.unindent
        Launches the system editor to modify and update the template contents
    EOT

    command :update, update_desc, :templateid do
        helper.perform_action(args[0],options,"modified") do |template|
            str = OpenNebulaHelper.update_template(args[0], template)
            template.update(str)
        end
    end
>>>>>>> 6e59fb94

    list_desc = <<-EOT.unindent
        Lists Templates in the pool
    EOT

    command :list, list_desc, [:filterflag, nil], :options=>list_options do
        helper.list_pool(options)
    end

    show_desc = <<-EOT.unindent
        Shows information for the given Template
    EOT

<<<<<<< HEAD
when "chown"
    check_parameters("chown", 2)

    obj_id = get_template_id(ARGV[0])
    new_uid  = ARGV[1].to_i
    new_gid = ( ARGV.length > 2 ) ? ARGV[2].to_i : -1

    obj = OpenNebula::Template.new_with_id(obj_id, get_one_client)

    result = obj.chown( new_uid, new_gid )
    if is_successful?(result)
        puts "Template user/group changed" if ops[:verbose]
    end

when "chgrp"
    check_parameters("chgrp", 2)

    obj_id = get_template_id(ARGV[0])
    new_uid  = -1
    new_gid  = ARGV[1].to_i

    obj = OpenNebula::Template.new_with_id(obj_id, get_one_client)

    result = obj.chown( new_uid, new_gid )
    if is_successful?(result)
        puts "Template group changed" if ops[:verbose]
    end

when "list"
    ops.merge!(get_user_flags)
    if !ops[:xml]
        templatelist = TemplateShow.new(get_one_client, ops[:filter_user].to_i)
        ops[:columns] = ops[:list] if ops[:list]
        result = templatelist.list_short(ops)
    else
        templatepool = OpenNebula::TemplatePool.new(get_one_client,
            ops[:filter_user].to_i)
        templatepool.info
        puts templatepool.to_xml
=======
    command :show, show_desc, :templateid, :options=>OpenNebulaHelper::XML do
        helper.show_resource(args[0],options)
>>>>>>> 6e59fb94
    end

    top_desc = <<-EOT.unindent
        Lists Templates continuously
    EOT

    command :top, top_desc, [:filterflag, nil], :options=>list_options do
        helper.list_pool(options, true)
    end
end<|MERGE_RESOLUTION|>--- conflicted
+++ resolved
@@ -30,83 +30,9 @@
 require 'command_parser'
 require 'one_helper/onetemplate_helper'
 
-<<<<<<< HEAD
-require 'OpenNebula'
-require 'CommandManager'
-require 'client_utilities'
-require 'command_parse'
-
-ShowTableTemplate={
-    :id => {
-        :name => "ID",
-        :desc => "ONE identifier for the Template",
-        :size => 4,
-        :proc => lambda {|d,e| d.id }
-    },
-    :user=> {
-        :name => "USER",
-        :desc => "Name of the owner",
-        :size => 8,
-        :proc => lambda {|d,e|
-            "TODO"
-        }
-    },
-    :uid=> {
-        :name => "UID",
-        :desc => "Id of the owner",
-        :size => 4,
-        :proc => lambda {|d,e|
-            d["UID"]
-        }
-    },
-    :gid=> {
-        :name => "GID",
-        :desc => "Id of the group",
-        :size => 4,
-        :proc => lambda {|d,e|
-            d.gid
-        }
-    },
-    :name => {
-        :name => "NAME",
-        :desc => "Name of the Template",
-        :size => 20,
-        :proc => lambda {|d,e|
-            d.name
-        }
-    },
-    :regtime => {
-        :name => "REGTIME",
-        :desc => "Registration time of the Template",
-        :size => 20,
-        :proc => lambda {|d,e|
-            str_register_time(d)
-        }
-    },
-    :public => {
-        :name => "PUBLIC",
-        :desc => "Whether the Template is public or not",
-        :size => 3,
-        :proc => lambda {|d,e|
-            if d["PUBLIC"].to_i == 1 then "Yes" else "No" end}
-    },
-
-    :default => [:id, :user, :name, :regtime, :public]
-}
-
-
-
-class TemplateShow
-
-    def initialize(client, filter_flag="-2")
-        @templatepool=OpenNebula::TemplatePool.new(client, filter_flag.to_i)
-        @table=ShowTable.new(ShowTableTemplate)
-    end
-=======
 cmd=CommandParser::CmdParser.new(ARGV) do
     usage "onetemplate COMMAND [args..] [options..]"
     version OpenNebulaHelper::ONE_VERSION
->>>>>>> 6e59fb94
 
     helper = OneTemplateHelper.new
 
@@ -167,54 +93,10 @@
         end
     end
 
-<<<<<<< HEAD
-Commands:
-
-* create (Registers a Template from a template file)
-    onetemplate create <file>
-
-    file is a file name where the Template description is located
-
-* instantiate (Creates a VM instance from a Template)
-    onetemplate instantiate <template_id>
-
-* update (Lets the user edit and replace the Template contents)
-    onetemplate update <template_id>
-
-* publish (Publish a Template)
-    onetemplate publish <template_id>
-
-* unpublish (Unpublish an Template)
-    onetemplate unpublish <template_id>
-
-* chown (Changes the Template owner and group)
-    onetemplate chown <template_id> <owner_id> [<group_id>]
-
-* chgrp (Changes the Template group)
-    onetemplate chgrp <template_id> <group_id>
-
-* list (Shows Templates in the pool)
-    onetemplate list <filter_flag>
-
-    where filter_flag can be
-        a, all   --> all the known Templates
-        m, mine  --> the Templates belonging to the user in ONE_AUTH
-        g, group --> 'mine' plus the Templates belonging to the groups
-                        the user is member of
-        uid      --> Templates of the user identified by this uid
-        user     --> Templates of the user identified by the username
-
-* top (Lists Templates continuously)
-    onetemplate top
-
-* show (Gets information about an specific Template)
-    onetemplate show <template_id>
-=======
     instantiate_desc = <<-EOT.unindent
         Creates a new VM instance from the given Template. This VM can be
         managed with the 'onevm' command
     EOT
->>>>>>> 6e59fb94
 
     command :instantiate, instantiate_desc, [:range,:templateid_list] do
         helper.perform_actions(args[0],options,"instantiated") do |t|
@@ -244,29 +126,9 @@
         instantiated by any other User
     EOT
 
-<<<<<<< HEAD
-def get_user_flags
-    ops=Hash.new
-    if ARGV[0]
-        case ARGV[0]
-            when "a", "all"
-                ops[:filter_user]="-2"
-            when "m", "mine"
-                ops[:filter_user]="-3"
-            when "g", "group"
-                ops[:filter_user]="-1"
-            else
-                if !ARGV[0].match(/^[0123456789]+$/)
-                    ops[:filter_user]="-2"
-                    ops[:filter_flag]=ARGV[0]
-                else
-                    ops[:filter_user]=ARGV[0]
-                end
-=======
     command :unpublish, unpublish_desc, [:range,:templateid_list] do
         helper.perform_actions(args[0],options,"unpublished") do |t|
             t.unpublish
->>>>>>> 6e59fb94
         end
     end
 
@@ -280,21 +142,6 @@
         end
     end
 
-<<<<<<< HEAD
-when "instantiate"
-    check_parameters("instantiate", 1)
-    template_id = get_template_id(ARGV[0])
-
-    template = OpenNebula::Template.new_with_id(template_id, get_one_client)
-
-    result = template.instantiate
-    if is_successful?(result)
-        puts "Template instantiated." if ops[:verbose]
-    end
-
-when "update"
-    puts "TODO"
-=======
     chown_desc = <<-EOT.unindent
         Changes the Template owner and group
     EOT
@@ -316,7 +163,6 @@
             template.update(str)
         end
     end
->>>>>>> 6e59fb94
 
     list_desc = <<-EOT.unindent
         Lists Templates in the pool
@@ -330,50 +176,8 @@
         Shows information for the given Template
     EOT
 
-<<<<<<< HEAD
-when "chown"
-    check_parameters("chown", 2)
-
-    obj_id = get_template_id(ARGV[0])
-    new_uid  = ARGV[1].to_i
-    new_gid = ( ARGV.length > 2 ) ? ARGV[2].to_i : -1
-
-    obj = OpenNebula::Template.new_with_id(obj_id, get_one_client)
-
-    result = obj.chown( new_uid, new_gid )
-    if is_successful?(result)
-        puts "Template user/group changed" if ops[:verbose]
-    end
-
-when "chgrp"
-    check_parameters("chgrp", 2)
-
-    obj_id = get_template_id(ARGV[0])
-    new_uid  = -1
-    new_gid  = ARGV[1].to_i
-
-    obj = OpenNebula::Template.new_with_id(obj_id, get_one_client)
-
-    result = obj.chown( new_uid, new_gid )
-    if is_successful?(result)
-        puts "Template group changed" if ops[:verbose]
-    end
-
-when "list"
-    ops.merge!(get_user_flags)
-    if !ops[:xml]
-        templatelist = TemplateShow.new(get_one_client, ops[:filter_user].to_i)
-        ops[:columns] = ops[:list] if ops[:list]
-        result = templatelist.list_short(ops)
-    else
-        templatepool = OpenNebula::TemplatePool.new(get_one_client,
-            ops[:filter_user].to_i)
-        templatepool.info
-        puts templatepool.to_xml
-=======
     command :show, show_desc, :templateid, :options=>OpenNebulaHelper::XML do
         helper.show_resource(args[0],options)
->>>>>>> 6e59fb94
     end
 
     top_desc = <<-EOT.unindent
