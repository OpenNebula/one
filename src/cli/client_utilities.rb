# -------------------------------------------------------------------------- #
# Copyright 2002-2010, OpenNebula Project Leads (OpenNebula.org)             #
#                                                                            #
# Licensed under the Apache License, Version 2.0 (the "License"); you may    #
# not use this file except in compliance with the License. You may obtain    #
# a copy of the License at                                                   #
#                                                                            #
# http://www.apache.org/licenses/LICENSE-2.0                                 #
#                                                                            #
# Unless required by applicable law or agreed to in writing, software        #
# distributed under the License is distributed on an "AS IS" BASIS,          #
# WITHOUT WARRANTIES OR CONDITIONS OF ANY KIND, either express or implied.   #
# See the License for the specific language governing permissions and        #
# limitations under the License.                                             #
#--------------------------------------------------------------------------- #

require 'OpenNebula'

#####################
# CONSOLE UTILITIES #
#####################

# Sets bold font
def scr_bold
    print "\33[1m"
end

# Sets underline
def scr_underline
    print "\33[4m"
end

# Restore normal font
def scr_restore
    print "\33[0m"
end

# Clears screen
def scr_cls
    print "\33[2J\33[H"
end

# Moves the cursor
def scr_move(x,y)
    print "\33[#{x};#{y}H"
end

# Print header
def print_header(format_str, str, underline)
    scr_bold
    scr_underline if underline
    print format_str % str 
    scr_restore
    puts
end

##################################
# Class show configurable tables #
##################################

ShowTableExample={
    :id => {
        :name => "ID",
        :size => 4,
        :proc => lambda {|d,e| d["oid"] }
    },
    :name => {
        :name => "NAME",
        :size => 8,
        :proc => lambda {|d,e| d["deploy_id"] }
    },
    :stat => {
        :name => "STAT",
        :size => 4,
        :proc => lambda {|d,e| e[:vm].get_state(d) }
    },
    :default => [:id, :name, :stat]
}

# Class to print tables
class ShowTable
    attr_accessor :ext, :columns
    
    # table => definition of the table to print
    # ext => external variables (Hash), @ext
    def initialize(table, ext=nil)
        @table=table
        @ext=Hash.new
        @ext=ext if ext.kind_of?(Hash)
        @columns=@table[:default]
    end
    
    # Returns a formated string for header
    def header_str
        @columns.collect {|c|
            if @table[c]
                #{}"%#{@table[c][:size]}s" % [@table[c][:name]]
                format_data(c, @table[c][:name])
            else
                nil
            end
        }.compact.join(' ')
    end
    
    # Returns an array with header titles
    def header_array
        @columns.collect {|c|
            if @table[c]
                @table[c][:name].to_s
            else
                ""
            end
        }.compact
    end
    
    def data_str(data, options=nil)
        # TODO: Use data_array so it can be ordered and/or filtered
        res_data=data_array(data, options)
        
        res_data.collect {|d|
            (0..(@columns.length-1)).collect {|c|
                dat=d[c]
                col=@columns[c]
                
                format_data(col, dat) if @table[col]
            }.join(' ')
        }.join("\n")
        
        #data.collect {|d|
        #    @columns.collect {|c|
        #        format_data(c, @table[c][:proc].call(d, @ext)) if @table[c]
        #    }.join(' ')
        #}.join("\n")
    end
    
    def data_array(data, options=nil)
        res_data=data.collect {|d|
            @columns.collect {|c|
                @table[c][:proc].call(d, @ext).to_s if @table[c]
            }
        }
        
        if options
            filter_data!(res_data, options[:filter]) if options[:filter]
            sort_data!(res_data, options[:order]) if options[:order]
        end
        
        res_data
    end

    def format_data(field, data)
        minus=( @table[field][:left] ? "-" : "" )
        size=@table[field][:size]
        "%#{minus}#{size}.#{size}s" % [ data.to_s ]
    end
    
    def get_order_column(column)
        desc=column.match(/^-/)
        col_name=column.gsub(/^-/, '')
        index=@columns.index(col_name.to_sym)
        [index, desc]
    end
    
    def sort_data!(data, order)
        data.sort! {|a,b|
            # rows are equal by default
            res=0
            order.each {|o|
                # compare
                pos, dec=get_order_column(o)
                break if !pos
                
                r = (b[pos]<=>a[pos])
                
                # if diferent set res (return value) and exit loop
                if r!=0
                    # change sign if the order is decreasing
                    r=-r if dec
                    res=r
                    break
                end
            }
            res
        }
    end
    
    def filter_data!(data, filters)
        filters.each {|key, value|
            pos=@columns.index(key.downcase.to_sym)
            if pos
                data.reject! {|d|
                    if !d[pos]
                        true
                    else
                        !d[pos].downcase.match(value.downcase)
                    end
                }
            end
        }
    end
    
    def print_help
        text=[]
        @table.each {|option, data|
            next if option==:default
            text << "%9s (%2d) => %s" % [option, data[:size], data[:desc]]
        }
        text.join("\n")
    end
    
end


################
# Miscelaneous #
################

def get_one_client(session=nil)
    OpenNebula::Client.new(session)
end

def is_error?(result)
    OpenNebula.is_error?(result)
end

def is_successful?(result)
    !OpenNebula.is_error?(result)
end

def check_parameters(name, number)
    if ARGV.length < number
        print "Command #{name} requires "
        if number>1
            puts "#{number} parameters to run."
        else
            puts "one parameter to run"
        end
        exit -1
    end
end



def get_entity_id(name, pool_class)
    return name if name.match(/^[0123456789]+$/)

    # TODO: get vm's from the actual user
    pool=pool_class.new(get_one_client)
    result=pool.info

    # TODO: Check for errors

    objects=pool.select {|object| object.name==name }
    
    class_name=pool_class.name.split('::').last.gsub(/Pool$/, '')
    
    if objects.length>0
        if objects.length>1
            puts "There are multiple #{class_name}'s with name #{name}."
            exit -1
        else
            result=objects.first.id
        end
    else
        puts "#{class_name} named #{name} not found."
        exit -1
    end
    
    result
end

def get_vm_id(name)
    get_entity_id(name, OpenNebula::VirtualMachinePool)
end

def get_host_id(name)
    get_entity_id(name, OpenNebula::HostPool)
end

def get_vn_id(name)
    get_entity_id(name, OpenNebula::VirtualNetworkPool)
end

def get_user_id(name)
    get_entity_id(name, OpenNebula::UserPool)
end

<<<<<<< HEAD
def get_image_id(name)
    get_entity_id(name, OpenNebula::ImagePool)
=======
def get_cluster_id(name)
    get_entity_id(name, OpenNebula::ClusterPool)
>>>>>>> 3c01aeca
end

def str_running_time(data)
    stime=Time.at(data["stime"].to_i)
    if data["etime"]=="0"
        etime=Time.now
    else
        etime=Time.at(data["etime"].to_i)
    end
    dtime=Time.at(etime-stime).getgm

    "%02d %02d:%02d:%02d" % [dtime.yday-1, dtime.hour, dtime.min, dtime.sec]
end

def str_register_time(data)
    regtime=Time.at(data["REGTIME"].to_i).getgm
    regtime.strftime("%b %d, %Y %H:%M")
end


REG_RANGE=/(.*)\[(\d+)([+-])(\d+)\](.*)/

def expand_range(param)
    if match=param.match(REG_RANGE)
        pre=match[1]
        start=match[2]
        operator=match[3]
        last=match[4]
        post=match[5]
        size=0
        
        result=Array.new
        
        if operator=='-'
            range=(start.to_i..last.to_i)
            size=last.size
        elsif operator=='+'
            size=(start.to_i+last.to_i-1).to_s.size
            range=(start.to_i..(start.to_i+last.to_i-1))
        end
        
        if start[0]==?0
            range.each do |num|
                result<<sprintf("%s%0#{size}d%s", pre, num, post)
            end
        else
            range.each do |num|
                result<<sprintf("%s%d%s", pre, num, post)
            end
        end

        result
    else
        param
    end
end

def expand_args(args)
    args.collect {|arg| expand_range(arg) }.flatten
end<|MERGE_RESOLUTION|>--- conflicted
+++ resolved
@@ -49,7 +49,7 @@
 def print_header(format_str, str, underline)
     scr_bold
     scr_underline if underline
-    print format_str % str 
+    print format_str % str
     scr_restore
     puts
 end
@@ -80,7 +80,7 @@
 # Class to print tables
 class ShowTable
     attr_accessor :ext, :columns
-    
+
     # table => definition of the table to print
     # ext => external variables (Hash), @ext
     def initialize(table, ext=nil)
@@ -89,7 +89,7 @@
         @ext=ext if ext.kind_of?(Hash)
         @columns=@table[:default]
     end
-    
+
     # Returns a formated string for header
     def header_str
         @columns.collect {|c|
@@ -101,7 +101,7 @@
             end
         }.compact.join(' ')
     end
-    
+
     # Returns an array with header titles
     def header_array
         @columns.collect {|c|
@@ -112,39 +112,39 @@
             end
         }.compact
     end
-    
+
     def data_str(data, options=nil)
         # TODO: Use data_array so it can be ordered and/or filtered
         res_data=data_array(data, options)
-        
+
         res_data.collect {|d|
             (0..(@columns.length-1)).collect {|c|
                 dat=d[c]
                 col=@columns[c]
-                
+
                 format_data(col, dat) if @table[col]
             }.join(' ')
         }.join("\n")
-        
+
         #data.collect {|d|
         #    @columns.collect {|c|
         #        format_data(c, @table[c][:proc].call(d, @ext)) if @table[c]
         #    }.join(' ')
         #}.join("\n")
     end
-    
+
     def data_array(data, options=nil)
         res_data=data.collect {|d|
             @columns.collect {|c|
                 @table[c][:proc].call(d, @ext).to_s if @table[c]
             }
         }
-        
+
         if options
             filter_data!(res_data, options[:filter]) if options[:filter]
             sort_data!(res_data, options[:order]) if options[:order]
         end
-        
+
         res_data
     end
 
@@ -153,14 +153,14 @@
         size=@table[field][:size]
         "%#{minus}#{size}.#{size}s" % [ data.to_s ]
     end
-    
+
     def get_order_column(column)
         desc=column.match(/^-/)
         col_name=column.gsub(/^-/, '')
         index=@columns.index(col_name.to_sym)
         [index, desc]
     end
-    
+
     def sort_data!(data, order)
         data.sort! {|a,b|
             # rows are equal by default
@@ -169,9 +169,9 @@
                 # compare
                 pos, dec=get_order_column(o)
                 break if !pos
-                
+
                 r = (b[pos]<=>a[pos])
-                
+
                 # if diferent set res (return value) and exit loop
                 if r!=0
                     # change sign if the order is decreasing
@@ -183,7 +183,7 @@
             res
         }
     end
-    
+
     def filter_data!(data, filters)
         filters.each {|key, value|
             pos=@columns.index(key.downcase.to_sym)
@@ -198,7 +198,7 @@
             end
         }
     end
-    
+
     def print_help
         text=[]
         @table.each {|option, data|
@@ -207,7 +207,7 @@
         }
         text.join("\n")
     end
-    
+
 end
 
 
@@ -251,9 +251,9 @@
     # TODO: Check for errors
 
     objects=pool.select {|object| object.name==name }
-    
+
     class_name=pool_class.name.split('::').last.gsub(/Pool$/, '')
-    
+
     if objects.length>0
         if objects.length>1
             puts "There are multiple #{class_name}'s with name #{name}."
@@ -265,7 +265,7 @@
         puts "#{class_name} named #{name} not found."
         exit -1
     end
-    
+
     result
 end
 
@@ -285,13 +285,11 @@
     get_entity_id(name, OpenNebula::UserPool)
 end
 
-<<<<<<< HEAD
 def get_image_id(name)
     get_entity_id(name, OpenNebula::ImagePool)
-=======
+
 def get_cluster_id(name)
     get_entity_id(name, OpenNebula::ClusterPool)
->>>>>>> 3c01aeca
 end
 
 def str_running_time(data)
@@ -322,9 +320,9 @@
         last=match[4]
         post=match[5]
         size=0
-        
+
         result=Array.new
-        
+
         if operator=='-'
             range=(start.to_i..last.to_i)
             size=last.size
@@ -332,7 +330,7 @@
             size=(start.to_i+last.to_i-1).to_s.size
             range=(start.to_i..(start.to_i+last.to_i-1))
         end
-        
+
         if start[0]==?0
             range.each do |num|
                 result<<sprintf("%s%0#{size}d%s", pre, num, post)
