--- conflicted
+++ resolved
@@ -30,140 +30,9 @@
 require 'command_parser'
 require 'one_helper/onevnet_helper'
 
-<<<<<<< HEAD
-require 'OpenNebula'
-require 'client_utilities'
-require 'command_parse'
-
-
-ShowTableVN={
-    :id => {
-        :name => "ID",
-        :desc => "ONE identifier for virtual network",
-        :size => 4,
-        :proc => lambda {|d,e| d.id }
-    },
-    :name => {
-        :name => "NAME",
-        :desc => "name of the virtual network",
-        :size => 15,
-        :left => true,
-        :proc => lambda {|d,e| d.name }
-    },
-    :user => {
-        :name => "USER",
-        :desc => "Username of the virtual network owner",
-        :size => 8,
-        :left => true,
-        :proc => lambda {|d,e| "TODO" }
-    },
-    :uid=> {
-        :name => "UID",
-        :desc => "Id of the owner",
-        :size => 4,
-        :proc => lambda {|d,e|
-            d["UID"]
-        }
-    },
-    :gid=> {
-        :name => "GID",
-        :desc => "Id of the group",
-        :size => 4,
-        :proc => lambda {|d,e|
-            d.gid
-        }
-    },
-    :type => {
-        :name => "TYPE",
-        :desc => "NType of virtual network",
-        :size => 6,
-        :proc => lambda {|d,e| 
-                          if(d["TYPE"] == "0")
-                              return "Ranged"
-                          else
-                              if (d["TYPE"] == "1")
-                                  return "Fixed"
-                              end
-                          end
-                      }
-    },
-    :size => {
-        :name => "SIZE",
-        :desc => "Number of hosts (free + used) in the virtual network",
-        :size => 6,
-        :proc => lambda {|d,e| d["SIZE"] }
-    },
-    :bridge => {
-        :name => "BRIDGE",
-        :desc => "Bridge associated to the virtual network",
-        :size => 6,
-        :proc => lambda {|d,e| d["BRIDGE"] }
-    },
-    :public => {
-        :name => "PUBLIC",
-        :desc => "Whether the Image is public or not",
-        :size => 1,
-        :proc => lambda {|d,e| if d["PUBLIC"].to_i == 1 then "Y" else "N" end}
-    },
-    :totalleases => {
-        :name => "#LEASES",
-        :desc => "Number of this virtual network's given leases",
-        :size => 7,
-        :proc => lambda {|d,e| d["TOTAL_LEASES"] }
-    },
-
-    :default => [:id, :user, :name, :type, :bridge, :public, :totalleases]
-}
-
-class VNShow
-    def initialize(filter_flag="-2")
-        @vnpool=OpenNebula::VirtualNetworkPool.new(get_one_client,
-            filter_flag.to_i)
-        @table=ShowTable.new(ShowTableVN)
-    end
-    
-    def header_vn_small
-        scr_bold
-        scr_underline
-        print @table.header_str
-        scr_restore
-        puts ""
-    end
-    
-    def list_short(options=nil)
-        res=@vnpool.info
-        if options
-            @table.columns=options[:columns] if options[:columns]
-        end
-
-        if OpenNebula.is_error?(res)
-            result=res
-        else
-            result=res
-            header_vn_small
-            if options[:filter_flag]
-                 vns=@vnpool.select{|element|
-                         element["USERNAME"]==options[:filter_flag]
-                         }
-            else
-                 vns=@vnpool
-            end
-            puts @table.data_str(vns, options)
-            result
-        end
-    end
-end
-
-class OneVNParse < CommandParse
-    
-    COMMANDS_HELP=<<-EOT
-
-Description:
-=======
 cmd=CommandParser::CmdParser.new(ARGV) do
     usage "onevnet COMMAND [args..] [options..]"
     version OpenNebulaHelper::ONE_VERSION
->>>>>>> 6e59fb94
 
     helper = OneVNetHelper.new
 
@@ -195,28 +64,9 @@
         helper.filterflag_to_i(arg)
     end
 
-<<<<<<< HEAD
-* chown (Changes the virtual network owner and group)
-    onevnet chown <network_id> <owner_id> [<group_id>]
-
-* chgrp (Changes the virtual network group)
-    onevnet chgrp <network_id> <group_id>
-
-* list (Lists virtual networks in the pool)
-    onevnet list <filter_flag>
-
-    where filter_flag can be
-        a, all   --> all the known VNets
-        m, mine  --> the VNets belonging to the user in ONE_AUTH
-        g, group --> 'mine' plus the VNets belonging to the groups
-                        the user is member of
-        uid      --> VNets of the user identified by this uid
-        user     --> VNets of the user identified by the username
-=======
     ########################################################################
     # Commands
     ########################################################################
->>>>>>> 6e59fb94
 
     create_desc = <<-EOT.unindent
         Creates a new Virtual Network from the given template file
@@ -311,60 +161,9 @@
         helper.list_pool(options)
     end
 
-<<<<<<< HEAD
-when "chown"
-    check_parameters("chown", 2)
-
-    obj_id  = get_vn_id(ARGV[0])
-    new_uid = ARGV[1].to_i
-    new_gid = ( ARGV.length > 2 ) ? ARGV[2].to_i : -1
-
-    obj = OpenNebula::VirtualNetwork.new_with_id(obj_id, get_one_client)
-
-    result = obj.chown( new_uid, new_gid )
-    if is_successful?(result)
-        puts "Virtual Network user/group changed" if ops[:verbose]
-    end
-
-when "chgrp"
-    check_parameters("chgrp", 2)
-
-    obj_id   = get_vn_id(ARGV[0])
-    new_uid  = -1
-    new_gid  = ARGV[1].to_i
-
-    obj = OpenNebula::VirtualNetwork.new_with_id(obj_id, get_one_client)
-
-    result = obj.chown( new_uid, new_gid )
-    if is_successful?(result)
-        puts "Virtual Network group changed" if ops[:verbose]
-    end
-
-when "list"
-    if ARGV[0]
-        case ARGV[0]
-        when "a", "all"
-            filter_flag="-2"
-        when "m", "mine"
-            filter_flag="-3"
-        when "g", "group"
-            filter_flag="-1"
-        else
-            if !ARGV[0].match(/^[0123456789]+$/)
-                filter_flag="-2"
-                ops[:filter_flag]=ARGV[0]
-            else
-                filter_flag=ARGV[0]
-            end
-        end
-    else
-        filter_flag="-2"
-    end
-=======
     show_desc = <<-EOT.unindent
         Shows information for the given Virtual Network
     EOT
->>>>>>> 6e59fb94
 
     command :show, show_desc, :vnetid,
             :options=>OpenNebulaHelper::XML do
