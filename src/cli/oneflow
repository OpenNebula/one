--- conflicted
+++ resolved
@@ -58,18 +58,17 @@
         :description => 'Show services in DONE state'
     }
 
-<<<<<<< HEAD
     ARGS = {
         :name => 'args',
         :large => '--args arg1,arg2',
         :description => 'Schedule action arguments',
         :format => String
-=======
+    }
+ 
     DELETE = {
         :name => 'delete',
         :large => '--delete',
         :description => 'Force flow necover delete'
->>>>>>> cdcb48b9
     }
 
     # create helper object
