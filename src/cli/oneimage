--- conflicted
+++ resolved
@@ -30,105 +30,9 @@
 require 'command_parser'
 require 'one_helper/oneimage_helper'
 
-<<<<<<< HEAD
-require 'OpenNebula'
-require 'CommandManager'
-require 'client_utilities'
-require 'command_parse'
-
-ShowTableImage={
-    :id => {
-        :name => "ID",
-        :desc => "ONE identifier for the Image",
-        :size => 4,
-        :proc => lambda {|d,e| d.id }
-    },
-    :user=> {
-        :name => "USER",
-        :desc => "Name of the owner",
-        :size => 8,
-        :proc => lambda {|d,e| 
-            "TODO"
-        }
-    },
-    :uid=> {
-        :name => "UID",
-        :desc => "Id of the owner",
-        :size => 4,
-        :proc => lambda {|d,e|
-            d["UID"]
-        }
-    },
-    :gid=> {
-        :name => "GID",
-        :desc => "Id of the group",
-        :size => 4,
-        :proc => lambda {|d,e|
-            d.gid
-        }
-    },
-    :name => {
-        :name => "NAME",
-        :desc => "Name of the Image",
-        :size => 20,
-        :proc => lambda {|d,e| 
-            d.name
-        }
-    },
-    :type => {
-        :name => "TYPE",
-        :desc => "Type of the Image",
-        :size => 4,
-        :proc => lambda {|d,e| 
-            d.short_type_str
-        }
-    },
-    :regtime => {
-        :name => "REGTIME",
-        :desc => "Registration time of the Image",
-        :size => 20,
-        :proc => lambda {|d,e| 
-            str_register_time(d)
-        }
-    },
-    :public => {
-        :name => "PUBLIC",
-        :desc => "Whether the Image is public or not",
-        :size => 3,
-        :proc => lambda {|d,e| 
-            if d["PUBLIC"].to_i == 1 then "Yes" else "No" end}
-    },
-    :persistent => {
-        :name => "PERSISTENT",
-        :desc => "Whether the Image is persistent or not",
-        :size => 3,
-        :proc => lambda {|d,e| 
-            if d["PERSISTENT"].to_i == 1 then "Yes" else "No" end}
-    },
-    :state => {
-        :name => "STAT",
-        :desc => "State of the Image",
-        :size => 4,
-        :proc => lambda {|d,e|
-            d.short_state_str
-        }
-    },
-    :runningvms => {
-        :name => "#VMS",
-        :desc => "Number of VMs currently running from this Image",
-        :size => 5,
-        :proc => lambda {|d,e| d['RUNNING_VMS'] }
-    },
-    
-    :default => [:id, :user, :name, :type, :regtime, 
-                 :public, :persistent, :state, :runningvms]
-}
-
-=======
 cmd=CommandParser::CmdParser.new(ARGV) do
     usage "oneimage COMMAND [args..] [options..]"
     version OpenNebulaHelper::ONE_VERSION
->>>>>>> 6e59fb94
 
     helper = OneImageHelper.new
 
@@ -164,68 +68,6 @@
         helper.filterflag_to_i(arg)
     end
 
-<<<<<<< HEAD
-* register (Registers an image, copying it to the repository if it applies)
-    oneimage register <template>
-    
-    template is a file name where the Image description is located
-    
-* addattr (Add a new image attribute)
-    oneimage addattr <image_id> <attribute_name> <attribute_value>
-    
-* update (Lets the user edit and replace the image template)
-    oneimage update <image_id>
-    
-* enable (Enabled an Image)
-    oneimage enable <image_id>
-    
-* disable (Disabled an Image)
-    oneimage disable <image_id>
-    
-* publish (Publish an Image)
-    oneimage publish <image_id>
-    
-* unpublish (Unpublish an Image)
-    oneimage unpublish <image_id>
-    
-* persistent (Makes an Image persistent)
-    oneimage persistent <image_id>
-
-* nonpersistent (Makes an Image non persistent)
-    oneimage nonpersistent <image_id>
-
-* chown (Changes the Image owner and group)
-    oneimage chown <image_id> <owner_id> [<group_id>]
-
-* chgrp (Changes the Image group)
-    oneimage chgrp <image_id> <group_id>
-
-* list (Shows Images in the pool)
-    oneimage list <filter_flag>
-    
-    where filter_flag can be
-        a, all   --> all the known Images
-        m, mine  --> the Images belonging to the user in ONE_AUTH
-        g, group --> 'mine' plus the Images belonging to the groups
-                        the user is member of
-        uid      --> Images of the user identified by this uid
-        user     --> Images of the user identified by the username
-        
-* top (Lists Images continuously)
-    oneimage top
-
-* show (Gets information about an specific Image)
-    oneimage show <image_id>
-   
-* delete (Deletes an already deployed Image)
-    oneimage delete <image_id>
-   
-EOT
-
-    def text_commands
-        COMMANDS_HELP
-    end
-=======
     ########################################################################
     # Commands
     ########################################################################
@@ -233,7 +75,6 @@
     create_desc = <<-EOT.unindent
         Creates a new Image from the given template file
     EOT
->>>>>>> 6e59fb94
 
     command :create, create_desc, :file do
         helper.create_resource(options) do |image|
@@ -246,29 +87,9 @@
         Deletes the given Image
     EOT
 
-<<<<<<< HEAD
-def get_user_flags
-    ops=Hash.new
-    if ARGV[0]
-        case ARGV[0]
-            when "a", "all"
-                ops[:filter_user]="-2"
-            when "m", "mine"
-                ops[:filter_user]="-3"
-            when "g", "group"
-                ops[:filter_user]="-1"
-            else
-                if !ARGV[0].match(/^[0123456789]+$/)
-                    ops[:filter_user]="-2"
-                    ops[:filter_flag]=ARGV[0]
-                else
-                    ops[:filter_user]=ARGV[0]
-                end
-=======
     command :delete, delete_desc, [:range, :imageid_list] do
         helper.perform_actions(args[0],options,"deleted") do |image|
             image.delete
->>>>>>> 6e59fb94
         end
     end
 
@@ -307,35 +128,6 @@
         end
     end
 
-<<<<<<< HEAD
-when "update"
-    check_parameters("update", 1)
-    image_id=get_image_id(ARGV[0])
-    
-    image=OpenNebula::Image.new_with_id(image_id, get_one_client)
-    rc = image.info
-    if is_successful?(result)
-        file = File.open('/tmp/template', "w")
-        file << image.template_str 
-        file.close
-
-        system "vim /tmp/template"
-        str = File.read('/tmp/test')
-
-        result = image.update( str )
-
-        if is_successful?(result)
-            puts "Modified image" if ops[:verbose]
-        end
-
-    end
-
-when "enable"
-    check_parameters("enable", 1)
-    image_id=get_image_id(ARGV[0])
-
-    image=OpenNebula::Image.new_with_id(image_id, get_one_client)
-=======
     nonpersistent_desc = <<-EOT.unindent
         Makes the given Image non persistent. See 'oneimage persistent'
     EOT
@@ -360,7 +152,6 @@
             image.update(str)
         end
     end
->>>>>>> 6e59fb94
 
     command :enable, enable_desc, [:range,:imageid_list] do
         helper.perform_actions(args[0],options,"enabled") do |image|
@@ -411,130 +202,8 @@
         Shows information for the given Image
     EOT
 
-<<<<<<< HEAD
-    result=image.nonpersistent
-    if is_successful?(result)
-        puts "Image made nonpersistent" if ops[:verbose]
-    end
-
-when "chown"
-    check_parameters("chown", 2)
-
-    image_id = get_image_id(ARGV[0])
-    new_uid  = ARGV[1].to_i
-    new_gid = ( ARGV.length > 2 ) ? ARGV[2].to_i : -1
-
-    image = OpenNebula::Image.new_with_id(image_id, get_one_client)
-
-    result = image.chown( new_uid, new_gid )
-    if is_successful?(result)
-        puts "Image user/group changed" if ops[:verbose]
-    end
-
-when "chgrp"
-    check_parameters("chgrp", 2)
-
-    image_id = get_image_id(ARGV[0])
-    new_uid  = -1
-    new_gid  = ARGV[1].to_i
-
-    image = OpenNebula::Image.new_with_id(image_id, get_one_client)
-
-    result = image.chown( new_uid, new_gid )
-    if is_successful?(result)
-        puts "Image group changed" if ops[:verbose]
-    end
-
-when "list"
-    ops.merge!(get_user_flags)
-    if !ops[:xml]
-        imagelist=ImageShow.new(get_one_client, ops[:filter_user].to_i)
-        ops[:columns]=ops[:list] if ops[:list]
-        result=imagelist.list_short(ops) 
-    else
-        imagepool=OpenNebula::ImagePool.new(get_one_client,
-            ops[:filter_user].to_i)
-        imagepool.info
-        puts imagepool.to_xml
-    end
-    
-when "top"
-    ops.merge!(get_user_flags)
-    imagelist=ImageShow.new(get_one_client, ops[:filter_user].to_i)
-    ops[:columns]=ops[:list] if ops[:list]
-    result=imagelist.top(ops)
-    
-when "show"
-    check_parameters("get_info", 1)
-    args=expand_args(ARGV)
-    
-    args.each do |param|
-        image_id=get_image_id(param)
-
-        image=OpenNebula::Image.new_with_id(image_id, get_one_client)
-        result = image.info
-        
-        if is_successful?(result)
-            if !ops[:xml]
-                str="%-15s: %-20s"
-                str_h1="%-80s"
-
-                print_header(str_h1, "IMAGE #{image[:id]} INFORMATION", true)
-
-                puts str % ["ID", image.id.to_s]
-                puts str % ["NAME", image.name]
-                puts str % ["TYPE", image.type_str]            
-        
-                value=image['REGTIME'].to_i
-                if value==0
-                    value='-'
-                else
-                    value=Time.at(value).strftime("%m/%d %H:%M:%S")
-                end
-                puts str % ["REGISTER TIME", value]
-                if image['PUBLIC'].to_i == 1 
-                    public_str = "Yes" 
-                else 
-                    public_str = "No" 
-                end
-                puts str % ["PUBLIC", public_str]
-                
-                persistent_str=(image["PERSISTENT"].to_i==1 ? "Yes" : "No")
-                puts str % ["PERSISTENT", persistent_str]
-                
-                puts str % ["SOURCE", image['SOURCE']]    
-                puts str % ["STATE", image.short_state_str]
-                puts str % ["RUNNING_VMS", image['RUNNING_VMS']]            
-            
-                puts
-        
-                print_header(str_h1,"IMAGE TEMPLATE",false)
-        
-                puts image.template_str
-            else
-                puts image.to_xml
-            end
-        end
-     end
-    
-when "delete"
-    check_parameters("delete", 1)
-    args=expand_args(ARGV)
-
-    args.each do |param|
-        image_id = get_image_id(param)
-        image = OpenNebula::Image.new(
-                        OpenNebula::Image.build_xml(image_id),
-                        get_one_client)
-
-        result = image.delete
-        if is_successful?(result)
-            puts "Image correctly deleted"  if ops[:verbose]
-        end
-=======
     command :show, show_desc, :imageid, :options=>OpenNebulaHelper::XML do
         helper.show_resource(args[0],options)
->>>>>>> 6e59fb94
     end
 
     top_desc = <<-EOT.unindent
