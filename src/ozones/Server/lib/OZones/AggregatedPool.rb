# -------------------------------------------------------------------------- #
# Copyright 2002-2011, OpenNebula Project Leads (OpenNebula.org)             #
#                                                                            #
# Licensed under the Apache License, Version 2.0 (the "License"); you may    #
# not use this file except in compliance with the License. You may obtain    #
# a copy of the License at                                                   #
#                                                                            #
# http://www.apache.org/licenses/LICENSE-2.0                                 #
#                                                                            #
# Unless required by applicable law or agreed to in writing, software        #
# distributed under the License is distributed on an "AS IS" BASIS,          #
# WITHOUT WARRANTIES OR CONDITIONS OF ANY KIND, either express or implied.   #
# See the License for the specific language governing permissions and        #
# limitations under the License.                                             #
#--------------------------------------------------------------------------- #

module OZones

    class AggregatedPool
        include  OpenNebulaJSON::JSONUtils

        def initialize(tag)
            @tag                          = tag
        end

        def info
            @sup_aggregated_pool               = Hash.new
            @sup_aggregated_pool[@tag]         = Hash.new
            @sup_aggregated_pool[@tag]["ZONE"] = Array.new

            OZones::Zones.all.each{|zone|

                zone_pool_hash = Hash.new

                zone_pool_hash = zone.to_hash["ZONE"]

                client   = OpenNebula::Client.new(
<<<<<<< HEAD
                                      zone.onename + ":" + zone.onepass,
                                      zone.endpoint)
                                                         
                pool = factory(client)  
                
=======
                                           zone.ONENAME + ":" + zone.ONEPASS,
                                           zone.ENDPOINT,
                                           false)

                pool = factory(client)

>>>>>>> cf4f6606
                if OpenNebula.is_error?(pool)
                    zone_pool_hash.merge!(pool.to_hash)
                    next
                end

                rc = pool.info

                if !rc
                    zone_pool_hash.merge!(pool.to_hash)
                else
                    zone_pool_hash.merge!(rc.to_hash)
                end

                @sup_aggregated_pool[@tag]["ZONE"] << zone_pool_hash

            }
        end

        def to_hash
            info
            return @sup_aggregated_pool
        end
    end

end<|MERGE_RESOLUTION|>--- conflicted
+++ resolved
@@ -34,21 +34,11 @@
 
                 zone_pool_hash = zone.to_hash["ZONE"]
 
-                client   = OpenNebula::Client.new(
-<<<<<<< HEAD
-                                      zone.onename + ":" + zone.onepass,
-                                      zone.endpoint)
-                                                         
-                pool = factory(client)  
-                
-=======
-                                           zone.ONENAME + ":" + zone.ONEPASS,
-                                           zone.ENDPOINT,
-                                           false)
+                client   = OpenNebula::Client.new(zone.ONENAME + ":" + zone.ONEPASS,
+                                                  zone.ENDPOINT)
 
                 pool = factory(client)
 
->>>>>>> cf4f6606
                 if OpenNebula.is_error?(pool)
                     zone_pool_hash.merge!(pool.to_hash)
                     next
