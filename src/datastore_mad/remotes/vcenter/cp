#!/usr/bin/env ruby

# ---------------------------------------------------------------------------- #
# Copyright 2002-2020, OpenNebula Project, OpenNebula Systems                  #
#                                                                              #
# Licensed under the Apache License, Version 2.0 (the "License"); you may      #
# not use this file except in compliance with the License. You may obtain      #
# a copy of the License at                                                     #
#                                                                              #
# http://www.apache.org/licenses/LICENSE-2.0                                   #
#                                                                              #
# Unless required by applicable law or agreed to in writing, software          #
# distributed under the License is distributed on an "AS IS" BASIS,            #
# WITHOUT WARRANTIES OR CONDITIONS OF ANY KIND, either express or implied.     #
# See the License for the specific language governing permissions and          #
# limitations under the License.                                               #
# ---------------------------------------------------------------------------- #

ONE_LOCATION ||= ENV['ONE_LOCATION']

if !ONE_LOCATION
    RUBY_LIB_LOCATION ||= '/usr/lib/one/ruby'
    GEMS_LOCATION     ||= '/usr/share/one/gems'
else
    RUBY_LIB_LOCATION ||= ONE_LOCATION + '/lib/ruby'
    GEMS_LOCATION     ||= ONE_LOCATION + '/share/gems'
end

if File.directory?(GEMS_LOCATION)
    $LOAD_PATH.reject! {|l| l =~ /vendor_ruby/ }
    require 'rubygems'
    Gem.use_paths(File.realpath(GEMS_LOCATION))
end

$LOAD_PATH << RUBY_LIB_LOCATION
$LOAD_PATH << File.dirname(__FILE__)

require 'vcenter_driver'
require 'open3'

def file_location?(target_path, f)
    target_path == File.basename(f)
end

def last_file_to_upload?(index, files_to_upload)
    index == files_to_upload.size - 1
end

def there_is_not_system_error?(rc)
    !rc
end

drv_action_enc = ARGV[0]
id             = ARGV[1]

drv_action = OpenNebula::XMLElement.new
drv_action.initialize_xml(Base64.decode64(drv_action_enc),
                          'DS_DRIVER_ACTION_DATA')

DRV_ACTION_DS = '/DS_DRIVER_ACTION_DATA/DATASTORE/TEMPLATE/'

img_path     = drv_action['/DS_DRIVER_ACTION_DATA/IMAGE/PATH']
ds_id        = drv_action['/DS_DRIVER_ACTION_DATA/DATASTORE/ID']
ds_ref       = drv_action[DRV_ACTION_DS + 'VCENTER_DS_REF']
ds_image_dir = drv_action[DRV_ACTION_DS + 'VCENTER_DS_IMAGE_DIR']
               .match(%r{^/*(.*?)/*$})[1] rescue 'one'
md5          = drv_action['/DS_DRIVER_ACTION_DATA/IMAGE/TEMPLATE/MD5']
sha1         = drv_action['/DS_DRIVER_ACTION_DATA/IMAGE/TEMPLATE/SHA1']
nodecomp     = drv_action[DRV_ACTION_DS + 'NO_DECOMPRESS']
limit_bw     = drv_action[DRV_ACTION_DS + 'LIMIT_TRANSFER_BW']

check_valid img_path, 'img_path'

# if image is already in a vCenter datastore return the path
if img_path.start_with? 'vcenter://'
    img_path = img_path.sub('vcenter://', '')
    img_path = VCenterDriver::FileHelper.escape_path(img_path)
    puts img_path
    exit(0)
end

temp_file = nil
filename = File.basename(img_path)
target_path = "#{ds_image_dir}/#{id}"

# If image is in a remote http location it has to be downloaded
# or if is a zipped file it has to be unzipped in a temp folder

if VCenterDriver::FileHelper.is_remote_or_needs_unpack?(img_path)
    temp_folder = File.join(VAR_LOCATION, "vcenter/#{target_path}")
    temp_file = File.join(temp_folder, File.basename(img_path))
    # if the original file doesnt have the vmdk extension, add it
    if !temp_file.match(/\.vmdk$/) && !temp_file.match(/\.iso$/)
        temp_file += '.vmdk'
    end

    # Create tmp directory
    FileUtils.mkdir_p(temp_folder)

    # Specify downloader args
    downsh_args = ' '
    downsh_args << "--md5 #{md5} " if md5 && !md5.empty? && !md5.eql?('-')
    downsh_args << "--sha1 #{sha1} " if sha1 && !sha1.empty?
    downsh_args << '--nodecomp ' if nodecomp && !nodecomp.empty?
    downsh_args << "--limit #{limit_bw} " if limit_bw && !limit_bw.empty?
    downsh_args << '--convert vmdk'

    downloader = "#{File.dirname(__FILE__)}/../downloader.sh #{downsh_args}"
    b64        = Base64.encode64(drv_action.to_xml).gsub!("\n", '')

    rc = system("DRV_ACTION=#{b64} #{downloader} #{img_path} #{temp_file}")

    if there_is_not_system_error?(rc)
        STDERR.puts "Error downloading #{img_path}"
        FileUtils.rm_rf(temp_file)
        exit(-1)
    end

    img_path = temp_file
end

# Time to upload files to vCenter
files_to_upload = []

info = VCenterDriver::FileHelper.vcenter_file_info(img_path)
extension = info[:extension] || ''

case info[:type]
when :standalone
    files_to_upload << info[:file]
when :flat
    files_to_upload = info[:flat_files]
    files_to_upload << info[:file]
end

files_to_upload.each_with_index do |f, index|
    path = "#{target_path}/#{File.basename(f)}"

    # Change path for gzipped standalone file
    if file_location?(target_path, f)
        path = "#{target_path}/#{filename}"

        # remove gz or bz2 if part of filename
        if path.end_with?('gz') && VCenterDriver::FileHelper.is_vmdk?(f)
            path.gsub!(/gz$/, '')
        end

        if path.end_with?('bz2') && VCenterDriver::FileHelper.is_vmdk?(f)
            path.gsub!(/bz2$/, '')
        end
    end

    # Change path if vmdk is part of filename but it's not the extension
    # rubocop:disable Style/DoubleNegation
    if !!/[^.]+vmdk$/.match(path) && VCenterDriver::FileHelper.is_vmdk?(f)
        path.gsub!(/vmdk$/, '')
        extension = '.vmdk'
    end
    # rubocop:enable Style/DoubleNegation

    # Add iso extension if file is an ISO file
    if VCenterDriver::FileHelper.is_iso?(f)
        path = "#{File.dirname(path)}/#{File.basename(path, '.*')}"
        extension = '.iso'
    end

    if last_file_to_upload?(index, files_to_upload)
        uploader_args = "#{ds_id} #{ds_ref} #{path}#{extension} #{f}"
    else
        uploader_args = "#{ds_id} #{ds_ref} #{path} #{f} &> /dev/null"
    end

    cmd = "#{File.dirname(__FILE__)}/../vcenter_uploader.rb #{uploader_args}"

<<<<<<< HEAD
    stdout_str, status = Open3.capture2(cmd)

    if last_file_to_upload?(index, files_to_upload)
        puts stdout_str
    end

    next if status.success?
=======
    target, stderr, status = Open3.capture3(cmd)
>>>>>>> 2bdd86e9

    if !status.success?
        STDERR.puts "Cannot upload file #{f}: #{stderr}"
        FileUtils.rm_rf(temp_file) if temp_file
        exit(-1)
    end

    if last_file_to_upload?(index, files_to_upload)
        puts "#{target.gsub("\n", '')} vmdk"
    end
end

FileUtils.rm_rf(temp_file) if temp_file<|MERGE_RESOLUTION|>--- conflicted
+++ resolved
@@ -172,17 +172,7 @@
 
     cmd = "#{File.dirname(__FILE__)}/../vcenter_uploader.rb #{uploader_args}"
 
-<<<<<<< HEAD
-    stdout_str, status = Open3.capture2(cmd)
-
-    if last_file_to_upload?(index, files_to_upload)
-        puts stdout_str
-    end
-
-    next if status.success?
-=======
     target, stderr, status = Open3.capture3(cmd)
->>>>>>> 2bdd86e9
 
     if !status.success?
         STDERR.puts "Cannot upload file #{f}: #{stderr}"
