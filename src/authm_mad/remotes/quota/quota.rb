--- conflicted
+++ resolved
@@ -207,11 +207,8 @@
                 msg << "(Quota: #{limit}, "
                 msg << "Used: #{used}, "
                 msg << "Requested: #{request})"
-<<<<<<< HEAD
-=======
 
                 separator = ";"
->>>>>>> c2d3c4b3
             end
         }
 
