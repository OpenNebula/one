/* -------------------------------------------------------------------------- */
/* Copyright 2002-2018, OpenNebula Project, OpenNebula Systems                */
/*                                                                            */
/* Licensed under the Apache License, Version 2.0 (the "License"); you may    */
/* not use this file except in compliance with the License. You may obtain    */
/* a copy of the License at                                                   */
/*                                                                            */
/* http://www.apache.org/licenses/LICENSE-2.0                                 */
/*                                                                            */
/* Unless required by applicable law or agreed to in writing, software        */
/* distributed under the License is distributed on an "AS IS" BASIS,          */
/* WITHOUT WARRANTIES OR CONDITIONS OF ANY KIND, either express or implied.   */
/* See the License for the specific language governing permissions and        */
/* limitations under the License.                                             */
/* -------------------------------------------------------------------------- */

#include <climits>
#include <sstream>
#include <iostream>
#include <stdexcept>
#include <algorithm>

#include "PoolSQL.h"
#include "RequestManagerPoolInfoFilter.h"

#include <errno.h>

/* ************************************************************************** */
/* PoolSQL constructor/destructor                                             */
/* ************************************************************************** */

/* -------------------------------------------------------------------------- */
/* -------------------------------------------------------------------------- */
static int _get_lastOID(SqlDB * db, const string& table)
{
    ostringstream oss;

    int _last_oid = -1;

    single_cb<int> cb;

    cb.set_callback(&_last_oid);

    oss << "SELECT last_oid FROM pool_control WHERE tablename='" << table <<"'";

    db->exec_rd(oss, &cb);

    cb.unset_callback();

    return _last_oid;
}

int PoolSQL::get_lastOID()
{
    int _last_oid;

    lock();

    _last_oid = _get_lastOID(db, table);

    unlock();

    return _last_oid;
}

/* -------------------------------------------------------------------------- */

static int _set_lastOID(int _last_oid, SqlDB * db, const string& table)
{
    ostringstream oss;

    oss << "REPLACE INTO pool_control (tablename, last_oid) VALUES ('" << table
        << "'," << _last_oid << ")";

    return db->exec_wr(oss);
}

void PoolSQL::set_lastOID(int _last_oid)
{
    lock();

    _set_lastOID(_last_oid, db, table);

    unlock();
}

/* -------------------------------------------------------------------------- */
/* -------------------------------------------------------------------------- */

PoolSQL::PoolSQL(SqlDB * _db, const char * _table):db(_db), table(_table)
{
    pthread_mutex_init(&mutex,0);
};

/* -------------------------------------------------------------------------- */
/* -------------------------------------------------------------------------- */

PoolSQL::~PoolSQL()
{
    vector<PoolObjectSQL *>::iterator it;

    pthread_mutex_lock(&mutex);

    pthread_mutex_destroy(&mutex);
}

/* -------------------------------------------------------------------------- */
/* -------------------------------------------------------------------------- */
/* PoolSQL public interface                                                   */
/* -------------------------------------------------------------------------- */
/* -------------------------------------------------------------------------- */
int PoolSQL::allocate(PoolObjectSQL *objsql, string& error_str)
{
    int rc;
    int lastOID;

    lock();

    lastOID = _get_lastOID(db, table);

    if (lastOID == INT_MAX)
    {
        lastOID = -1;
    }

    objsql->lock();

    objsql->oid = ++lastOID;

    if ( _set_lastOID(lastOID, db, table) == -1 )
    {
        unlock();

        return -1;
    }

    rc = objsql->insert(db, error_str);

    if ( rc != 0 )
    {
        rc = -1;
    }
    else
    {
        rc = lastOID;
        do_hooks(objsql, Hook::ALLOCATE);
    }

    delete objsql;

    if( rc == -1 )
    {
        _set_lastOID(--lastOID, db, table);
    }

    unlock();

    return rc;
}

/* -------------------------------------------------------------------------- */
/* -------------------------------------------------------------------------- */

PoolObjectSQL * PoolSQL::get(int oid)
{
    if ( oid < 0 )
    {
        return 0;
    }

    PoolObjectSQL * objectsql;

    cache.lock_line(oid);

    objectsql = create();

    objectsql->oid = oid;

    int rc = objectsql->select(db);

    if ( rc != 0 )
    {
        delete objectsql;

        cache.set_line(oid, 0);

        return 0;
    }

    objectsql->lock();

    cache.set_line(oid, objectsql);

    return objectsql;
}

/* -------------------------------------------------------------------------- */
/* -------------------------------------------------------------------------- */

PoolObjectSQL * PoolSQL::get(const string& name, int ouid)
{

    int oid = PoolObjectSQL::select_oid(db, table.c_str(), name, ouid);

    if ( oid == -1 )
    {
        return 0;
    }

    return get(oid);
}

/* -------------------------------------------------------------------------- */
/* -------------------------------------------------------------------------- */

int PoolSQL::dump(ostringstream& oss, const string& elem_name, const char* table,
    const string& where, const string& limit)
{
<<<<<<< HEAD
    bool decreasing_order = false;
    Nebula::instance().get_configuration_attribute("DECREASING_ORDER", decreasing_order);
=======
    bool decreasing_order;
    nebula_configuration->get("DECREASING_ORDER",decreasing_order);
>>>>>>> 13ed2a59
    
    ostringstream   cmd;

    cmd << "SELECT body FROM " << table;

    if ( !where.empty() )
    {
        cmd << " WHERE " << where;
    }

    if ( decreasing_order == true)
    {
        cmd << " ORDER BY oid DESC";
    }
    else
    {
        cmd << " ORDER BY oid";
    }    

    if ( !limit.empty() )
    {
        cmd << " LIMIT " << limit;
    }

    return dump(oss, elem_name, cmd);
}

/* -------------------------------------------------------------------------- */
/* -------------------------------------------------------------------------- */

int PoolSQL::dump(ostringstream& oss, const string& root_elem_name,
    ostringstream& sql_query)
{
    int rc;

    stream_cb cb(1);

    oss << "<" << root_elem_name << ">";

    cb.set_callback(&oss);

    rc = db->exec_rd(sql_query, &cb);

    add_extra_xml(oss);

    oss << "</" << root_elem_name << ">";

    cb.unset_callback();

    return rc;
}

/* -------------------------------------------------------------------------- */
/* -------------------------------------------------------------------------- */

int PoolSQL::search(
    vector<int>&    oids,
    const char *    table,
    const string&   where)
{
    ostringstream   sql;
    int             rc;

    vector_cb<int> cb;

    cb.set_callback(&oids);

    sql  << "SELECT oid FROM " <<  table;

    if (!where.empty())
    {
        sql << " WHERE " << where;
    }

    rc = db->exec_rd(sql, &cb);

    cb.unset_callback();

    return rc;
}

/* -------------------------------------------------------------------------- */
/* -------------------------------------------------------------------------- */

void PoolSQL::acl_filter(int                       uid,
                         const set<int>&           user_groups,
                         PoolObjectSQL::ObjectType auth_object,
                         bool&                     all,
                         bool                      disable_all_acl,
                         bool                      disable_cluster_acl,
                         bool                      disable_group_acl,
                         string&                   filter)
{
    filter.clear();

    if ( uid == UserPool::ONEADMIN_ID ||
            user_groups.count( GroupPool::ONEADMIN_ID ) == 1 )
    {
        all = true;
        return;
    }

    Nebula&     nd   = Nebula::instance();
    AclManager* aclm = nd.get_aclm();

    ostringstream         acl_filter;
    vector<int>::iterator it;

    vector<int> oids;
    vector<int> gids;
    vector<int> cids;

    aclm->reverse_search(uid,
                         user_groups,
                         auth_object,
                         AuthRequest::USE,
                         disable_all_acl,
                         disable_cluster_acl,
                         disable_group_acl,
                         all,
                         oids,
                         gids,
                         cids);

    for ( it = oids.begin(); it < oids.end(); it++ )
    {
        acl_filter << " OR oid = " << *it;
    }

    for ( it = gids.begin(); it < gids.end(); it++ )
    {
        acl_filter << " OR gid = " << *it;
    }

    ClusterPool::cluster_acl_filter(acl_filter, auth_object, cids);

    filter = acl_filter.str();
}

/* -------------------------------------------------------------------------- */

void PoolSQL::usr_filter(int                uid,
                         int                gid,
                         const set<int>&    user_groups,
                         int                filter_flag,
                         bool               all,
                         const string&      acl_str,
                         string&            filter)
{
    ostringstream uid_filter;

    set<int>::iterator g_it;

    if ( filter_flag == RequestManagerPoolInfoFilter::MINE )
    {
        uid_filter << "uid = " << uid;
    }
    else if ( filter_flag == RequestManagerPoolInfoFilter::GROUP )
    {
        uid_filter << "gid = " << gid;
    }
    else if ( filter_flag == RequestManagerPoolInfoFilter::MINE_GROUP )
    {
        uid_filter << "uid = " << uid << " OR ( (";

        string sep = " ";

        for (g_it = user_groups.begin(); g_it != user_groups.end(); g_it++)
        {
            uid_filter << sep << "( gid = " << *g_it << " )";
            sep = " OR ";
        }

        uid_filter << ")";

        if ( !all )
        {
            uid_filter << " AND ( other_u = 1";

            for (g_it = user_groups.begin(); g_it != user_groups.end(); g_it++)
            {
                uid_filter << " OR ( gid = " << *g_it << " AND group_u = 1 )";
            }

            uid_filter << acl_str << ")";
        }

        uid_filter << ")";
    }
    else if ( filter_flag == RequestManagerPoolInfoFilter::ALL )
    {
        if (!all)
        {
            uid_filter << " uid = " << uid
                    << " OR other_u = 1";

            for (g_it = user_groups.begin(); g_it != user_groups.end(); g_it++)
            {
                uid_filter << " OR ( gid = " << *g_it << " AND group_u = 1 )";
            }

            uid_filter << acl_str;
        }
    }
    else
    {
        uid_filter << "uid = " << filter_flag;

        if ( filter_flag != uid && !all )
        {
            uid_filter << " AND ( other_u = 1";

            for (g_it = user_groups.begin(); g_it != user_groups.end(); g_it++)
            {
                uid_filter << " OR ( gid = " << *g_it << " AND group_u = 1 )";
            }

            uid_filter << acl_str << ")";
        }
    }

    filter = uid_filter.str();
}

/* -------------------------------------------------------------------------- */

void PoolSQL::oid_filter(int     start_id,
                         int     end_id,
                         string& filter)
{
    ostringstream idfilter;

    if ( end_id >= -1 && start_id != -1 )
    {
        idfilter << "oid >= " << start_id;

        if ( end_id != -1 )
        {
            idfilter << " AND oid <= " << end_id;
        }
    }

    filter = idfilter.str();
}

/* -------------------------------------------------------------------------- */
/* -------------------------------------------------------------------------- */

void PoolSQL::register_hooks(vector<const VectorAttribute *> hook_mads,
                             const string&                   remotes_location)
{
    string name;
    string on;
    string cmd;
    string arg;

    for (unsigned int i = 0 ; i < hook_mads.size() ; i++ )
    {
        name = hook_mads[i]->vector_value("NAME");
        on   = hook_mads[i]->vector_value("ON");
        cmd  = hook_mads[i]->vector_value("COMMAND");
        arg  = hook_mads[i]->vector_value("ARGUMENTS");

        one_util::toupper(on);

        if ( on.empty() || cmd.empty() )
        {
            NebulaLog::log("VM", Log::WARNING, "Empty ON or COMMAND attribute"
                " in Hook, not registered!");

            continue;
        }

        if ( name.empty() )
        {
            name = cmd;
        }

        if (cmd[0] != '/')
        {
            ostringstream cmd_os;

            cmd_os << remotes_location << "/hooks/" << cmd;

            cmd = cmd_os.str();
        }

        if ( on == "CREATE" )
        {
            AllocateHook * hook;

            hook = new AllocateHook(name, cmd, arg, false);

            add_hook(hook);
        }
        else if ( on == "REMOVE" )
        {
            RemoveHook * hook;

            hook = new RemoveHook(name, cmd, arg, false);

            add_hook(hook);
        }
    }
}

/* -------------------------------------------------------------------------- */
/* -------------------------------------------------------------------------- */
<|MERGE_RESOLUTION|>--- conflicted
+++ resolved
@@ -216,14 +216,9 @@
 int PoolSQL::dump(ostringstream& oss, const string& elem_name, const char* table,
     const string& where, const string& limit)
 {
-<<<<<<< HEAD
     bool decreasing_order = false;
     Nebula::instance().get_configuration_attribute("DECREASING_ORDER", decreasing_order);
-=======
-    bool decreasing_order;
-    nebula_configuration->get("DECREASING_ORDER",decreasing_order);
->>>>>>> 13ed2a59
-    
+
     ostringstream   cmd;
 
     cmd << "SELECT body FROM " << table;
