--- conflicted
+++ resolved
@@ -67,24 +67,14 @@
                     action = "RESUME";
                 }
 
-<<<<<<< HEAD
+
                 oss << right << setw(8)  << action      << " "
-                    //<< right << setw(8)  << it->first   << " "
                     << right << setw(8)  << vm->get_oid()   << " "
                     << right << setw(8)  << vm->get_prio()   << " "
                     << right << setw(4)  << cpu         << " "
                     << right << setw(11) << mem         << " "
                     << right << setw(3)  << pci.size()  << " "
                     << right << setw(11) << disk        << " ";
-=======
-                oss << right << setw(8)  << action         << " "
-                    << right << setw(8)  << vm->get_oid()  << " "
-                    << right << setw(8)  << vm->get_prio() << " "
-                    << right << setw(4)  << cpu            << " "
-                    << right << setw(11) << mem            << " "
-                    << right << setw(3)  << pci.size()     << " "
-                    << right << setw(11) << disk           << " ";
->>>>>>> 2b37765f
 
                 map<int,long long> ds_usage = vm->get_storage_usage();
 
@@ -132,15 +122,13 @@
        objects.insert(pair<int,ObjectXML*>(vm->get_oid(),vm));
     }
 
-<<<<<<< HEAD
-    bool use_prio = true; // TODO: mettere nel file di cnfigurazione
+    
     if ( use_prio ) { 
        objects.insert(pair<int,ObjectXML*>(vm->get_prio(),vm));
     } else {
        objects.insert(pair<int,ObjectXML*>(vm->get_oid(),vm));
     }
-=======
->>>>>>> 2b37765f
+
 }
 
 /* -------------------------------------------------------------------------- */
