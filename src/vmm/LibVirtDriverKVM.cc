/* -------------------------------------------------------------------------- */
/* Copyright 2002-2020, OpenNebula Project, OpenNebula Systems                */
/*                                                                            */
/* Licensed under the Apache License, Version 2.0 (the "License"); you may    */
/* not use this file except in compliance with the License. You may obtain    */
/* a copy of the License at                                                   */
/*                                                                            */
/* http://www.apache.org/licenses/LICENSE-2.0                                 */
/*                                                                            */
/* Unless required by applicable law or agreed to in writing, software        */
/* distributed under the License is distributed on an "AS IS" BASIS,          */
/* WITHOUT WARRANTIES OR CONDITIONS OF ANY KIND, either express or implied.   */
/* See the License for the specific language governing permissions and        */
/* limitations under the License.                                             */
/* -------------------------------------------------------------------------- */

#include "LibVirtDriver.h"

#include "Nebula.h"
#include "HostPool.h"
#include "ClusterPool.h"
#include "VirtualNetwork.h"
#include "ObjectXML.h"
#include "Nebula.h"

#include <sstream>
#include <fstream>
#include <libgen.h>
#include <math.h>

using namespace std;

const float LibVirtDriver::CGROUP_BASE_CPU_SHARES = 1024;

const int LibVirtDriver::CEPH_DEFAULT_PORT = 6789;

const int LibVirtDriver::GLUSTER_DEFAULT_PORT = 24007;

const int LibVirtDriver::ISCSI_DEFAULT_PORT = 3260;

const char * LibVirtDriver::XML_DOMAIN_RNG_PATH = "/schemas/libvirt/domain.rng";

#define set_sec_default(v, dv) if (v.empty() && !dv.empty()){v = dv;}

/**
 *  This function generates the <host> element for network disks
 */
static void do_network_hosts(ofstream& file,
                             const string& cg_host,
                             const string& transport,
                             int   default_port)
{
    if (cg_host.empty())
    {
        file << "/>" << endl;
        return;
    }

    vector<string> hosts;

    hosts = one_util::split(cg_host, ' ');

    file << ">" << endl;

    for (const auto& host_str : hosts)
    {
        vector<string> parts = one_util::split(host_str, ':');

        if (parts.empty())
        {
            continue;
        }

        file << "\t\t\t\t<host name=" << one_util::escape_xml_attr(parts[0]);

        if (parts.size() > 1)
        {
            file << " port=" << one_util::escape_xml_attr(parts[1]);
        }
        else if ( default_port != -1 )
        {
            file << " port=" << one_util::escape_xml_attr(default_port);
        }

        if (!transport.empty())
        {
            file << " transport=" << one_util::escape_xml_attr(transport);
        }

        file << "/>" << endl;
    }

    file << "\t\t\t</source>" << endl;
}

/* -------------------------------------------------------------------------- */
/* -------------------------------------------------------------------------- */

static int to_i(const string& sval)
{
    int ival;

    istringstream iss(sval);

    iss >> ival;

    if (iss.fail() || !iss.eof())
    {
        return -1;
    }

    return ival;
}

static void insert_sec(ofstream& file, const string& base, const string& s,
        const string& sm, const string& sml)
{
    int s_i = 0;

    if (!s.empty())
    {
        s_i = to_i(s);

        if (s_i < 0)
        {
            return;
        }

        file << "\t\t\t\t<" << base << "_sec>" << one_util::escape_xml(s)
             << "</" << base << "_sec>\n";
    }

    if (!sm.empty())
    {
        int sm_i = to_i(sm);

        if (sm_i < 0)
        {
            return;
        }

        if ( sm_i > s_i )
        {
            file << "\t\t\t\t<" << base << "_sec_max>"
                 << one_util::escape_xml(sm)
                 << "</" << base << "_sec_max>\n";

            if (!sml.empty())
            {
                int sml_i = to_i(sml);

                if (sml_i < 0)
                {
                    return;
                }

                file << "\t\t\t\t<" << base << "_sec_max_length>"
                     << one_util::escape_xml(sml)
                     << "</" << base << "_sec_max_length>\n";
            }
        }
    }
}

/* -------------------------------------------------------------------------- */
/* -------------------------------------------------------------------------- */

static void pin_cpu(ofstream& file, const VectorAttribute * topology,
        std::vector<const VectorAttribute *> &nodes)
{
    HostShare::PinPolicy pp = HostShare::PP_NONE;
    unsigned int vcpu_id = 0;

    std::ostringstream oss;

    if ( topology != 0 )
    {
        std::string pp_s;

        pp_s = topology->vector_value("PIN_POLICY");
        pp   = HostShare::str_to_pin_policy(pp_s);
    }

    if ( pp == HostShare::PP_NONE )
    {
        return;
    }

    for (auto it = nodes.begin(); it != nodes.end() ; ++it)
    {
        unsigned int nv = 0;

        std::vector<unsigned int> cpus_a;
        std::string cpus = (*it)->vector_value("CPUS");

        (*it)->vector_value("TOTAL_CPUS", nv);

        if ( nv == 0 || cpus.empty())
        {
            continue;
        }

        one_util::split(cpus, ',', cpus_a);

        for ( unsigned int i = 0; i < nv; ++i, ++vcpu_id )
        {
            file << "\t\t<vcpupin vcpu='" << vcpu_id << "' cpuset='";

            if ( pp == HostShare::PP_SHARED )
            {
                file << cpus << "'/>\n";
            }
            else
            {
                file << cpus_a[i] << "'/>\n";
            }
        }

        if ( it != nodes.begin() )
        {
            oss << ",";
        }

        oss << cpus;
    }

    file << "\t\t<emulatorpin cpuset='" << oss.str() << "'/>\n";
}

/* -------------------------------------------------------------------------- */
/* -------------------------------------------------------------------------- */

static void vtopol(ofstream& file, const VectorAttribute * topology,
        std::vector<const VectorAttribute *> &nodes,  std::string &numatune,
        std::string &membacking)
{
    std::string ma;
    int hpsz_kb = 0;

    if ( topology != 0 )
    {
        int s, c, t;

        s = c = t = 1;

        topology->vector_value("SOCKETS", s);
        topology->vector_value("CORES", c);
        topology->vector_value("THREADS", t);

        topology->vector_value("HUGEPAGE_SIZE", hpsz_kb);
        hpsz_kb = hpsz_kb * 1024;

        ma = topology->vector_value("MEMORY_ACCESS");

        if (!ma.empty() &&  hpsz_kb != 0)
        {
            one_util::tolower(ma);

            if (ma != "private" && ma != "shared")
            {
                ma = "";
            }
        }

        file << "\t\t<topology sockets='" << s << "' cores='" << c
            << "' threads='"<< t <<"'/>\n";
    }

    if ( nodes.empty() )
    {
        return;
    }

    std::ostringstream oss, mnodes;

    unsigned int cpuid = 0;
    unsigned int cid   = 0;

    oss << "\t<numatune>\n";
    file << "\t\t<numa>\n";

    for (auto it = nodes.begin() ; it != nodes.end() ; ++it, ++cid)
    {
        unsigned int ncpu = 0;

        std::string mem    = (*it)->vector_value("MEMORY");
        std::string mem_id = (*it)->vector_value("MEMORY_NODE_ID");

        (*it)->vector_value("TOTAL_CPUS", ncpu);

        file << "\t\t\t<cell id='" << cid << "' memory='" << mem << "'";

        if ( ncpu > 0 )
        {
            file << " cpus='" << cpuid << "-" << cpuid + ncpu - 1 << "'";
        }

        if (!ma.empty())
        {
            file << " memAccess='" << ma << "'";
        }

        file << "/>\n";

        cpuid += ncpu;

        if (!mem_id.empty())
        {
            oss << "\t\t<memnode cellid='" << cid << "' mode='strict' nodeset='"
                << mem_id <<"'/>\n";

            if (!mnodes.str().empty())
            {
                mnodes << ",";
            }

            mnodes << mem_id;
        }
    }

    file << "\t\t</numa>\n";

    if (!mnodes.str().empty())
    {
        oss << "\t\t<memory mode='strict' nodeset='" << mnodes.str() << "'/>\n";
        oss << "\t</numatune>\n";

        numatune = oss.str();
    }

    if ( hpsz_kb != 0 )
    {
        std::ostringstream mboss;

        mboss << "\t<memoryBacking>\n";
        mboss << "\t\t<hugepages>\n";

        mboss << "\t\t\t<page size=" << one_util::escape_xml_attr(hpsz_kb) << "/>\n";

        mboss << "\t\t</hugepages>\n";
        mboss << "\t</memoryBacking>\n";

        membacking = mboss.str();
    }
}

/**
 *  Returns disk bus based on this table:
 *         \ prefix   hd     sd             vd
 *  chipset \
 *  pc-q35-*          sata   [sd_default]   virtio
 *  (other)           ide    [sd_default]   virtio
 *
 *  sd_default - SD_DISK_BUS value from vmm_exec_kvm.conf/template
 *               'sata' or 'scsi'
 */
static string get_disk_bus(std::string &machine, std::string &target,
        std::string &sd_default)
{
    switch (target[0])
    {
        case 's': // sd_ disk
            return sd_default;
        case 'v': // vd_ disk
            return "virtio";
        default:
        {
            std::size_t found = machine.find("q35");

            if (found != std::string::npos)
            {
                return "sata";
            }
        }
    }

    return "ide";
}

/* -------------------------------------------------------------------------- */
/* -------------------------------------------------------------------------- */

int LibVirtDriver::validate_raw(const string& raw_section, string& error) const
{
    ostringstream oss;

    string path = Nebula::instance().get_share_location() + XML_DOMAIN_RNG_PATH;

    oss << "<domain type='kvm' xmlns:qemu='http://libvirt.org/schemas/domain/qemu/1.0'>"
        << "<name>aux</name>"
        << raw_section << "</domain>";

    int rc = ObjectXML::validate_rng(oss.str(), path);

    if ( rc != 0 )
    {
        error = "Invalid RAW section: cannot validate DATA with domain.rng schema";
        return -1;
    }

    return 0;
}

/* -------------------------------------------------------------------------- */
/* -------------------------------------------------------------------------- */

int LibVirtDriver::deployment_description_kvm(
        const VirtualMachine *  vm,
        const string&           file_name) const
{
    ofstream  file;

    int       num;

    string  vcpu;
    string  vcpu_max;
    float   cpu;
    int     memory;
    int     memory_max;

    string  emulator_path = "";

    string  kernel     = "";
    string  initrd     = "";
    string  root       = "";
    string  kernel_cmd = "";
    string  bootloader = "";
    string  arch       = "";
    string  machine    = "";

    vector<string> boots;

    string  cpu_model = "";
    string  cpu_mode  = "";

    vector<const VectorAttribute *> disk;
    const VectorAttribute * context;

    string  type            = "";
    string  disk_type       = "";
    string  target          = "";
    string  bus             = "";
    string  ro              = "";
    string  driver          = "";
    string  cache           = "";
    string  disk_io         = "";
    string  discard         = "";
    string  source          = "";
    string  clone           = "";
    string  ceph_host       = "";
    string  ceph_secret     = "";
    string  ceph_user       = "";
    string  iscsi_host      = "";
    string  iscsi_user      = "";
    string  iscsi_usage     = "";
    string  iscsi_iqn       = "";
    string  pool_name       = "";
    string  sheepdog_host   = "";
    string  gluster_host    = "";
    string  gluster_volume  = "";
    string  luks_secret     = "";

    string  total_bytes_sec            = "";
    string  total_bytes_sec_max_length = "";
    string  total_bytes_sec_max        = "";
    string  read_bytes_sec             = "";
    string  read_bytes_sec_max_length  = "";
    string  read_bytes_sec_max         = "";
    string  write_bytes_sec            = "";
    string  write_bytes_sec_max_length = "";
    string  write_bytes_sec_max        = "";
    string  total_iops_sec             = "";
    string  total_iops_sec_max_length  = "";
    string  total_iops_sec_max         = "";
    string  read_iops_sec              = "";
    string  read_iops_sec_max_length   = "";
    string  read_iops_sec_max          = "";
    string  write_iops_sec             = "";
    string  write_iops_sec_max_length  = "";
    string  write_iops_sec_max         = "";

    string  default_total_bytes_sec            = "";
    string  default_total_bytes_sec_max_length = "";
    string  default_total_bytes_sec_max        = "";
    string  default_read_bytes_sec             = "";
    string  default_read_bytes_sec_max_length  = "";
    string  default_read_bytes_sec_max         = "";
    string  default_write_bytes_sec            = "";
    string  default_write_bytes_sec_max_length = "";
    string  default_write_bytes_sec_max        = "";
    string  default_total_iops_sec             = "";
    string  default_total_iops_sec_max_length  = "";
    string  default_total_iops_sec_max         = "";
    string  default_read_iops_sec              = "";
    string  default_read_iops_sec_max_length   = "";
    string  default_read_iops_sec_max          = "";
    string  default_write_iops_sec             = "";
    string  default_write_iops_sec_max_length  = "";
    string  default_write_iops_sec_max         = "";

    int     disk_id;
    int     order;
    string  default_driver          = "";
    string  default_driver_cache    = "";
    string  default_driver_disk_io  = "";
    string  default_driver_discard  = "";
    bool    readonly;

    vector<const VectorAttribute *> nic;

    string  mac    = "";
    string  bridge = "";
    string  vn_mad = "";
    string  script = "";
    string  model  = "";
    string  ip     = "";
    string  vrouter_ip = "";
    string  filter = "";
    string  virtio_queues = "";
    string  bridge_type = "";
    string  nic_id = "";

    string  i_avg_bw = "";
    string  i_peak_bw = "";
    string  i_peak_kb = "";
    string  o_avg_bw = "";
    string  o_peak_bw = "";
    string  o_peak_kb = "";

    string  default_filter = "";
    string  default_model  = "";

    const VectorAttribute * graphics;

    string  listen        = "";
    string  port          = "";
    string  passwd        = "";
    string  keymap        = "";
    string  spice_options = "";

    const VectorAttribute * input;

    vector<const VectorAttribute *> pci;

    string  domain   = "";
    /* bus is already defined for disks */
    string  slot     = "";
    string  func     = "";

    string vm_domain = "";
    string vm_bus    = "";
    string vm_slot   = "";
    string vm_func   = "";

    bool pae                = false;
    bool acpi               = false;
    bool apic               = false;
    bool hyperv             = false;
    bool localtime          = false;
    bool guest_agent        = false;
    int  virtio_scsi_queues = 0;
    int  scsi_targets_num   = 0;

    string hyperv_options = "";

    vector<const VectorAttribute *> raw;
    string default_raw = "";
    string data        = "";

    const VectorAttribute * topology;
    vector<const VectorAttribute *> nodes;

    std::string numa_tune = "";
    std::string mbacking  = "";

    std::string sd_bus;
    std::string disk_bus;

    string  vm_xml;

    Nebula& nd = Nebula::instance();
    auto host_ptr    = nd.get_hpool()->get_ro(vm->get_hid());
    auto cluster_ptr = nd.get_clpool()->get_ro(vm->get_cid());

    auto host    = host_ptr.get();
    auto cluster = cluster_ptr.get();

    // ------------------------------------------------------------------------

    file.open(file_name.c_str(), ios::out);

    if (file.fail() == true)
    {
        vm->log("VMM", Log::ERROR, "Could not open KVM deployment file.");
        return -1;
    }

    // ------------------------------------------------------------------------
    // Starting XML document
    // ------------------------------------------------------------------------

    file << "<domain type=" << one_util::escape_xml_attr(emulator)
         << " xmlns:qemu='http://libvirt.org/schemas/domain/qemu/1.0'>"
         << endl;

    // ------------------------------------------------------------------------
    // Domain name
    // ------------------------------------------------------------------------

    file << "\t<name>one-" << vm->get_oid() << "</name>" << endl;

    // ------------------------------------------------------------------------
    // Title name
    // ------------------------------------------------------------------------

    file << "\t<title>" << vm->get_name() << "</title>" << endl;

    // ------------------------------------------------------------------------
    // CPU & Memory
    // ------------------------------------------------------------------------

    get_attribute(vm, host, cluster, "VCPU", vcpu);
    get_attribute(vm, host, cluster, "VCPU_MAX", vcpu_max);

    if (vcpu.empty())
    {
        vcpu = vcpu_max;
    }

    if (!vcpu_max.empty())
    {
        file << "\t<vcpu current=" << one_util::escape_xml_attr(vcpu) << ">"
             << one_util::escape_xml(vcpu_max) << "</vcpu>" << endl;
            }
    else if (!vcpu.empty())
    {
        file << "\t<vcpu>" << one_util::escape_xml(vcpu) << "</vcpu>" << endl;
    }

    //Every process gets 1024 shares by default (cgroups), scale this with CPU
    cpu = 1;
    vm->get_template_attribute("CPU", cpu);

    topology = vm->get_template_attribute("TOPOLOGY");
    vm->get_template_attribute("NUMA_NODE", nodes);

    file << "\t<cputune>\n";
    file << "\t\t<shares>"<< ceil(cpu * CGROUP_BASE_CPU_SHARES) << "</shares>\n";

    pin_cpu(file, topology, nodes);

    file << "\t</cputune>\n";

    // Memory must be expressed in Kb
    if (vm->get_template_attribute("MEMORY",memory))
    {
        file << "\t<memory>" << memory * 1024 << "</memory>" << endl;
    }
    else
    {
        vm->log("VMM", Log::ERROR, "No MEMORY defined and no default provided.");
        return -1;
    }

    bool has_memory_max = vm->get_template_attribute("MEMORY_MAX", memory_max);
    has_memory_max = has_memory_max && memory < memory_max;

    if (!topology && has_memory_max)
    {
        int slots = 0;
        get_attribute(vm, host, cluster, "MEMORY_SLOTS", slots);

        file << "\t<maxMemory slots='" << slots
             << "'>" << memory_max * 1024 << "</maxMemory>" << endl;
    }

    // ------------------------------------------------------------------------
    //  OS and boot options
    // ------------------------------------------------------------------------

    file << "\t<os>" << endl;

    get_attribute(vm, host, cluster, "OS", "ARCH", arch);
    get_attribute(vm, host, cluster, "OS", "MACHINE", machine);
    get_attribute(vm, host, cluster, "OS", "KERNEL", kernel);
    get_attribute(vm, host, cluster, "OS", "INITRD", initrd);
    get_attribute(vm, host, cluster, "OS", "BOOTLOADER", bootloader);
    get_attribute(vm, host, cluster, "OS", "ROOT", root);
    get_attribute(vm, host, cluster, "OS", "KERNEL_CMD", kernel_cmd);
    get_attribute(vm, host, cluster, "OS", "SD_DISK_BUS", sd_bus);

    if (arch.empty())
    {
        vm->log("VMM", Log::ERROR, "No ARCH defined and no default provided.");
        return -1;
    }

    file << "\t\t<type arch=" << one_util::escape_xml_attr(arch);

    if (!machine.empty())
    {
        file << " machine=" << one_util::escape_xml_attr(machine);
    }

    file << ">hvm</type>" << endl;

    // Start writing to the file with the info we got

    if ( !kernel.empty() )
    {
        file << "\t\t<kernel>" << one_util::escape_xml(kernel) << "</kernel>\n";

        if ( !initrd.empty() )
        {
            file << "\t\t<initrd>" << one_util::escape_xml(initrd) << "</initrd>\n";
        }

        if ( !root.empty() )
        {
            kernel_cmd = "root=/dev/" + root + " " + kernel_cmd;
        }

        if (!kernel_cmd.empty())
        {
            file << "\t\t<cmdline>" << one_util::escape_xml(kernel_cmd)
                 << "</cmdline>\n";
        }
    }
    else if ( !bootloader.empty() )
    {
        file << "\t\t<bootloader>" << one_util::escape_xml(bootloader)
             << "</bootloader>\n";
    }

    file << "\t</os>" << endl;

    // ------------------------------------------------------------------------
    // CPU SECTION
    // ------------------------------------------------------------------------
    get_attribute(vm, host, cluster, "CPU_MODEL", "MODEL", cpu_model);

    if (cpu_model == "host-passthrough")
    {
        cpu_mode = "host-passthrough";
    }
    else
    {
        cpu_mode = "custom";
    }

    if ( !cpu_model.empty() || topology != 0 || has_memory_max )
    {
        file << "\t<cpu";

        if (!cpu_model.empty())
        {
            file << " mode=" << one_util::escape_xml_attr(cpu_mode) << ">\n";

            if ( cpu_mode == "custom" )
            {
                file << "\t\t<model fallback='forbid'>"
                    << one_util::escape_xml(cpu_model) << "</model>\n";
            }
        }
        else
        {
            file << ">\n";
        }

        if (nodes.empty() && has_memory_max)
        {
            int cpus = to_i(vcpu) - 1;
            if (cpus < 0)
            {
                cpus = 0;
            }

            file << "\t\t<numa>\n\t\t\t<cell id='0' cpus='0-" << cpus
                << "' memory=" << one_util::escape_xml_attr(memory * 1024)
                << " unit='KiB'/>\n\t\t</numa>" << endl;
        }

        vtopol(file, topology, nodes, numa_tune, mbacking);

        file << "\t</cpu>\n";
    }

    if (!numa_tune.empty())
    {
        file << numa_tune;
    }

    if (!mbacking.empty())
    {
        file << mbacking;
    }

    // ------------------------------------------------------------------------
    // DEVICES SECTION
    // ------------------------------------------------------------------------
    file << "\t<devices>" << endl;

    get_attribute(vm, host, cluster, "EMULATOR", emulator_path);
    if (emulator_path.empty())
    {
        emulator_path = "/usr/bin/kvm";
    }

    file << "\t\t<emulator>" << one_util::escape_xml(emulator_path)
         << "</emulator>\n";

    // ------------------------------------------------------------------------
    // Disks
    // ------------------------------------------------------------------------
    get_attribute(nullptr, host, cluster, "DISK", "DRIVER", default_driver);

    if (default_driver.empty())
    {
        default_driver = "raw";
    }

    get_attribute(nullptr, host, cluster, "DISK", "CACHE", default_driver_cache);

    if (default_driver_cache.empty())
    {
       default_driver_cache = "default";
    }

    get_attribute(nullptr, host, cluster, "DISK", "IO", default_driver_disk_io);
    get_attribute(nullptr, host, cluster, "DISK", "DISCARD", default_driver_discard);

    get_attribute(nullptr, host, cluster, "DISK", "TOTAL_BYTES_SEC", default_total_bytes_sec);
    get_attribute(nullptr, host, cluster, "DISK", "TOTAL_BYTES_SEC_MAX", default_total_bytes_sec_max);
    get_attribute(nullptr, host, cluster, "DISK", "TOTAL_BYTES_SEC_MAX_LENGTH", default_total_bytes_sec_max_length);

    get_attribute(nullptr, host, cluster, "DISK", "READ_BYTES_SEC", default_read_bytes_sec);
    get_attribute(nullptr, host, cluster, "DISK", "READ_BYTES_SEC_MAX", default_read_bytes_sec_max);
    get_attribute(nullptr, host, cluster, "DISK", "READ_BYTES_SEC_MAX_LENGTH", default_read_bytes_sec_max_length);

    get_attribute(nullptr, host, cluster, "DISK", "WRITE_BYTES_SEC", default_write_bytes_sec);
    get_attribute(nullptr, host, cluster, "DISK", "WRITE_BYTES_SEC_MAX", default_write_bytes_sec_max);
    get_attribute(nullptr, host, cluster, "DISK", "WRITE_BYTES_SEC_MAX_LENGTH", default_write_bytes_sec_max_length);

    get_attribute(nullptr, host, cluster, "DISK", "TOTAL_IOPS_SEC", default_total_iops_sec);
    get_attribute(nullptr, host, cluster, "DISK", "TOTAL_IOPS_SEC_MAX", default_total_iops_sec_max);
    get_attribute(nullptr, host, cluster, "DISK", "TOTAL_IOPS_SEC_MAX_LENGTH", default_total_iops_sec_max_length);

    get_attribute(nullptr, host, cluster, "DISK", "READ_IOPS_SEC", default_read_iops_sec);
    get_attribute(nullptr, host, cluster, "DISK", "READ_IOPS_SEC_MAX", default_read_iops_sec_max);
    get_attribute(nullptr, host, cluster, "DISK", "READ_IOPS_SEC_MAX_LENGTH", default_read_iops_sec_max_length);

    get_attribute(nullptr, host, cluster, "DISK", "WRITE_IOPS_SEC", default_write_iops_sec);
    get_attribute(nullptr, host, cluster, "DISK", "WRITE_IOPS_SEC_MAX", default_write_iops_sec_max);
    get_attribute(nullptr, host, cluster, "DISK", "WRITE_IOPS_SEC_MAX_LENGTH", default_write_iops_sec_max_length);

    // ------------------------------------------------------------------------

    num = vm->get_template_attribute("DISK", disk);

    for (int i=0; i < num ;i++)
    {
<<<<<<< HEAD
        type            = disk[i]->vector_value("TYPE");
        disk_type       = disk[i]->vector_value("DISK_TYPE");
        target          = disk[i]->vector_value("TARGET");
        ro              = disk[i]->vector_value("READONLY");
        driver          = disk[i]->vector_value("DRIVER");
        cache           = disk[i]->vector_value("CACHE");
        disk_io         = disk[i]->vector_value("IO");
        discard         = disk[i]->vector_value("DISCARD");
        source          = disk[i]->vector_value("SOURCE");
        clone           = disk[i]->vector_value("CLONE");

        ceph_host       = disk[i]->vector_value("CEPH_HOST");
        ceph_secret     = disk[i]->vector_value("CEPH_SECRET");
        ceph_user       = disk[i]->vector_value("CEPH_USER");
        pool_name       = disk[i]->vector_value("POOL_NAME");
      
        iscsi_host      = disk[i]->vector_value("ISCSI_HOST");
        iscsi_user      = disk[i]->vector_value("ISCSI_USER");
        iscsi_usage     = disk[i]->vector_value("ISCSI_USAGE");
        iscsi_iqn       = disk[i]->vector_value("ISCSI_IQN");

        luks_secret     = disk[i]->vector_value("LUKS_SECRET");

        gluster_host    = disk[i]->vector_value("GLUSTER_HOST");
        gluster_volume  = disk[i]->vector_value("GLUSTER_VOLUME");
=======
        type      = disk[i]->vector_value("TYPE");
        disk_type = disk[i]->vector_value("DISK_TYPE");
        target    = disk[i]->vector_value("TARGET");
        ro        = disk[i]->vector_value("READONLY");
        driver    = disk[i]->vector_value("DRIVER");
        cache     = disk[i]->vector_value("CACHE");
        disk_io   = disk[i]->vector_value("IO");
        discard   = disk[i]->vector_value("DISCARD");
        source    = disk[i]->vector_value("SOURCE");
        clone     = disk[i]->vector_value("CLONE");

        ceph_host   = disk[i]->vector_value("CEPH_HOST");
        ceph_secret = disk[i]->vector_value("CEPH_SECRET");
        ceph_user   = disk[i]->vector_value("CEPH_USER");
        pool_name   = disk[i]->vector_value("POOL_NAME");

        iscsi_host  = disk[i]->vector_value("ISCSI_HOST");
        iscsi_user  = disk[i]->vector_value("ISCSI_USER");
        iscsi_usage = disk[i]->vector_value("ISCSI_USAGE");
        iscsi_iqn   = disk[i]->vector_value("ISCSI_IQN");

        gluster_host   = disk[i]->vector_value("GLUSTER_HOST");
        gluster_volume = disk[i]->vector_value("GLUSTER_VOLUME");
>>>>>>> 3b12e4ae

        sheepdog_host   = disk[i]->vector_value("SHEEPDOG_HOST");
        total_bytes_sec = disk[i]->vector_value("TOTAL_BYTES_SEC");

        total_bytes_sec            = disk[i]->vector_value("TOTAL_BYTES_SEC");
        total_bytes_sec_max        = disk[i]->vector_value("TOTAL_BYTES_SEC_MAX");
        total_bytes_sec_max_length = disk[i]->vector_value("TOTAL_BYTES_SEC_MAX_LENGTH");

        read_bytes_sec             = disk[i]->vector_value("READ_BYTES_SEC");
        read_bytes_sec_max         = disk[i]->vector_value("READ_BYTES_SEC_MAX");
        read_bytes_sec_max_length  = disk[i]->vector_value("READ_BYTES_SEC_MAX_LENGTH");

        write_bytes_sec            = disk[i]->vector_value("WRITE_BYTES_SEC");
        write_bytes_sec_max        = disk[i]->vector_value("WRITE_BYTES_SEC_MAX");
        write_bytes_sec_max_length = disk[i]->vector_value("WRITE_BYTES_SEC_MAX_LENGTH");

        total_iops_sec             = disk[i]->vector_value("TOTAL_IOPS_SEC");
        total_iops_sec_max         = disk[i]->vector_value("TOTAL_IOPS_SEC_MAX");
        total_iops_sec_max_length  = disk[i]->vector_value("TOTAL_IOPS_SEC_MAX_LENGTH");

        read_iops_sec              = disk[i]->vector_value("READ_IOPS_SEC");
        read_iops_sec_max          = disk[i]->vector_value("READ_IOPS_SEC_MAX");
        read_iops_sec_max_length   = disk[i]->vector_value("READ_IOPS_SEC_MAX_LENGTH");

        write_iops_sec             = disk[i]->vector_value("WRITE_IOPS_SEC");
        write_iops_sec_max         = disk[i]->vector_value("WRITE_IOPS_SEC_MAX");
        write_iops_sec_max_length  = disk[i]->vector_value("WRITE_IOPS_SEC_MAX_LENGTH");

        set_sec_default(read_bytes_sec, default_read_bytes_sec);
        set_sec_default(read_bytes_sec_max, default_read_bytes_sec_max);
        set_sec_default(read_bytes_sec_max_length, default_read_bytes_sec_max_length);

        set_sec_default(write_bytes_sec, default_write_bytes_sec);
        set_sec_default(write_bytes_sec_max, default_write_bytes_sec_max);
        set_sec_default(write_bytes_sec_max_length, default_write_bytes_sec_max_length);

        set_sec_default(total_bytes_sec, default_total_bytes_sec);
        set_sec_default(total_bytes_sec_max, default_total_bytes_sec_max);
        set_sec_default(total_bytes_sec_max_length, default_total_bytes_sec_max_length);

        set_sec_default(read_iops_sec, default_read_iops_sec);
        set_sec_default(read_iops_sec_max, default_read_iops_sec_max);
        set_sec_default(read_iops_sec_max_length, default_read_iops_sec_max_length);

        set_sec_default(write_iops_sec, default_write_iops_sec);
        set_sec_default(write_iops_sec_max, default_write_iops_sec_max);
        set_sec_default(write_iops_sec_max_length, default_write_iops_sec_max_length);

        set_sec_default(total_iops_sec, default_total_iops_sec);
        set_sec_default(total_iops_sec_max, default_total_iops_sec_max);
        set_sec_default(total_iops_sec_max_length, default_total_iops_sec_max_length);

        disk[i]->vector_value_str("DISK_ID", disk_id);

        if (target.empty())
        {
            vm->log("VMM", Log::ERROR, "Wrong target value in DISK.");
            return -1;
        }

        readonly = false;

        if ( !ro.empty() )
        {
            one_util::toupper(ro);

            if ( ro == "YES" )
            {
                readonly = true;
            }
        }

        // ---- Disk type and source for the image ----

        if ( type == "BLOCK" )
        {
            ostringstream dev;

            dev << vm->get_system_dir() << "/disk." << disk_id;

            file << "\t\t<disk type='block' device='disk'>\n"
                 << "\t\t\t<source dev=" << one_util::escape_xml_attr(dev.str())
                 << "/>\n";
        }
        else if ( type == "ISCSI" )
        {
            file << "\t\t<disk type='network' device='disk'>" << endl;

            file << "\t\t\t<source protocol='iscsi' name=";

            if ( !iscsi_iqn.empty() )
            {
                file << one_util::escape_xml_attr(iscsi_iqn);
            }
            else
            {
                file << one_util::escape_xml_attr(source);
            }

            do_network_hosts(file, iscsi_host, "", ISCSI_DEFAULT_PORT);

            if ( !iscsi_user.empty() && !iscsi_usage.empty() )
            {
                file << "\t\t\t<auth username="
                     << one_util::escape_xml_attr(iscsi_user) << ">\n"
                     << "\t\t\t\t<secret type='iscsi' usage="
                     << one_util::escape_xml_attr(iscsi_usage)<< "/>\n"
                     << "\t\t\t</auth>\n";
            }
        }
        else if ( type == "RBD" || type == "RBD_CDROM" || disk_type == "RBD" )
        {
            if (type == "RBD_CDROM")
            {
                file << "\t\t<disk type='network' device='cdrom'>" << endl;
            }
            else
            {
                file << "\t\t<disk type='network' device='disk'>" << endl;
            }

            file << "\t\t\t<source protocol='rbd' name=";

            ostringstream rbd_name;

            if ( !source.empty() )
            {
                rbd_name << source;
            }
            else
            {
                if ( !pool_name.empty() )
                {
                    rbd_name << pool_name;
                }
                else
                {
                    rbd_name << "one";
                }

                rbd_name << "/one-sys";
            }

            if ( clone == "YES" || source.empty() )
            {
                rbd_name << "-" << vm->get_oid() << "-" << disk_id;
            }

            file << one_util::escape_xml_attr(rbd_name.str());

            do_network_hosts(file, ceph_host, "", CEPH_DEFAULT_PORT);

            if ( !ceph_secret.empty() && !ceph_user.empty())
            {
                file << "\t\t\t<auth username="
                     << one_util::escape_xml_attr(ceph_user) << ">\n"
                     << "\t\t\t\t<secret type='ceph' uuid="
                     << one_util::escape_xml_attr(ceph_secret) <<"/>\n"
                     << "\t\t\t</auth>\n";
            }
        }
        else if ( type == "SHEEPDOG" || type == "SHEEPDOG_CDROM" )
        {
            if (type == "SHEEPDOG")
            {
                file << "\t\t<disk type='network' device='disk'>" << endl;
            }
            else
            {
                file << "\t\t<disk type='network' device='cdrom'>" << endl;
            }

            file << "\t\t\t<source protocol='sheepdog' name=";

            ostringstream sheep_name;

            sheep_name << source;

            if ( clone == "YES" )
            {
                sheep_name << "-" << vm->get_oid() << "-" << disk_id;
            }

            file << one_util::escape_xml_attr(sheep_name.str());

            do_network_hosts(file, sheepdog_host, "tcp", -1);
        }
        else if ( type == "GLUSTER" || type == "GLUSTER_CDROM" )
        {
            if ( type == "GLUSTER" )
            {
                file << "\t\t<disk type='network' device='disk'>" << endl;
            }
            else
            {
                file << "\t\t<disk type='network' device='cdrom'>" << endl;
            }

            file << "\t\t\t<source protocol='gluster' name=";

            ostringstream gluster_name;

            gluster_name << gluster_volume << "/";

            if ( clone == "YES" )
            {
                gluster_name << vm->get_oid() << "/disk." << disk_id;
            }
            else
            {
                gluster_name << one_util::split(source, '/').back();
            }

            file << one_util::escape_xml_attr(gluster_name.str());

            do_network_hosts(file, gluster_host, "tcp", GLUSTER_DEFAULT_PORT);
        }
        else if ( type == "CDROM" )
        {
            ostringstream cd_name;

            cd_name << vm->get_system_dir() << "/disk." << disk_id;

            file << "\t\t<disk type='file' device='cdrom'>\n"
                 << "\t\t\t<source file="
                 << one_util::escape_xml_attr(cd_name.str())<< "/>\n";
        }
        else
        {
            ostringstream fname;

            fname << vm->get_system_dir() << "/disk." << disk_id;

            file << "\t\t<disk type='file' device='disk'>\n"
                 << "\t\t\t<source file="
                 << one_util::escape_xml_attr(fname.str()) << "/>\n";
        }

        // ---- target device to map the disk ----

        file << "\t\t\t<target dev=" << one_util::escape_xml_attr(target);

        disk_bus = get_disk_bus(machine, target, sd_bus);

        if (!disk_bus.empty())
        {
             file << " bus="<< one_util::escape_xml_attr(disk_bus);
        }

        file <<"/>\n";


        // ---- luks secret for target ----

        if ( !luks_secret.empty())
            {
                file << "\t\t\t<encryption format='luks'>\n"
                     << "\t\t\t\t<secret type='passphrase' uuid="
                     << one_util::escape_xml_attr(luks_secret) <<"/>\n"
                     << "\t\t\t</encryption>\n";
            }

        // ---- boot order for this device ----

        if ( disk[i]->vector_value("ORDER", order) == 0 )
        {
            file << "\t\t\t<boot order=" << one_util::escape_xml_attr(order)
                 << "/>\n";
        }

        // ---- readonly attribute for the disk ----

        if (readonly)
        {
            file << "\t\t\t<readonly/>" << endl;
        }

        // ---- Image Format using qemu driver ----

        file << "\t\t\t<driver name='qemu' type=";

        if ( type == "CDROM" ) // Use driver raw for CD's
        {
            file << one_util::escape_xml_attr("raw");
        }
        else if ( !driver.empty() )
        {
            file << one_util::escape_xml_attr(driver);
        }
        else
        {
            file << one_util::escape_xml_attr(default_driver);
        }

        file << " cache=";

        if ( !cache.empty() )
        {
            file << one_util::escape_xml_attr(cache);
        }
        else
        {
            file << one_util::escape_xml_attr(default_driver_cache);
        }

        if ( !disk_io.empty() )
        {
            file << " io=" << one_util::escape_xml_attr(disk_io);
        }
        else if ( !default_driver_disk_io.empty() )
        {
            file << " io=" << one_util::escape_xml_attr(default_driver_disk_io);
        }

        if ( !discard.empty() )
        {
            file << " discard=" << one_util::escape_xml_attr(discard);
        }
        else if ( !default_driver_discard.empty() )
        {
            file << " discard=" << one_util::escape_xml_attr(default_driver_discard);
        }

        file << "/>" << endl;

        // ---- I/O Options ----
        // - total cannot be set if read or write
        // - max_length cannot be set if no max
        // - max has to be greater than value
        // ---------------------
        if (!(total_bytes_sec.empty() &&
              total_bytes_sec_max.empty() &&
              read_bytes_sec.empty() &&
              read_bytes_sec_max.empty() &&
              write_bytes_sec.empty() &&
              write_bytes_sec_max.empty() &&
              total_iops_sec.empty() &&
              total_iops_sec_max.empty() &&
              read_iops_sec.empty() &&
              read_iops_sec_max.empty() &&
              write_iops_sec.empty() &&
              write_iops_sec_max.empty()))
        {
            file << "\t\t\t<iotune>" << endl;

            if ( total_bytes_sec.empty() && total_bytes_sec_max.empty() )
            {
                insert_sec(file, "read_bytes", read_bytes_sec ,
                        read_bytes_sec_max , read_bytes_sec_max_length);

                insert_sec(file, "write_bytes", write_bytes_sec ,
                        write_bytes_sec_max , write_bytes_sec_max_length);
            }
            else
            {
                insert_sec(file, "total_bytes", total_bytes_sec ,
                        total_bytes_sec_max , total_bytes_sec_max_length);
            }

            if ( total_iops_sec.empty() && total_iops_sec_max.empty() )
            {
                insert_sec(file, "read_iops", read_iops_sec ,
                        read_iops_sec_max , read_iops_sec_max_length);

                insert_sec(file, "write_iops", write_iops_sec ,
                        write_iops_sec_max , write_iops_sec_max_length);
            }
            else
            {
                insert_sec(file, "total_iops", total_iops_sec ,
                        total_iops_sec_max , total_iops_sec_max_length);
            }

            file << "\t\t\t</iotune>" << endl;
        }

        // ---- SCSI target ----

        if ( target[0] == 's' && target[1] == 'd' )
        {
            int target_number = target[2] - 'a';

            if ( target_number >= 0 && target_number < 256 )
            {
                file << "\t\t\t<address type='drive' controller='0' bus='0' " <<
                     "target='" << target_number << "' unit='0'/>" << endl;
                scsi_targets_num++;
            }
        }

        file << "\t\t</disk>" << endl;
    }

    // ------------------------------------------------------------------------
    // Context Device
    // ------------------------------------------------------------------------
    context = vm->get_template_attribute("CONTEXT");

    if ( context != 0 )
    {
        target  = context->vector_value("TARGET");
        driver  = context->vector_value("DRIVER");

        context->vector_value_str("DISK_ID", disk_id);

        if ( !target.empty() )
        {
            ostringstream fname;

            fname << vm->get_system_dir() << "/disk." << disk_id;

            file << "\t\t<disk type='file' device='cdrom'>\n"
                 << "\t\t\t<source file="
                     << one_util::escape_xml_attr(fname.str())  << "/>\n"
                 << "\t\t\t<target dev=" << one_util::escape_xml_attr(target);

            disk_bus = get_disk_bus(machine, target, sd_bus);

            if (!disk_bus.empty())
            {
                 file << " bus="<< one_util::escape_xml_attr(disk_bus);
            }

            file <<"/>\n"
                 << "\t\t\t<readonly/>\n"
                 << "\t\t\t<driver name='qemu' type='raw'/>\n"
                 << "\t\t</disk>\n";
        }
        else
        {
            vm->log("VMM", Log::WARNING, "Could not find target device to"
                " attach context, will continue without it.");
        }
    }

    // ------------------------------------------------------------------------
    // Network interfaces
    // ------------------------------------------------------------------------
    get_attribute(nullptr, host, cluster, "NIC", "FILTER", default_filter);

    get_attribute(nullptr, host, cluster, "NIC", "MODEL", default_model);

    num = vm->get_template_attribute("NIC", nic);

    for (int i=0; i<num; i++)
    {
        nic_id        = nic[i]->vector_value("NIC_ID");
        bridge        = nic[i]->vector_value("BRIDGE");
        vn_mad        = nic[i]->vector_value("VN_MAD");
        mac           = nic[i]->vector_value("MAC");
        target        = nic[i]->vector_value("TARGET");
        script        = nic[i]->vector_value("SCRIPT");
        model         = nic[i]->vector_value("MODEL");
        ip            = nic[i]->vector_value("IP");
        filter        = nic[i]->vector_value("FILTER");
        virtio_queues = nic[i]->vector_value("VIRTIO_QUEUES");
        bridge_type   = nic[i]->vector_value("BRIDGE_TYPE");

        vrouter_ip = nic[i]->vector_value("VROUTER_IP");

        i_avg_bw  = nic[i]->vector_value("INBOUND_AVG_BW");
        i_peak_bw = nic[i]->vector_value("INBOUND_PEAK_BW");
        i_peak_kb = nic[i]->vector_value("INBOUND_PEAK_KB");

        o_avg_bw  = nic[i]->vector_value("OUTBOUND_AVG_BW");
        o_peak_bw = nic[i]->vector_value("OUTBOUND_PEAK_BW");
        o_peak_kb = nic[i]->vector_value("OUTBOUND_PEAK_KB");

        if ( bridge.empty() )
        {
            file << "\t\t<interface type='ethernet'>" << endl;
        }
        else
        {
            switch (VirtualNetwork::str_to_bridge_type(bridge_type))
            {
                case VirtualNetwork::UNDEFINED:
                case VirtualNetwork::LINUX:
                case VirtualNetwork::VCENTER_PORT_GROUPS:
                case VirtualNetwork::BRNONE:
                    file << "\t\t<interface type='bridge'>\n"
                         << "\t\t\t<source bridge="
                         << one_util::escape_xml_attr(bridge) << "/>\n";
                    break;

                case VirtualNetwork::OPENVSWITCH:
                    file << "\t\t<interface type='bridge'>\n"
                         << "\t\t\t<virtualport type='openvswitch'/>\n"
                         << "\t\t\t<source bridge="
                         << one_util::escape_xml_attr(bridge) << "/>\n";
                    break;

                case VirtualNetwork::OPENVSWITCH_DPDK:
                    file << "\t\t<interface type='vhostuser'>\n"
                         << "\t\t\t<source type='unix' mode='server' path='"
                         << vm->get_system_dir() << "/" << target << "' />\n";
                    break;
            }
        }

        if (!mac.empty())
        {
            file << "\t\t\t<mac address=" << one_util::escape_xml_attr(mac)
                 << "/>\n";
        }

        if (!target.empty())
        {
            file << "\t\t\t<target dev=" << one_util::escape_xml_attr(target)
                 << "/>\n";
        }

        if (nic[i]->vector_value("ORDER", order) == 0)
        {
            file << "\t\t\t<boot order=" << one_util::escape_xml_attr(order)
                 << "/>\n";
        }

        if (!script.empty())
        {
            file << "\t\t\t<script path=" << one_util::escape_xml_attr(script)
                 << "/>\n";
        }

        string * the_model = 0;

        if (!model.empty())
        {
            the_model = &model;
        }
        else if (!default_model.empty())
        {
            the_model = &default_model;
        }

        if (the_model != 0)
        {
            file << "\t\t\t<model type="
                 << one_util::escape_xml_attr(*the_model) << "/>\n";

            if (!virtio_queues.empty() && *the_model == "virtio")
            {
                file << "\t\t\t<driver name='vhost' queues="
                     << one_util::escape_xml_attr(virtio_queues)
                     << "/>\n";
            }
        }

        if (!ip.empty() )
        {
            string * the_filter = 0;

            if (!filter.empty())
            {
                the_filter = &filter;
            }
            else if (!default_filter.empty())
            {
                the_filter = &default_filter;
            }

            if ( the_filter != 0 )
            {
                file << "\t\t\t<filterref filter="
                         << one_util::escape_xml_attr(*the_filter) << ">\n"
                     << "\t\t\t\t<parameter name='IP' value="
                         << one_util::escape_xml_attr(ip) << "/>\n";

                if ( !vrouter_ip.empty() )
                {
                    file << "\t\t\t\t<parameter name='IP' value="
                            << one_util::escape_xml_attr(vrouter_ip) << "/>\n";
                }

                file << "\t\t\t</filterref>\n";
            }
        }

        if (!i_avg_bw.empty() || !i_peak_bw.empty() || !i_peak_kb.empty() ||
            !o_avg_bw.empty() || !o_peak_bw.empty() || !o_peak_kb.empty())
        {
            file << "\t\t\t<bandwidth>\n";

            if (!i_avg_bw.empty() || !i_peak_bw.empty() || !i_peak_kb.empty())
            {
                file << "\t\t\t\t<inbound";

                if (!i_avg_bw.empty())
                {
                    file << " average=" << one_util::escape_xml_attr(i_avg_bw);
                }

                if (!i_peak_bw.empty())
                {
                    file << " peak=" << one_util::escape_xml_attr(i_peak_bw);
                }

                if (!i_peak_kb.empty())
                {
                    file << " burst=" << one_util::escape_xml_attr(i_peak_kb);
                }

                file <<"/>\n";
            }

            if (!o_avg_bw.empty() || !o_peak_bw.empty() || !o_peak_kb.empty())
            {
                file << "\t\t\t\t<outbound";

                if (!o_avg_bw.empty())
                {
                    file << " average=" << one_util::escape_xml_attr(o_avg_bw);
                }

                if (!o_peak_bw.empty())
                {
                    file << " peak=" << one_util::escape_xml_attr(o_peak_bw);
                }

                if (!o_peak_kb.empty())
                {
                    file << " burst=" << one_util::escape_xml_attr(o_peak_kb);
                }

                file <<"/>\n";
            }

            file << "\t\t\t</bandwidth>\n";
        }

        file << "\t\t</interface>" << endl;
    }

    // ------------------------------------------------------------------------
    // Graphics
    // ------------------------------------------------------------------------
    graphics = vm->get_template_attribute("GRAPHICS");

    if ( graphics != 0 )
    {
        type   = graphics->vector_value("TYPE");
        listen = graphics->vector_value("LISTEN");
        port   = graphics->vector_value("PORT");
        passwd = graphics->vector_value("PASSWD");
        keymap = graphics->vector_value("KEYMAP");

        one_util::tolower(type);

        if ( type == "vnc" || type == "spice" )
        {
            file << "\t\t<graphics type=" << one_util::escape_xml_attr(type);

            if ( !listen.empty() )
            {
                file << " listen=" << one_util::escape_xml_attr(listen);
            }

            if ( !port.empty() )
            {
                file << " port=" << one_util::escape_xml_attr(port);
            }

            if ( !passwd.empty() )
            {
                file << " passwd=" << one_util::escape_xml_attr(passwd);
            }

            if ( !keymap.empty() )
            {
                file << " keymap=" << one_util::escape_xml_attr(keymap);
            }

            file << "/>" << endl;

            if ( type == "spice" )
            {
                get_attribute(vm, host, cluster, "SPICE_OPTIONS", spice_options);

                if (!spice_options.empty())
                {
                    file << "\t\t" << spice_options << endl;
                }
            }
        }
        else
        {
            vm->log("VMM", Log::WARNING,
                    "Graphics not supported or undefined, ignored.");
        }
    }

    // ------------------------------------------------------------------------
    // Input
    // ------------------------------------------------------------------------
    input = vm->get_template_attribute("INPUT");

    if ( input != 0 )
    {
        type = input->vector_value("TYPE");
        bus  = input->vector_value("BUS");

        if ( !type.empty() )
        {
            file << "\t\t<input type=" << one_util::escape_xml_attr(type);

            if ( !bus.empty() )
            {
                file << " bus=" << one_util::escape_xml_attr(bus);
            }

            file << "/>" << endl;
        }
    }

    // ------------------------------------------------------------------------
    // PCI Passthrough
    // ------------------------------------------------------------------------

    num = vm->get_template_attribute("PCI", pci);

    for (int i=0; i < num ;i++)
    {
        domain  = pci[i]->vector_value("DOMAIN");
        bus     = pci[i]->vector_value("BUS");
        slot    = pci[i]->vector_value("SLOT");
        func    = pci[i]->vector_value("FUNCTION");

        vm_domain  = pci[i]->vector_value("VM_DOMAIN");
        vm_bus     = pci[i]->vector_value("VM_BUS");
        vm_slot    = pci[i]->vector_value("VM_SLOT");
        vm_func    = pci[i]->vector_value("VM_FUNCTION");

        if ( domain.empty() || bus.empty() || slot.empty() || func.empty() )
        {
            vm->log("VMM", Log::WARNING,
                    "DOMAIN, BUS, SLOT and FUNC must be defined for PCI "
                    "passthrough. Ignored.");
            continue;
        }

        file << "\t\t<hostdev mode='subsystem' type='pci' managed='yes'>\n";

        file << "\t\t\t<source>\n";
        file << "\t\t\t\t<address "
                 << " domain="   << one_util::escape_xml_attr("0x" + domain)
                 << " bus="      << one_util::escape_xml_attr("0x" + bus)
                 << " slot="     << one_util::escape_xml_attr("0x" + slot)
                 << " function=" << one_util::escape_xml_attr("0x" + func)
             << "/>\n";
        file << "\t\t\t</source>\n";

        if ( !vm_domain.empty() && !vm_bus.empty() && !vm_slot.empty() &&
                !vm_func.empty() )
        {
            file << "\t\t\t\t<address type='pci'"
                     << " domain="   << one_util::escape_xml_attr(vm_domain)
                     << " bus="      << one_util::escape_xml_attr(vm_bus)
                     << " slot="     << one_util::escape_xml_attr(vm_slot)
                     << " function=" << one_util::escape_xml_attr(vm_func)
                 << "/>\n";
        }

        file << "\t\t</hostdev>" << endl;
    }

    file << "\t</devices>" << endl;

    // ------------------------------------------------------------------------
    // Features
    // ------------------------------------------------------------------------
    get_attribute(vm, host, cluster, "FEATURES", "PAE", pae);
    get_attribute(vm, host, cluster, "FEATURES", "ACPI", acpi);
    get_attribute(vm, host, cluster, "FEATURES", "APIC", apic);
    get_attribute(vm, host, cluster, "FEATURES", "HYPERV", hyperv);
    get_attribute(vm, host, cluster, "FEATURES", "LOCALTIME", localtime);
    get_attribute(vm, host, cluster, "FEATURES", "GUEST_AGENT", guest_agent);
    get_attribute(vm, host, cluster, "FEATURES", "VIRTIO_SCSI_QUEUES", virtio_scsi_queues);

    if ( acpi || pae || apic || hyperv )
    {
        file << "\t<features>" << endl;

        if ( pae )
        {
            file << "\t\t<pae/>" << endl;
        }

        if ( acpi )
        {
            file << "\t\t<acpi/>" << endl;
        }

        if ( apic )
        {
            file << "\t\t<apic/>" << endl;
        }

        if ( hyperv )
        {
            get_attribute(vm, host, cluster, "HYPERV_OPTIONS", hyperv_options);

            file << "\t\t<hyperv>" << endl;
            file << hyperv_options << endl;
            file << "\t\t</hyperv>" << endl;
        }

        file << "\t</features>" << endl;
    }

    if ( localtime )
    {
        file << "\t<clock offset='localtime'/>" << endl;
    }

    if ( guest_agent )
    {
        file << "\t<devices>" << endl
             << "\t\t<channel type='unix'>" << endl
             << "\t\t\t<source mode='bind'/>"
             << "<target type='virtio' name='org.qemu.guest_agent.0'/>" << endl
             << "\t\t</channel>" << endl
             << "\t</devices>" << endl;
    }

    if ( virtio_scsi_queues > 0 || scsi_targets_num > 1)
    {
        file << "\t<devices>" << endl
             << "\t\t<controller type='scsi' index='0' model='virtio-scsi'>"
             << endl;

        if ( virtio_scsi_queues > 0 )
        {
            file << "\t\t\t<driver queues='" << virtio_scsi_queues << "'/>" << endl;
        }

        file << "\t\t</controller>" << endl
             << "\t</devices>" << endl;
    }

    // ------------------------------------------------------------------------
    // Raw KVM attributes
    // ------------------------------------------------------------------------
    num = vm->get_template_attribute("RAW", raw);

    for (int i=0; i<num; i++)
    {
        type = raw[i]->vector_value("TYPE");

        one_util::toupper(type);

        if ( type == "KVM" )
        {
            data = raw[i]->vector_value("DATA");
            file << "\t" << data << endl;
        }
    }

    get_attribute(nullptr, host, cluster, "RAW", default_raw);

    if ( !default_raw.empty() )
    {
        file << "\t" << default_raw << endl;
    }

    // ------------------------------------------------------------------------
    // Metadata used by drivers
    // ------------------------------------------------------------------------
    file << "\t<metadata>\n"
         << "\t\t<one:vm xmlns:one=\"http://opennebula.org/xmlns/libvirt/1.0\">\n"
         << "\t\t\t<one:system_datastore>"
         << one_util::escape_xml(vm->get_system_dir())
         << "</one:system_datastore>\n"
         << "\t\t\t<one:name>"
         << one_util::escape_xml(vm->get_name())
         << "</one:name>\n"
         << "\t\t\t<one:uname>"
         << one_util::escape_xml(vm->get_uname())
         << "</one:uname>\n"
         << "\t\t\t<one:uid>"
         << vm->get_uid()
         << "</one:uid>\n"
         << "\t\t\t<one:gname>"
         << one_util::escape_xml(vm->get_gname())
         << "</one:gname>\n"
         << "\t\t\t<one:gid>"
         << vm->get_gid()
         << "</one:gid>\n"
         << "\t\t\t<one:opennebula_version>"
         << Nebula::instance().code_version()
         << "</one:opennebula_version>\n"
         << "\t\t\t<one:stime>"
         << vm->get_stime()
         << "</one:stime>\n"
         << "\t\t\t<one:deployment_time>"
         << time(0)
         << "</one:deployment_time>\n"
         << "\t\t</one:vm>\n"
        // << "\t\t<opennebula>\n" << vm->to_xml(vm_xml) << "\t\t</opennebula>\n"
         << "\t</metadata>\n";

    file << "</domain>" << endl;

    return 0;
}<|MERGE_RESOLUTION|>--- conflicted
+++ resolved
@@ -859,33 +859,6 @@
 
     for (int i=0; i < num ;i++)
     {
-<<<<<<< HEAD
-        type            = disk[i]->vector_value("TYPE");
-        disk_type       = disk[i]->vector_value("DISK_TYPE");
-        target          = disk[i]->vector_value("TARGET");
-        ro              = disk[i]->vector_value("READONLY");
-        driver          = disk[i]->vector_value("DRIVER");
-        cache           = disk[i]->vector_value("CACHE");
-        disk_io         = disk[i]->vector_value("IO");
-        discard         = disk[i]->vector_value("DISCARD");
-        source          = disk[i]->vector_value("SOURCE");
-        clone           = disk[i]->vector_value("CLONE");
-
-        ceph_host       = disk[i]->vector_value("CEPH_HOST");
-        ceph_secret     = disk[i]->vector_value("CEPH_SECRET");
-        ceph_user       = disk[i]->vector_value("CEPH_USER");
-        pool_name       = disk[i]->vector_value("POOL_NAME");
-      
-        iscsi_host      = disk[i]->vector_value("ISCSI_HOST");
-        iscsi_user      = disk[i]->vector_value("ISCSI_USER");
-        iscsi_usage     = disk[i]->vector_value("ISCSI_USAGE");
-        iscsi_iqn       = disk[i]->vector_value("ISCSI_IQN");
-
-        luks_secret     = disk[i]->vector_value("LUKS_SECRET");
-
-        gluster_host    = disk[i]->vector_value("GLUSTER_HOST");
-        gluster_volume  = disk[i]->vector_value("GLUSTER_VOLUME");
-=======
         type      = disk[i]->vector_value("TYPE");
         disk_type = disk[i]->vector_value("DISK_TYPE");
         target    = disk[i]->vector_value("TARGET");
@@ -909,7 +882,6 @@
 
         gluster_host   = disk[i]->vector_value("GLUSTER_HOST");
         gluster_volume = disk[i]->vector_value("GLUSTER_VOLUME");
->>>>>>> 3b12e4ae
 
         sheepdog_host   = disk[i]->vector_value("SHEEPDOG_HOST");
         total_bytes_sec = disk[i]->vector_value("TOTAL_BYTES_SEC");
