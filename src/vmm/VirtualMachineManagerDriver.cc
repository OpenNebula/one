--- conflicted
+++ resolved
@@ -396,7 +396,6 @@
             lcm->trigger(LifeCycleManager::DETACH_FAILURE, id);
         }
     }
-<<<<<<< HEAD
     else if ( action == "ATTACHNIC" )
     {
         Nebula           &ne  = Nebula::instance();
@@ -435,10 +434,7 @@
             lcm->trigger(LifeCycleManager::DETACH_NIC_FAILURE, id);
         }
     }
-    else if ( action == "POLL" )
-=======
     else if ( action == "SNAPSHOTCREATE" )
->>>>>>> c560d389
     {
         Nebula           &ne  = Nebula::instance();
         LifeCycleManager *lcm = ne.get_lcm();
