# -------------------------------------------------------------------------- #
# Copyright 2002-2019, OpenNebula Project, OpenNebula Systems                #
#                                                                            #
# Licensed under the Apache License, Version 2.0 (the "License"); you may    #
# not use this file except in compliance with the License. You may obtain    #
# a copy of the License at                                                   #
#                                                                            #
# http://www.apache.org/licenses/LICENSE-2.0                                 #
#                                                                            #
# Unless required by applicable law or agreed to in writing, software        #
# distributed under the License is distributed on an "AS IS" BASIS,          #
# WITHOUT WARRANTIES OR CONDITIONS OF ANY KIND, either express or implied.   #
# See the License for the specific language governing permissions and        #
# limitations under the License.                                             #
#--------------------------------------------------------------------------- #
require 'ipaddr'

module VCenterDriver

class Template

    attr_accessor :item

    include Memoize

    def initialize(item=nil, vi_client=nil)
        @item = item
        check_item(@item, nil) if (@item)
        @vi_client = vi_client
        @locking = true
    end

    # Locking function. Similar to flock
    def lock
        if @locking
           @locking_file = File.open("/tmp/vcenter-importer-lock","w")
           @locking_file.flock(File::LOCK_EX)
        end
    end

    # Unlock driver execution mutex
    def unlock
        if @locking
            @locking_file.close
            if File.exist?("/tmp/vcenter-importer-lock")
                File.delete("/tmp/vcenter-importer-lock")
            end
        end
    end

    def vm?
        self.class == VCenterDriver::VirtualMachine
    end

    def online?
        raise "vcenter item not found!" unless @item

        !@item["guest.net"].empty?
    end

    def get_dc
        item = @item

        trace = []
        while item && !item.instance_of?(RbVmomi::VIM::Datacenter)
            rp = item.resourcePool rescue nil
            if rp && rp.instance_of?(RbVmomi::VIM::VirtualApp)
                trace << "rp:" + item.to_s
                item = rp.parent rescue nil
            else
                trace << item.to_s
                item = item.parent rescue nil
            end
        end

        if item.nil?
            trace = "[" + trace.join(", ") + "]"
            raise "Could not find the parent Datacenter. Trace: #{trace}"
        end

        Datacenter.new(item)
    end

    def delete_template
        @item.Destroy_Task.wait_for_completion
    end

    def get_vcenter_instance_uuid
        @vi_client.vim.serviceContent.about.instanceUuid rescue nil
    end

    def create_template_copy(template_name)
        error = nil
        template_ref = nil

        template_name = "one-#{self['name']}" if template_name.empty?

        relocate_spec_params = {}
        relocate_spec_params[:pool] = get_rp
        relocate_spec = RbVmomi::VIM.VirtualMachineRelocateSpec(relocate_spec_params)

        clone_spec = RbVmomi::VIM.VirtualMachineCloneSpec({
            :location => relocate_spec,
            :powerOn  => false,
            :template => false
        })

        template = nil
        begin
            template = @item.CloneVM_Task(:folder => @item.parent,
                                          :name   => template_name,
                                          :spec   => clone_spec).wait_for_completion
            template_ref = template._ref
        rescue StandardError => e
            if !e.message.start_with?('DuplicateName')
                error = "Could not create the template clone. Reason: #{e.message}"
                return error, nil
            end

            dc = get_dc
            vm_folder = dc.vm_folder
            vm_folder.fetch!
            vm = vm_folder.items
                    .select{|k,v| v.item.name == template_name}
                    .values.first.item rescue nil

            if vm
                begin
                    vm.Destroy_Task.wait_for_completion
                    template = @item.CloneVM_Task(:folder => @item.parent,
                                                  :name   => template_name,
                                                  :spec   => clone_spec).wait_for_completion
                    template_ref = template._ref
                rescue
                    error = "Could not delete the existing template, please remove it manually from vCenter. Reason: #{e.message}"
                end
            else
                error = "Could not create the template clone. Reason: #{e.message}"
            end
        end

        return error, template_ref
    end

    # Linked Clone over existing template
    def create_delta_disks

        begin
            disks = @item['config.hardware.device'].grep(RbVmomi::VIM::VirtualDisk)
            disk_without_snapshots = disks.select { |x| x.backing.parent.nil? }
        rescue
            error = "Cannot extract existing disks on template."
            use_linked_clones = false
            return error, use_linked_clones
        end

        if !disk_without_snapshots.empty?

            begin
                if self['config.template']
                    @item.MarkAsVirtualMachine(:pool => get_rp, :host => self['runtime.host'])
                end
            rescue StandardError => e
                @item.MarkAsTemplate()
                error = "Cannot mark the template as a VirtualMachine. Not using linked clones. Reason: #{e.message}/#{e.backtrace}"
                use_linked_clones = false
                return error, use_linked_clones
            end

            begin
                spec = {}
                spec[:deviceChange] = []

                disk_without_snapshots.each do |disk|
                    remove_disk_spec = { :operation => :remove, :device => disk }
                    spec[:deviceChange] << remove_disk_spec

                    add_disk_spec = { :operation => :add,
                                    :fileOperation => :create,
                                    :device => disk.dup.tap { |x|
                                            x.backing = x.backing.dup
                                            x.backing.fileName = "[#{disk.backing.datastore.name}]"
                                            x.backing.parent = disk.backing
                                    }
                    }
                    spec[:deviceChange] << add_disk_spec
                end

                @item.ReconfigVM_Task(:spec => spec).wait_for_completion if !spec[:deviceChange].empty?
            rescue StandardError => e
                error = "Cannot create the delta disks on top of the template. Reason: #{e.message}."
                use_linked_clones = false
                return error, use_linked_clones
            end

            begin
                @item.MarkAsTemplate()
            rescue
                error = "Cannot mark the VirtualMachine as a template. Not using linked clones."
                use_linked_clones = false
                return error, use_linked_clones
            end

            error = nil
            use_linked_clones = true
            return error, use_linked_clones
        else
            # Template already has delta disks
            error = nil
            use_linked_clones = true
            return error, use_linked_clones
        end
    end

    ########################################################################
    # Import vcenter disks
    # @param type [object] contains the type of the object(:object) and identifier(:id)
    # @return error, template_disks
    ########################################################################
    def import_vcenter_disks(vc_uuid, dpool, ipool, type)
        disk_info = ""
        error = ""

        begin
            lock #Lock import operation, to avoid concurrent creation of images

            ##ccr_ref = self["runtime.host.parent._ref"]
            dc = get_dc
            dc_ref = dc.item._ref

            #Get disks and info required
            vc_disks = get_vcenter_disks
            vc_disks.sort_by! {|d| d[:device].unitNumber}

            # Track allocated images
            allocated_images = []

            vc_disks.each do |disk|
                ds_ref = nil
                begin
                    ds_ref = disk[:datastore]._ref
                rescue
                    raise "The ISO #{disk[:path_wo_ds].name} cannot be found because the datastore was removed or deleted"
                end
                datastore_found = VCenterDriver::Storage.get_one_image_ds_by_ref_and_dc(ds_ref,
                                                                                        dc_ref,
                                                                                        vc_uuid,
                                                                                        dpool)
                if datastore_found.nil?
                    error = "\n    ERROR: datastore #{disk[:datastore].name}: has to be imported first as an image datastore!\n"

                    #Rollback delete disk images
                    allocated_images.each do |i|
                        i.delete
                    end

                    break
                end

                opts = {:persistent => vm? ? "YES":"NO"}
                image_import = VCenterDriver::Datastore.get_image_import_template(disk, ipool, type, datastore_found["ID"], opts)
                #Image is already in the datastore
                if image_import[:one]
                    # This is the disk info
                    disk_tmp = ""
                    disk_tmp << "DISK=[\n"
                    disk_tmp << "IMAGE_ID=\"#{image_import[:one]["ID"]}\",\n"
                    disk_tmp << "OPENNEBULA_MANAGED=\"NO\"\n"
                    disk_tmp << "]\n"
                    disk_info << disk_tmp

                elsif !image_import[:template].empty?

                    # Then the image is created as it's not in the datastore
                    one_i = VCenterDriver::VIHelper.new_one_item(OpenNebula::Image)
                    allocated_images << one_i
                    rc = one_i.allocate(image_import[:template], datastore_found['ID'].to_i, false)

                    if OpenNebula.is_error?(rc)
                        error = "    Error creating disk from template: #{rc.message}\n"
                        break
                    end

                    # Monitor image, we need READY state
                    one_i.info
                    start_time = Time.now

                    while one_i.state_str != "READY" and Time.now - start_time < 300
                        sleep 1
                        one_i.info
                    end


                    #Add info for One template
                    one_i.info
                    disk_info << "DISK=[\n"
                    disk_info << "IMAGE_ID=\"#{one_i["ID"]}\",\n"
                    disk_info << "OPENNEBULA_MANAGED=\"NO\"\n"
                    disk_info << "]\n"
                end
            end

        rescue StandardError => e
            error = "\n    There was an error trying to create an image for disk in vcenter template. Reason: #{e.message}\n#{e.backtrace}"
        ensure
            unlock
            if !error.empty? && allocated_images
                #Rollback delete disk images
                allocated_images.each do |i|
                    i.delete
                end
            end
        end

        return error, disk_info, allocated_images
    end

    def create_ar(nic, with_id = false)
        ar_tmp = ""
        if nic[:mac] && nic[:ipv4] && nic[:ipv6]
            ar_tmp << "AR=[\n"
            ar_tmp << "AR_ID=0,\n" if with_id
            ar_tmp << "TYPE=\"IP4_6_STATIC\",\n"
            ar_tmp << "IP=\"#{nic[:ipv4]}\",\n"
            ar_tmp << "MAC=\"#{nic[:mac]}\",\n"
            ar_tmp << "IP6=\"#{nic[:ipv6]}\",\n"
            ar_tmp << "PREFIX_LENGTH=\"64\",\n"
            ar_tmp << "SIZE=\"1\"\n"
            ar_tmp << "]\n"
        elsif nic[:mac] && nic[:ipv6]
            ar_tmp << "AR=[\n"
            ar_tmp << "AR_ID=0,\n" if with_id
            ar_tmp << "TYPE=\"IP6_STATIC\",\n"
            ar_tmp << "MAC=\"#{nic[:mac]}\",\n"
            ar_tmp << "IP6=\"#{nic[:ipv6]}\",\n"
            ar_tmp << "PREFIX_LENGTH=\"64\",\n"
            ar_tmp << "SIZE=\"1\"\n"
            ar_tmp << "]\n"
        elsif nic[:mac] && nic[:ipv4]
            ar_tmp << "AR=[\n"
            ar_tmp << "AR_ID=0,\n" if with_id
            ar_tmp << "TYPE=\"IP4\",\n"
            ar_tmp << "IP=\"#{nic[:ipv4]}\",\n"
            ar_tmp << "MAC=\"#{nic[:mac]}\",\n"
            ar_tmp << "SIZE=\"1\"\n"
            ar_tmp << "]\n"
        else
            ar_tmp << "AR=[\n"
            ar_tmp << "AR_ID=0,\n" if with_id
            ar_tmp << "TYPE=\"ETHER\",\n"
            ar_tmp << "MAC=\"#{nic[:mac]}\",\n"
            ar_tmp << "SIZE=\"1\"\n"
            ar_tmp << "]\n"
        end
        ar_tmp
    end

    def save_ar_ids(network_found, nic, ar_ids, start_ids = false)
        if start_ids
            value = []
            arsNew = network_found.to_hash["VNET"]["AR_POOL"]["AR"]
            arsNew = [arsNew] if arsNew.class.to_s.eql? "Hash"
            last_id = 0
            if ar_ids.has_key?(nic[:net_ref])
                ref = nic[:net_ref]
                value = ar_ids[ref.to_s]
                value.insert(value.length, last_id.to_s)
                ar_ids.store(nic[:net_ref], value)
            else
                value.insert(value.length , last_id.to_s)
                ar_ids.store(nic[:net_ref], value)
            end
        else
            value = []
            arsNew = network_found.to_hash["VNET"]["AR_POOL"]["AR"]
            arsNew = [arsNew] if arsNew.class.to_s.eql? "Hash"
            last_id = arsNew.last["AR_ID"]
            if ar_ids.has_key?(nic[:net_ref])
                ref = nic[:net_ref]
                value = ar_ids[ref.to_s]
                value.insert(value.length, last_id)
                ar_ids.store(nic[:net_ref], value)
            else
                value.insert(value.length , last_id)
                ar_ids.store(nic[:net_ref], value)
            end
        end
        last_id
    end

<<<<<<< HEAD
    def find_ips_in_network(network, vm_object)
=======
    def find_ips_in_network(network, vm_object, nic)
>>>>>>> 0e7457bf
        ipv4 = ipv6 = ""
        if vm?
            return if !vm_object.is_a?(VCenterDriver::VirtualMachine)
            network.info

            # Iterate over Retrieve vCenter VM NICs
            vm_object.item.guest.net.each do |net|
                mac = net.macAddress
                if nic[:mac] == mac
                    net.ipConfig.ipAddress.each do |ip_config|
                        ip = IPAddr.new(ip_config.ipAddress)
                        ar_array = network.to_hash['VNET']['AR_POOL']['AR']
                        ar_array = [ar_array] if ar_array.is_a?(Hash)
                        ipv4, ipv6 = find_ip_in_ar(ip, ar_array) if ar_array
                        break if ipv4 !="" or ipv6 != ""
                    end
                    break
                end
            end
        end
        return ipv4, ipv6
    end
        
    def find_ip_in_ar(ip, ar_array)
        ipv4 = ipv6 = ""
        ar_array.each do |ar|
            if ar.key?('IP') && ar.key?('IP_END')
                start_ip = IPAddr.new(ar['IP'])
                end_ip = IPAddr.new(ar['IP_END'])
                if ip.family == start_ip.family && 
                   ip.family == end_ip.family
                    if ip > start_ip && ip < end_ip
                        ipv4 = ip.to_s if ip.ipv4?
                        ipv6 = ip.to_s if ip.ipv6?
                    end
                end
            end
        end
        return ipv4, ipv6
    end

    def import_vcenter_nics(vc_uuid, npool, hpool, vcenter_instance_name,
                            template_ref, vm_object, vm_id=nil, dc_name=nil)
        nic_info = ""
        error = ""
        ar_ids = {}
        begin
            lock #Lock import operation, to avoid concurrent creation of networks

            if !dc_name
                dc = get_dc
                dc_name = dc.item.name
                dc_ref  = dc.item._ref
            end

            ccr_ref  = self["runtime.host.parent._ref"]
            ccr_name = self["runtime.host.parent.name"]

            #Get disks and info required
            vc_nics = get_vcenter_nics_hash

            # Track allocated networks for rollback
            allocated_networks = []

            # Track port groups duplicated in this VM
            duplicated_networks = []

            vc_nics.each do |nic|
                # Check if the network already exists
                network_found = VCenterDriver::VIHelper.find_by_ref(OpenNebula::VirtualNetworkPool,
                                                                "TEMPLATE/VCENTER_NET_REF",
                                                                 nic[:net_ref],
                                                                 vc_uuid,
                                                                 npool)
                #Network is already in OpenNebula
                if network_found
                    nic_tmp = "NIC=[\n"
                    nic_tmp << "NETWORK_ID=\"#{network_found["ID"]}\",\n"

                    ipv4, ipv6 = find_ips_in_network(network_found, vm_object, nic)

                    ar_tmp = create_ar(nic)
                    network_found.add_ar(ar_tmp)
                    network_found.info
                    last_id = save_ar_ids(network_found, nic, ar_ids)

                    # This is the existing nic info
                    nic_tmp << "AR_ID=\"#{last_id}\",\n"
                    nic_tmp << "MAC=\"#{nic[:mac]}\",\n" if nic[:mac] and ipv4.empty? and ipv6.empty? 
                    nic_tmp << "IP=\"#{ipv4}\"," if !ipv4.empty?
                    nic_tmp << "IP=\"#{ipv6}\"," if !ipv6.empty?
                    nic_tmp << "VCENTER_ADDITIONALS_IP4=\"#{nic[:ipv4_additionals]}\",\n" if nic[:ipv4_additionals]
                    nic_tmp << "VCENTER_IP6=\"#{nic[:ipv6]}\",\n" if nic[:ipv6]
                    nic_tmp << "IP6_GLOBAL=\"#{nic[:ipv6_global]}\",\n" if nic[:ipv6_global]
                    nic_tmp << "IP6_ULA=\"#{nic[:ipv6_ula]}\",\n" if nic[:ipv6_ula]
                    nic_tmp << "VCENTER_ADDITIONALS_IP6=\"#{nic[:ipv6_additionals]}\",\n" if nic[:ipv6_additionals]
                    nic_tmp << "OPENNEBULA_MANAGED=\"NO\"\n"
                    nic_tmp << "]\n"

                    nic_info << nic_tmp

                # network not found:
                else
                    config = {}
                    config[:refs] = nic[:refs]

                    # Then the network has to be created as it's not in OpenNebula
                    one_vn = VCenterDriver::VIHelper.new_one_item(OpenNebula::VirtualNetwork)

                    # Let's get the OpenNebula hosts ids associated to the clusters references
                    config[:one_ids] = nic[:refs].map do |ref|
                        VCenterDriver::VIHelper.find_by_ref(OpenNebula::HostPool,
                                                            "TEMPLATE/VCENTER_CCR_REF",
                                                            ref,
                                                            vc_uuid,
                                                            hpool)["CLUSTER_ID"] rescue -1
                    end

                    if vm?
                        unmanaged = "wild"
                    else
                        unmanaged = "template"
                    end

                    import_opts = {
                        :network_name=>          nic[:net_name],
                        :network_ref=>           nic[:net_ref],
                        :network_type=>          nic[:pg_type],
                        :ccr_ref=>               ccr_ref,
                        :ccr_name=>              ccr_name,
                        :vcenter_uuid=>          vc_uuid,
                        :vcenter_instance_name=> vcenter_instance_name,
                        :dc_name=>               dc_name,
                        :unmanaged=>             unmanaged,
                        :template_ref=>          template_ref,
                        :dc_ref=>                dc_ref,
                        :template_id=>           vm_id
                    }

                    # Prepare the Virtual Network template
                    one_vnet = VCenterDriver::Network.to_one_template(import_opts)

                    # always has to be created because of templates when they are instantiated
                    ar_tmp = ""
                    ar_tmp << "AR=[\n"
                    ar_tmp << "TYPE=\"ETHER\",\n"
                    ar_tmp << "SIZE=255\n"
                    ar_tmp << "]\n"

                    if vm?
                        ar_tmp << create_ar(nic, true)
                    end

                    one_vnet[:one] << ar_tmp
                    config[:one_object] = one_vnet[:one]
                    cluster_id = VCenterDriver::VIHelper.get_cluster_id(config[:one_ids])

                    one_vn = VCenterDriver::Network.create_one_network(config)
                    allocated_networks << one_vn
                    VCenterDriver::VIHelper.clean_ref_hash()
                    one_vn.info

                    nic_tmp = "NIC=[\n"
                    nic_tmp << "NETWORK_ID=\"#{one_vn.id}\",\n"

                    if vm?
                        last_id = save_ar_ids(one_vn, nic, ar_ids)
                        nic_tmp << "AR_ID=\"#{last_id}\",\n"
                        nic_tmp << "MAC=\"#{nic[:mac]}\",\n" if nic[:mac]
                        nic_tmp << "VCENTER_ADDITIONALS_IP4=\"#{nic[:ipv4_additionals]}\",\n" if nic[:ipv4_additionals]
                        nic_tmp << "VCENTER_IP6=\"#{nic[:ipv6]}\",\n" if nic[:ipv6]
                        nic_tmp << "IP6_GLOBAL=\"#{nic[:ipv6_global]}\",\n" if nic[:ipv6_global]
                        nic_tmp << "IP6_ULA=\"#{nic[:ipv6_ula]}\",\n" if nic[:ipv6_ula]
                        nic_tmp << "VCENTER_ADDITIONALS_IP6=\"#{nic[:ipv6_additionals]}\",\n" if nic[:ipv6_additionals]
                    end

                    nic_tmp << "OPENNEBULA_MANAGED=\"NO\"\n"
                    nic_tmp << "]\n"
                    nic_info << nic_tmp

                    # Refresh npool
                    npool.info_all
                end
            end
        rescue StandardError => e
            error = "\n    There was an error trying to create a virtual network to repesent a vCenter network for a VM or VM Template. Reason: #{e.message}"
        ensure
            unlock
            #Rollback, delete virtual networks
            if !error.empty? && allocated_networks
                allocated_networks.each do |n|
                    n.delete
                end
            end
        end

        return error, nic_info, ar_ids, allocated_networks
    end

    def get_vcenter_disk_key(unit_number, controller_key)

        key = nil

        @item["config.hardware.device"].each do |device|
            disk = {}

            if is_disk_or_iso?(device)
                disk[:device]    = device
                if device.controllerKey == controller_key &&
                   device.unitNumber == unit_number

                   key = device.key
                   break
                end
            end
        end

        return key
    end

    def get_vcenter_disks

        disks = []
        ide_controlled  = []
        sata_controlled = []
        scsi_controlled = []
        controller      = {}

        @item["config.hardware.device"].each do |device|
            disk = {}

            if device.is_a? RbVmomi::VIM::VirtualIDEController
                ide_controlled.concat(device.device)
                controller[device.key] = "ide#{device.busNumber}"
            end

            if device.is_a? RbVmomi::VIM::VirtualSATAController
                sata_controlled.concat(device.device)
                controller[device.key] = "sata#{device.busNumber}"
            end

            if device.is_a? RbVmomi::VIM::VirtualSCSIController
                scsi_controlled.concat(device.device)
                controller[device.key] = "scsi#{device.busNumber}"
            end

            if is_disk_or_iso?(device)
                disk[:device]    = device

                raise "datastore not found for VM's device" unless device.backing.datastore
                disk[:datastore] = device.backing.datastore
                disk[:path]      = device.backing.fileName
                disk[:path_wo_ds]= disk[:path].sub(/^\[(.*?)\] /, "")
                disk[:type]      = is_disk?(device) ? "OS" : "CDROM"
                disk[:key]       = device.key
                disk[:prefix]    = "hd" if ide_controlled.include?(device.key)
                disk[:prefix]    = "sd" if scsi_controlled.include?(device.key)
                disk[:prefix]    = "sd" if sata_controlled.include?(device.key)
                disk[:tag]       = "#{controller[device.controllerKey]}:#{device.unitNumber}"

                disks << disk
            end
        end

        return disks
    end

    def get_vcenter_nics
        nics = []
        @item.config.hardware.device.each do |device|
            nics << device if is_nic?(device)
        end

        nics
    end

    def retrieve_from_device(device)
        res = {}

        # Lets find out if it is a standard or distributed network
        # If distributed, it needs to be instantiated from the ref
        vim_eth_dist_class =
            RbVmomi::VIM::VirtualEthernetCardDistributedVirtualPortBackingInfo

        if device.backing.is_a? vim_eth_dist_class
            if device.backing.port.portKey &&
               device.backing.port.portKey.match(/^[a-z]+-\d+$/)
                ref = device.backing.port.portKey
            elsif device.backing.port.portgroupKey &&
                  device.backing.port.portgroupKey.match(/^[a-z]+-\d+$/)
                ref = device.backing.port.portgroupKey
            else
                raise "Cannot get hold of Network for device #{device}"
            end

            network = RbVmomi::VIM::Network.new(@vi_client.vim, ref)
        else
            network = device.backing.network
        end

        res[:refs] = network.host.map do |h|
            h.parent._ref if h.parent
        end

        res[:net_name]  = network.name
        res[:net_ref]   = network._ref
        res[:pg_type]   = VCenterDriver::Network.get_network_type(device)
        res[:network]   = network

        res
    end

    def get_vcenter_nics_hash
        parse_live = ->(inets_raw) {
            h = nil
            begin
                h = inets_raw.to_h
            rescue NoMethodError
                h = {}
                inets_raw.each do |nic_dev|
                    h[nic_dev[0]] = nic_dev[1]
                end
            end

            return h
        }

        nics = []
        inets_raw = nil
        inets = {}
        @item["config.hardware.device"].each do |device|
            next unless is_nic?(device)

            nic = retrieve_from_device(device)
            nic[:mac] = device.macAddress rescue nil
            if vm?
                if online?
                    inets_raw ||= @item["guest.net"].map.with_index { |x,i| [x.macAddress, x] }
                    inets = parse_live.call(inets_raw) if inets.empty?

                    if !inets[nic[:mac]]
                        ipAddresses = inets[nic[:mac]].ipConfig.ipAddress rescue nil
                    end

                    if !ipAddresses.nil? && !ipAddresses.empty?
                        nic[:ipv4], nic[:ipv4_additionals] = nil
                        nic[:ipv6], nic[:ipv6_ula], nic[:ipv6_global], nic[:ipv6_additionals] = nil
                        fill_nic(ipAddresses, nic)
                    end
                end
            end
            nics << nic
        end

        return nics
    end

    def fill_nic(ipAddresses, nic)
        for i in 0...ipAddresses.length
            ip = ipAddresses[i].ipAddress
            if ip =~ Resolv::IPv4::Regex
                if nic[:ipv4]
                    if nic[:ipv4_additionals]
                        nic[:ipv4_additionals] += ',' + ip
                    else
                        nic[:ipv4_additionals] = ip
                    end
                else
                    nic[:ipv4] = ip
                end
            elsif ipAddresses[i].ipAddress =~ Resolv::IPv6::Regex
                if get_ipv6_prefix(ip, 3) == "2000"
                    if nic[:ipv6_global]
                        if nic[:ipv6_additionals]
                            nic[:ipv6_additionals] += ',' + ip
                        else
                            nic[:ipv6_additionals] = ip
                        end
                    else
                        nic[:ipv6_global] = ip
                    end
                elsif get_ipv6_prefix(ip, 10) == "fe80"
                    nic[:ipv6] = ip
                elsif get_ipv6_prefix(ip, 7) == "fc00"
                    if nic[:ipv6_ula]
                        if nic[:ipv6_additionals]
                            nic[:ipv6_additionals] += ',' + ip
                        else
                            nic[:ipv6_additionals] = ip
                        end
                    else
                        nic[:ipv6_ula] = ip
                    end
                end
            end
        end
    end

    def get_ipv6_prefix(ipv6, prefix_length)

        ipSlice = ipv6.split(":").map{ |elem| elem.hex }.map{ |elem|

            int, dec = elem.divmod(1)
            bin = "#{int.to_s(2)}"

            while dec > 0
                int, dec = (dec * 2).divmod(1)
                bin << int.to_s
            end

            elem = bin
        }.map{ |elem| elem.rjust(16, '0') }

        ipChain = ipSlice.join
        prefix = ipChain[0, prefix_length]

        cont = 0
        limit = prefix.length
        index = 0
        slices = []

        while cont < limit
            slices[index] = prefix.slice(cont, 4)
            slices[index] = slices[index].ljust(4, '0')
            index +=1
            cont+=4
        end

        finalPrefix = slices.map{|elem| "%0x" % elem.to_i(2) }.join.ljust(4, '0')
        return finalPrefix
    end

    #  Checks if a RbVmomi::VIM::VirtualDevice is a disk or a cdrom
    def is_disk_or_cdrom?(device)
        is_disk  = !(device.class.ancestors.index(RbVmomi::VIM::VirtualDisk)).nil?
        is_cdrom = !(device.class.ancestors.index(RbVmomi::VIM::VirtualCdrom)).nil?
        is_disk || is_cdrom
    end

    #  Checks if a RbVmomi::VIM::VirtualDevice is a disk or an iso file
    def is_disk_or_iso?(device)
        is_disk  = !(device.class.ancestors.index(RbVmomi::VIM::VirtualDisk)).nil?
        is_iso = device.backing.is_a? RbVmomi::VIM::VirtualCdromIsoBackingInfo
        is_disk || is_iso
    end

    #  Checks if a RbVmomi::VIM::VirtualDevice is a disk
    def is_disk?(device)
        !(device.class.ancestors.index(RbVmomi::VIM::VirtualDisk)).nil?
    end

    def is_cdrom?(device)
        device.backing.is_a? RbVmomi::VIM::VirtualCdromIsoBackingInfo
    end

    #  Checks if a RbVmomi::VIM::VirtualDevice is a network interface
    def is_nic?(device)
        !device.class.ancestors.index(RbVmomi::VIM::VirtualEthernetCard).nil?
    end

    # @return RbVmomi::VIM::ResourcePool, first resource pool in cluster
    def get_rp
        self['runtime.host.parent.resourcePool']
    end

    def get_esx_name
        self['runtime.host.name']
    end

    def vm_to_one(vm_name)
        str = "NAME   = \"#{vm_name}\"\n"\
              "CPU    = \"#{@vm_info["config.hardware.numCPU"]}\"\n"\
              "vCPU   = \"#{@vm_info["config.hardware.numCPU"]}\"\n"\
              "MEMORY = \"#{@vm_info["config.hardware.memoryMB"]}\"\n"\
              "HYPERVISOR = \"vcenter\"\n"\
              "CONTEXT = [\n"\
              "    NETWORK = \"YES\",\n"\
              "    SSH_PUBLIC_KEY = \"$USER[SSH_PUBLIC_KEY]\"\n"\
              "]\n"\
              "VCENTER_INSTANCE_ID =\"#{@vm_info[:vc_uuid]}\"\n"\
              "VCENTER_CCR_REF =\"#{@vm_info[:cluster_ref]}\"\n"

        str << "IMPORT_VM_ID =\"#{self["_ref"]}\"\n"
        @state = 'POWEROFF' if @state == 'd'
        str << "IMPORT_STATE =\"#{@state}\"\n"

         # Get DS information
        if !@vm_info["datastore"].nil?
           !@vm_info["datastore"].last.nil? &&
           !@vm_info["datastore"].last._ref.nil?
            ds_ref = vm_template_ds_ref
            str << "VCENTER_DS_REF = \"#{ds_ref}\"\n"
       end

        vnc_port = nil
        keymap = VCenterDriver::VIHelper.get_default("VM/TEMPLATE/GRAPHICS/KEYMAP")

        @vm_info["config.extraConfig"].select do |xtra|
            if xtra[:key].downcase=="remotedisplay.vnc.port"
                vnc_port = xtra[:value]
            end

            if xtra[:key].downcase=="remotedisplay.vnc.keymap"
                keymap = xtra[:value]
            end
        end

        if !@vm_info["config.extraConfig"].empty?
            str << "GRAPHICS = [\n"\
                   "  TYPE     =\"vnc\",\n"
            str << "  PORT     =\"#{vnc_port}\",\n" if vnc_port
            str << "  KEYMAP   =\"#{keymap}\",\n" if keymap
            str << "  LISTEN   =\"0.0.0.0\"\n"
            str << "]\n"
        end

        if !@vm_info["config.annotation"] || @vm_info["config.annotation"].empty?
            str << "DESCRIPTION = \"vCenter Template imported by OpenNebula" \
                " from Cluster #{@vm_info["cluster_name"]}\"\n"
        else
            notes = @vm_info["config.annotation"].gsub("\\", "\\\\").gsub("\"", "\\\"")
            str << "DESCRIPTION = \"#{notes}\"\n"
        end

        case @vm_info["guest.guestFullName"]
            when /CentOS/i
                str << "LOGO=images/logos/centos.png\n"
            when /Debian/i
                str << "LOGO=images/logos/debian.png\n"
            when /Red Hat/i
                str << "LOGO=images/logos/redhat.png\n"
            when /Ubuntu/i
                str << "LOGO=images/logos/ubuntu.png\n"
            when /Windows XP/i
                str << "LOGO=images/logos/windowsxp.png\n"
            when /Windows/i
                str << "LOGO=images/logos/windows8.png\n"
            when /Linux/i
                str << "LOGO=images/logos/linux.png\n"
        end

        return str
    end

    #Gets MOREF from Datastore used by the VM. It validates
    #the selected DS is not only used to host swap.
    def vm_template_ds_ref
        begin
            ds_ref = nil
            if @vm_info["datastore"].length > 1
                swap_path = ""
                @vm_info["config.extraConfig"].each do |element|
                    if element.key == "sched.swap.derivedName"
                        swap_path = element.value
                    end
                end
                @vm_info["datastore"].each do |datastore|
                    path = datastore.summary.url.sub(/ds:\/\/\/*/, "")
                    if !swap_path.include?(path) && !datastore._ref.nil?
                        ds_ref = datastore._ref
                        break
                    end
                end
            elsif @vm_info["datastore"].length == 1
                if !@vm_info["datastore"].first._ref.nil?
                    ds_ref = @vm_info["datastore"].first._ref
                end
            end

	        return ds_ref
        rescue StandardError => e
            error = "Could not find DATASTORE for this VM. Reason: #{e.message}"

	        return error
        end
    end


    def self.template_to_one(template, vc_uuid, ccr_ref, ccr_name, import_name, host_id)

        num_cpu, memory, annotation, guest_fullname = template.item.collect("config.hardware.numCPU","config.hardware.memoryMB","config.annotation","guest.guestFullName")

        str = "NAME   = \"#{import_name}\"\n"\
              "CPU    = \"#{num_cpu}\"\n"\
              "vCPU   = \"#{num_cpu}\"\n"\
              "MEMORY = \"#{memory}\"\n"\
              "HYPERVISOR = \"vcenter\"\n"\
              "CONTEXT = [\n"\
              "    NETWORK = \"YES\",\n"\
              "    SSH_PUBLIC_KEY = \"$USER[SSH_PUBLIC_KEY]\"\n"\
              "]\n"\
              "VCENTER_INSTANCE_ID =\"#{vc_uuid}\"\n"

        str << "VCENTER_TEMPLATE_REF =\"#{template["_ref"]}\"\n"
        str << "VCENTER_CCR_REF =\"#{ccr_ref}\"\n"

        str << "GRAPHICS = [\n"\
               "  TYPE     =\"vnc\",\n"
        str << "  LISTEN   =\"0.0.0.0\"\n"
        str << "]\n"

        if annotation.nil? || annotation.empty?
            str << "DESCRIPTION = \"vCenter Template imported by OpenNebula" \
                " from Cluster #{ccr_name}\"\n"
        else
            notes = annotation.gsub("\\", "\\\\").gsub("\"", "\\\"")
            str << "DESCRIPTION = \"#{notes}\"\n"
        end

        case guest_fullname
            when /CentOS/i
                str << "LOGO=images/logos/centos.png\n"
            when /Debian/i
                str << "LOGO=images/logos/debian.png\n"
            when /Red Hat/i
                str << "LOGO=images/logos/redhat.png\n"
            when /Ubuntu/i
                str << "LOGO=images/logos/ubuntu.png\n"
            when /Windows XP/i
                str << "LOGO=images/logos/windowsxp.png\n"
            when /Windows/i
                str << "LOGO=images/logos/windows8.png\n"
            when /Linux/i
                str << "LOGO=images/logos/linux.png\n"
        end

        return str
    end

    def self.get_xml_template(template, vcenter_uuid, vi_client, vcenter_instance_name=nil, dc_name=nil, rp_cache={})
        begin
            template_ref      = template['_ref']
            template_name     = template["name"]
            template_ccr      = template['runtime.host.parent']
            template_ccr_ref  = template_ccr._ref
            template_ccr_name = template_ccr.name

            # Set vcenter instance name
            vcenter_instance_name = vi_client.vim.host if !vcenter_instance_name

            # Get datacenter info
            if !dc_name
                dc = get_dc
                dc_name = dc.item.name
            end

            #Get resource pools and generate a list
            if !rp_cache[template_ccr_name]
                tmp_cluster = VCenterDriver::ClusterComputeResource.new_from_ref(template_ccr_ref, vi_client)
                rp_list = tmp_cluster.get_resource_pool_list
                rp = ""
                if !rp_list.empty?
                    rp_name_list = []
                    rp_list.each do |rp_hash|
                        rp_name_list << rp_hash[:name]
                    end
                    rp =  "O|list|Which resource pool you want this VM to run in? "
                    rp << "|#{rp_name_list.join(",")}" #List of RP
                    rp << "|#{rp_name_list.first}" #Default RP
                end
                rp_cache[template_ccr_name] = {}
                rp_cache[template_ccr_name][:rp] = rp
                rp_cache[template_ccr_name][:rp_list] = rp_list
            end
            rp      = rp_cache[template_ccr_name][:rp]
            rp_list = rp_cache[template_ccr_name][:rp_list]


            # Determine the location path for the template
            vcenter_template = VCenterDriver::VirtualMachine.new_without_id(vi_client, template_ref)
            item = vcenter_template.item
            folders = []
            while !item.instance_of? RbVmomi::VIM::Datacenter
                item = item.parent
                if !item.instance_of? RbVmomi::VIM::Datacenter
                    folders << item.name if item.name != "vm"
                end
                raise "Could not find the templates parent location" if item.nil?
            end
            location = folders.reverse.join("/")
            location = "/" if location.empty?

            # Generate a crypto hash for the template name and take the first 12 chars
            import_name = VCenterDriver::VIHelper.one_name(OpenNebula::TemplatePool, template_name, template_ref+vcenter_uuid)

            template_name     = template_name.tr("\u007F", "")
            template_ccr_name = template_ccr_name.tr("\u007F", "")

            # Prepare the Hash that will be used by importers to display
            # the object being imported
            one_tmp = {}
            one_tmp[:name]                  = import_name
            one_tmp[:ref]                   = template_ref
            one_tmp[:dc_name]               = dc_name
            one_tmp[:template_name]         = template_name
            one_tmp[:sunstone_template_name]= "#{template_name} [ Cluster: #{template_ccr_name} - Template location: #{location} ]"
            one_tmp[:template_location]     = location
            one_tmp[:vcenter_ccr_ref]       = template_ccr_ref
            one_tmp[:vcenter_ref]           = template_ref
            one_tmp[:vcenter_instance_uuid] = vcenter_uuid
            one_tmp[:cluster_name]          = template_ccr_name
            one_tmp[:rp]                    = rp
            one_tmp[:rp_list]               = rp_list
            one_tmp[:template]              = template
            one_tmp[:import_disks_and_nics] = true # By default we import disks and nics


            # Get the host ID of the OpenNebula host which represents the vCenter Cluster
            host_id = nil
            one_host = VCenterDriver::VIHelper.find_by_ref(OpenNebula::HostPool,
                                                           "TEMPLATE/VCENTER_CCR_REF",
                                                           template_ccr_ref,
                                                           vcenter_uuid)
            host_id    = one_host["ID"]
            cluster_id = one_host["CLUSTER_ID"]
            raise "Could not find the host's ID associated to template being imported" if !host_id

            # Get the OpenNebula's template hash
            one_tmp[:one] = template_to_one(template, vcenter_uuid, template_ccr_ref, template_ccr_name, import_name, host_id)
            return one_tmp
        rescue StandardError => e
            return nil
        end
    end

    # TODO check with uuid
    def self.new_from_ref(ref, vi_client)
        self.new(RbVmomi::VIM::VirtualMachine.new(vi_client.vim, ref), vi_client)
    end

end

class VmImporter < VCenterDriver::VcImporter

    def initialize(one_client, vi_client)
        super(one_client, vi_client)
        @one_class = OpenNebula::Template

        @defaults = {
            linked_clone: '0',
            copy: '0',
            name: '',
            folder: '',
            resourcepool: [],
            type: ''
        }

    end

    def get_list(args = {})
        dc_folder = VCenterDriver::DatacenterFolder.new(@vi_client)

        # Get OpenNebula's templates pool
        tpool = VCenterDriver::VIHelper.one_pool(OpenNebula::TemplatePool, false)
        if tpool.respond_to?(:message)
            raise "Could not get OpenNebula TemplatePool: #{tpool.message}"
        end

        @list = dc_folder.get_unimported_templates(@vi_client, tpool)
    end


    def rp_opts(type, rps)
        str = ""

        return str if (type == "default") || rps.empty?


        if (type == "fixed")
            str << "VCENTER_RESOURCE_POOL=\"#{rps}\"\n"
        else
            default = rps.first
            rps_str = rps.join(',')

            str << "USER_INPUTS=["
            str << "VCENTER_RESOURCE_POOL=\"M|list|resource pool list|#{rps_str}|#{default}\""
            str << "]"
        end

        return str
    end

    def import(selected)
        opts = @info[selected[:ref]][:opts]
        working_template = selected

        vcenter = selected[:vcenter]
        vc_uuid = selected[:vcenter_instance_uuid]
        dc      = selected[:dc_name]

        linked_clone     = opts[:linked_clone] == '1'
        copy             = opts[:copy] == '1'
        deploy_in_folder = !opts[:folder].empty?

        res = {id: [], name: selected[:name]}
        dpool, ipool, npool, hpool = create_pools

        template = VCenterDriver::Template.new_from_ref(selected[:vcenter_ref], @vi_client)
        # Linked clones and copy preparation
        if linked_clone
            if copy # reached this point we need to delete the template if something go wrong
                error, template_copy_ref = selected[:template].create_template_copy(opts[:name])
                raise "There is a problem creating creating your copy: #{error}" unless template_copy_ref

                template = VCenterDriver::Template.new_from_ref(template_copy_ref, @vi_client)
                @rollback << Raction.new(template, :delete_template)

                one_template = VCenterDriver::Template.get_xml_template(template, vc_uuid, @vi_client, vcenter, dc)
                raise "There is a problem obtaining info from your template's copy" unless one_template
                working_template = one_template
            end

            lc_error, use_lc = template.create_delta_disks
            raise "Something was wront with create delta disk operation" if lc_error
            working_template[:one] << "\nVCENTER_LINKED_CLONES=\"YES\"\n" if use_lc
        end

        working_template[:one] << "VCENTER_VM_FOLDER=\"#{opts[:folder]}\"\n" if deploy_in_folder

        create(working_template[:one]) do |one_object, id|
            res[:id] << id

            type = {:object => "template", :id => id}
            error, template_disks, allocated_images = template.import_vcenter_disks(vc_uuid, dpool, ipool, type)

            if allocated_images
                #rollback stack
                allocated_images.reverse.each do |i|
                    @rollback.unshift(Raction.new(i, :delete))
                end
            end
            raise error if !error.empty?

            working_template[:one] << template_disks

            template_moref = template_copy_ref ? template_copy_ref : selected[:vcenter_ref]

			error, template_nics, ar_ids, allocated_nets = template.import_vcenter_nics(vc_uuid,
                                                                            npool,
                                                                            hpool,
                                                                            vcenter,
                                                                            template_moref,
                                                                            nil,
                                                                            id,
                                                                            dc)

            if allocated_nets
                #rollback stack
                allocated_nets.reverse.each do |n|
                    @rollback.unshift(Raction.new(n, :delete))
                end
            end
            raise error if !error.empty?

            working_template[:one] << template_nics
            working_template[:one] << rp_opts(opts[:type], opts[:resourcepool])

            one_object.update(working_template[:one])
        end

        return res
    end

    def attr
        "TEMPLATE/VCENTER_TEMPLATE_REF"
    end
end

end<|MERGE_RESOLUTION|>--- conflicted
+++ resolved
@@ -388,11 +388,7 @@
         last_id
     end
 
-<<<<<<< HEAD
-    def find_ips_in_network(network, vm_object)
-=======
     def find_ips_in_network(network, vm_object, nic)
->>>>>>> 0e7457bf
         ipv4 = ipv6 = ""
         if vm?
             return if !vm_object.is_a?(VCenterDriver::VirtualMachine)
