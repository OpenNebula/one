--- conflicted
+++ resolved
@@ -656,9 +656,6 @@
     end
 end # class Datastore
 
-<<<<<<< HEAD
-end # module VCenterDriver
-=======
 class DsImporter < VCenterDriver::VcImporter
 
     def initialize(one_client, vi_client)
@@ -734,5 +731,4 @@
     end
 
 end
-end # module VCenterDriver
->>>>>>> 4ebd4ebe
+end # module VCenterDriver