#!/usr/bin/ruby

# -------------------------------------------------------------------------- #
# Copyright 2002-2018, OpenNebula Project, OpenNebula Systems                #
#                                                                            #
# Licensed under the Apache License, Version 2.0 (the "License"); you may    #
# not use this file except in compliance with the License. You may obtain    #
# a copy of the License at                                                   #
#                                                                            #
# http://www.apache.org/licenses/LICENSE-2.0                                 #
#                                                                            #
# Unless required by applicable law or agreed to in writing, software        #
# distributed under the License is distributed on an "AS IS" BASIS,          #
# WITHOUT WARRANTIES OR CONDITIONS OF ANY KIND, either express or implied.   #
# See the License for the specific language governing permissions and        #
# limitations under the License.                                             #
#--------------------------------------------------------------------------- #

ONE_LOCATION = ENV['ONE_LOCATION'] unless defined?(ONE_LOCATION)
if !ONE_LOCATION
    RUBY_LIB_LOCATION = '/usr/lib/one/ruby' unless defined?(RUBY_LIB_LOCATION)
else
    RUBY_LIB_LOCATION = ONE_LOCATION + '/lib/ruby' unless defined?(RUBY_LIB_LOCATION)
end
[RUBY_LIB_LOCATION, __dir__].each {|dir| $LOAD_PATH << dir }

require 'rest/container'
require 'rest/client'
require 'mapper/raw'
require 'mapper/qcow2'
require 'scripts_common' # TODO: Check if works on node-only VM
require 'opennebula' # TODO: Check if works on node-only VM

# Tools required by the vmm scripts
module LXDriver

    SEP = '-' * 40
    CONTAINERS = '/var/lib/lxd/containers/' # TODO: Fix hardcode

    # Container Info
    class Info < Hash

        TEMPLATE_PREFIX = '//TEMPLATE/'

        def initialize(xml_file)
            @xml = OpenNebula::XMLElement.new
            @xml.initialize_xml(xml_file, 'VM')

            self['name'] = 'one-' + xml_single_element('ID')
            self['config'] = {}
            self['devices'] = {}

            # TODO: deal with missing parameters
            memory
            cpu
            network
            storage
        end

        # Creates a dictionary for LXD containing $MEMORY RAM allocated
        def memory
            ram = single_element('MEMORY')
            ram = ram.to_s + 'MB'
            self['config']['limits.memory'] = ram
        end

        # Creates a dictionary for LXD  $CPU percentage and cores
        def cpu
            cpu = single_element('CPU')
            vcpu = single_element('VCPU')
            cpu = (cpu.to_f * 100).to_i.to_s + '%'
            self['config']['limits.cpu.allowance'] = cpu
            self['config']['limits.cpu'] = vcpu
        end

        # Sets up the network interfaces configuration in devices
        def network
            nics = multiple_elements('NIC')
            nics.each do |nic|
                info = nic['NIC']
                name = "eth#{info['NIC_ID']}"
                eth = { 'name' => name, 'host_name' => info['TARGET'],
                        'parent' => info['BRIDGE'], 'hwaddr' => info['MAC'],
                        'nictype' => 'bridged', 'type' => 'nic' }

                # Optional args
                eth['limits.ingress'] = nic_unit(info['INBOUND_AVG_BW']) if info['INBOUND_AVG_BW']
                eth['limits.egress'] = nic_unit(info['OUTBOUND_AVG_BW']) if info['OUTBOUND_AVG_BW']

                self['devices'][name] = eth
            end
        end

        def nic_unit(limit)
            (limit.to_i * 8).to_s + 'kbit'
        end

        ###############
        #   Storage   #
        ###############

        # Sets up the storage devices configuration in devices
        # TODO: readonly
        # TODO: io
        # TODO: source
        # TODO: path
        def storage
            # disks = multiple_elements('DISK')
            # boot_order = single_element('OS/BOOT')
            #     name = "disk#{disk['DISK_ID']}"
            #     self['devices'][name] = disk

            #     path = info['PATH']
            # bootme = 0
            # bootme = boot_order.split(',')[0][-1] if boot_order != ''

            # disks.each {|d| disks.insert(0, d).uniq if d['ID'] == bootme }

            # self['disks'] = disks
            # self['rootfs'] = disks[0]
            #     disk = { 'path' => path, 'source' => source }

            # TODO: hash['key'] = value if value exist
            # io = {'limits.read' => '', 'limits.write' => '', 'limits.max' => '' }
            # io['limits.read'] = nic_unit(info['INBOUND_AVG_BW']) if info['INBOUND_AVG_BW']
            # io['limits.write'] = nic_unit(info['OUTBOUND_AVG_BW']) if info['OUTBOUND_AVG_BW']
        end

        # gets opennebula datastores path
        def get_datastores
            disk = multiple_elements('DISK')[0]['DISK']
            source = disk['SOURCE']
            ds_id = disk['DATASTORE_ID']
            source.split(ds_id + '/')[0]
        end

        def context; end

        class << self

            def device_path(dss_path, ds_id, vm_id, disk_id)
                "#{dss_path}/#{ds_id}/#{vm_id}/disk.#{disk_id}"
            end

        end

        ###############
        # XML Parsing #
        ###############

        # Returns PATH's instance in XML
        def xml_single_element(path)
            @xml[path]
        end

        def single_element(path)
            xml_single_element(TEMPLATE_PREFIX + path)
        end

        # Returns an Array with PATH's instances in XML
        def xml_multiple_elements(path)
            elements = []
            @xml.retrieve_xmlelements(path).each {|d| elements.append(d.to_hash) }
            elements
        end

        def multiple_elements(path)
            xml_multiple_elements(TEMPLATE_PREFIX + path)
        end

    end

    class << self

        ###############
        ##   Misc    ##
        ###############

        def log_init
            OpenNebula.log_info('Begin ' + SEP)
        end

        def log_end(time)
            time = time(time)
            OpenNebula.log_info("End #{time} #{SEP[(time.size - 1)..-1]}")
        end

        # Returns the time passed since time
        def time(time)
            (Time.now - time).to_s
        end

        # Returns the diskid corresponding to the root device
        def get_rootfs_id(info)
            # TODO: Add support when path is /
            bootme = '0'
<<<<<<< HEAD
            boot_order = info.single_element_pre('OS/BOOT')
            bootme = boot_order.split(',')[0][-1] unless boot_order == '' || boot_order.nil?
=======
            boot_order = info.single_element('OS/BOOT')
            bootme = boot_order.split(',')[0][-1] if boot_order != ''
>>>>>>> f3f75f0e
            bootme
        end

        # Returns a mapper class depending on the driver string
        def select_driver(driver)
            case driver
            when 'raw'
                RAW
            when 'qcow2'
                QCOW2
            end
        end

        ###############
        #  Container  #
        ###############

        # Saves deployment path to container yaml
        def deployment_save(xml, path, container)
            f = File.new(path, 'w')
            f.write(xml)
            f.close
            container.config['user.xml'] = path
            container.update
        end

        def deployment_get(container)
            Info.new(File.open(container.config['user.xml']))
        end

        # Sets up the container mounts for type: disk devices
        def container_storage(info, action)
            # TODO: improve use of conditions for root and actions
            disks = info.multiple_elements('DISK')
            ds_id = info.xml_single_element('//HISTORY_RECORDS/HISTORY/DS_ID')
            dss_path = info.get_datastores
            vm_id = info.single_element('VMID')
            bootme = get_rootfs_id(info)

            disks.each do |disk|
                info = disk['DISK']
                disk_id = info['DISK_ID']

                mountpoint = Info.device_path(dss_path, ds_id, "#{vm_id}/mapper", disk_id)
                mountpoint = CONTAINERS + 'one-' + vm_id if disk_id == bootme

                mapper = select_driver(info['DRIVER'])
                device = Info.device_path(dss_path, ds_id, vm_id, disk_id)
                mapper.run(action, mountpoint, device)
            end
        end

        # Reverts changes if container fails to start
        def container_start(container, info)
            raise LXDError, container.status if container.start != 'Running'
        rescue LXDError => e
            disk(info, 'unmap')
            OpenNebula.log_error('Container failed to start')
            container.delete
            raise e
        end

        # Creates or overrides a container if one existed
        def container_create(container, client)
            config = container.config
            devices = container.devices
            if Container.exist?(container.name, client)
                OpenNebula.log_info('Overriding container')
                container = Container.get(container.name, client)
                err_msg = 'A container with the same ID is already running'
                raise LXDError, err_msg if container.status == 'Running'

                container.config.update(config)
                container.devices.update(devices)
                container.update
            else
                container.create
            end
        end

        # TODO: VNC server
        def vnc(info); end

    end

end<|MERGE_RESOLUTION|>--- conflicted
+++ resolved
@@ -194,13 +194,8 @@
         def get_rootfs_id(info)
             # TODO: Add support when path is /
             bootme = '0'
-<<<<<<< HEAD
             boot_order = info.single_element_pre('OS/BOOT')
             bootme = boot_order.split(',')[0][-1] unless boot_order == '' || boot_order.nil?
-=======
-            boot_order = info.single_element('OS/BOOT')
-            bootme = boot_order.split(',')[0][-1] if boot_order != ''
->>>>>>> f3f75f0e
             bootme
         end
 
