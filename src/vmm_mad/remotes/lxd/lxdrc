# -------------------------------------------------------------------------- #
# Copyright 2002-2018, OpenNebula Project, OpenNebula Systems                #
#                                                                            #
# Licensed under the Apache License, Version 2.0 (the "License"); you may    #
# not use this file except in compliance with the License. You may obtain    #
# a copy of the License at                                                   #
#                                                                            #
# http://www.apache.org/licenses/LICENSE-2.0                                 #
#                                                                            #
# Unless required by applicable law or agreed to in writing, software        #
# distributed under the License is distributed on an "AS IS" BASIS,          #
# WITHOUT WARRANTIES OR CONDITIONS OF ANY KIND, either express or implied.   #
# See the License for the specific language governing permissions and        #
# limitations under the License.                                             #
#--------------------------------------------------------------------------- #

################################################################################
# VNC Options
################################################################################
#
# Options to customize the VNC access to the container:
#   - :command: to be executed in the VNC terminal.
#   - :width: of the terminal
#   - :height: of the terminal
#   - :timeout: seconds to close the terminal if no input has been received
:vnc:
  :command: /bin/bash
  :width: 800
  :height: 600
<<<<<<< HEAD
  :timeout: 300

################################################################################
# OpenNebula Configuration Options
################################################################################
#
# Default path for the datastores. This only need to be change if the 
# corresponding value in oned.conf has been modified.
:datastore_location: /var/lib/one/datastores
=======
  :timeout: 300
>>>>>>> 9bf6d378
<|MERGE_RESOLUTION|>--- conflicted
+++ resolved
@@ -27,7 +27,6 @@
   :command: /bin/bash
   :width: 800
   :height: 600
-<<<<<<< HEAD
   :timeout: 300
 
 ################################################################################
@@ -36,7 +35,4 @@
 #
 # Default path for the datastores. This only need to be change if the 
 # corresponding value in oned.conf has been modified.
-:datastore_location: /var/lib/one/datastores
-=======
-  :timeout: 300
->>>>>>> 9bf6d378
+:datastore_location: /var/lib/one/datastores