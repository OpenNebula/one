--- conflicted
+++ resolved
@@ -33,13 +33,13 @@
 #############################################################
 
 # Authentication driver for incomming requests
-#   ec2, default Acess key and Secret key scheme
-#   x509, for x509 certificates based authentication
+#   - ec2, default Acess key and Secret key scheme
+#   - x509, for x509 certificates based authentication
 :auth: ec2
 
 # Authentication driver to communicate with OpenNebula core
-#   cipher, for symmetric cipher encryption of tokens
-#   x509, for x509 certificate encryption of tokens
+#   - cipher, for symmetric cipher encryption of tokens
+#   - x509, for x509 certificate encryption of tokens
 :core_auth: cipher
 
 #############################################################
@@ -50,13 +50,6 @@
 #   0 = ERROR, 1 = WARNING, 2 = INFO, 3 = DEBUG
 :debug_level: 3
 
-<<<<<<< HEAD
-#
-#
-#
-:cluster_id:
-:datastore_id:
-=======
 #############################################################
 # Resources
 #############################################################
@@ -64,17 +57,10 @@
 # Cluster associated with the EC2 resources, by default no Cluster is defined
 #:cluster_id:
 
-# Datastore in which the Images uploaded through EC2 will be allocated, by default 1
+# Datastore in which the Images uploaded through EC2 will be allocated, by 
+# default 1
 #:datastore_id:
->>>>>>> 3c6f0305
 
-#
-#
-#
-:elasticips_vnet_id: 0
-
-:associate_script: /usr/bin/false
-:disassociate_script: /usr/bin/false
 
 # VM types allowed and its template file (inside templates directory)
 :instance_types:
@@ -86,13 +72,13 @@
 #############################################################
 
 # VirtualNetwork containing the elastic ips to be used with EC2. If no defined
-#   the Elastic IP functionality is disabled
+# the Elastic IP functionality is disabled
 #:elasticips_vnet_id: 
 
 # Script to associate a public IP with a private IP
-#   arguments: elastic_ip private_ip vnet_template(base64_encoded)
+#   - arguments: elastic_ip private_ip vnet_template(base64_encoded)
 :associate_script: /usr/bin/false
 
 # Script to disassociate a public IP
-#   arguments: elastic_ip
+#   - arguments: elastic_ip
 :disassociate_script: /usr/bin/false