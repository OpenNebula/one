--- conflicted
+++ resolved
@@ -56,16 +56,6 @@
     default :instanceId, :ImageId, :State, :IP, :instanceType
 end
 
-<<<<<<< HEAD
-instances = []
-if rc['reservationSet']['item'][0]['instancesSet']
-    instances = rc['reservationSet']['item'][0]['instancesSet']['item']
-end
-
-owner     = rc['reservationSet']['item'][0]['ownerId']
-=======
->>>>>>> 6bc7332d
-
 CommandParser::CmdParser.new(ARGV) do
     usage "econe-describe-instances [OPTIONS]"
     version CloudCLI.version_text
@@ -91,14 +81,6 @@
 
         rc = ec2_client.describe_instances
 
-<<<<<<< HEAD
-
-instances.each { |img|
-    puts fmt % [owner, img['instanceId'],img['imageId'],img['instanceState']['name'],img['dnsName'],img['instanceType']]
-}
-
-exit 0
-=======
         if CloudClient::is_error?(rc)
             exit_with_code -1, "#{cmd_name}: #{rc.message}"
         else
@@ -106,5 +88,4 @@
             exit_with_code 0
         end
     end
-end
->>>>>>> 6bc7332d
+end