--- conflicted
+++ resolved
@@ -512,17 +512,6 @@
     ############################################################################
 
     def startvnc(id,config)
-<<<<<<< HEAD
-        vm = VirtualMachineOCCI.new(
-                                    VirtualMachine.build_xml(id),
-                                    @client)
-
-        rc = vm.info
-        if OpenNebula.is_error?(rc)
-            error = "Error starting VNC session, "
-            error += "could not retrieve Virtual Machine"
-            return [404,error]
-=======
         vm = VirtualMachineOCCI.new(VirtualMachine.build_xml(id), @client)
         rc = vm.info
 
@@ -530,7 +519,6 @@
             error =  "Error starting VNC session, "
             error << "could not retrieve Virtual Machine"
             return [404, error]
->>>>>>> d0c6453c
         end
 
         vnc_proxy = OpenNebulaVNC.new(config,{:json_errors => false})
@@ -543,10 +531,7 @@
         rescue Exception => e
             return [500, e.message]
         end
-<<<<<<< HEAD
-=======
         
->>>>>>> d0c6453c
         return [200,nil]
     end
 end