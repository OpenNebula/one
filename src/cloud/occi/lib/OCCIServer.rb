# -------------------------------------------------------------------------- #
# Copyright 2002-2011, OpenNebula Project Leads (OpenNebula.org)             #
#                                                                            #
# Licensed under the Apache License, Version 2.0 (the "License"); you may    #
# not use this file except in compliance with the License. You may obtain    #
# a copy of the License at                                                   #
#                                                                            #
# http://www.apache.org/licenses/LICENSE-2.0                                 #
#                                                                            #
# Unless required by applicable law or agreed to in writing, software        #
# distributed under the License is distributed on an "AS IS" BASIS,          #
# WITHOUT WARRANTIES OR CONDITIONS OF ANY KIND, either express or implied.   #
# See the License for the specific language governing permissions and        #
# limitations under the License.                                             #
#--------------------------------------------------------------------------- #

# Common cloud libs
require 'CloudServer'

# OCA
include OpenNebula

# OCCI libs
require 'VirtualMachineOCCI'
require 'VirtualMachinePoolOCCI'
require 'VirtualNetworkOCCI'
require 'VirtualNetworkPoolOCCI'
require 'ImageOCCI'
require 'ImagePoolOCCI'
require 'UserOCCI'
require 'UserPoolOCCI'

require 'pp'


##############################################################################
# The OCCI Server provides an OCCI implementation based on the
# OpenNebula Engine
##############################################################################

COLLECTIONS = ["compute", "instance_type", "network", "storage"]

<<<<<<< HEAD
=======
# FLAG that will filter the elements retrieved from the Pools
POOL_FILTER = Pool::INFO_GROUP

>>>>>>> 651f0770
class OCCIServer < CloudServer
    # Server initializer
    # config_file:: _String_ path of the config file
    # template:: _String_ path to the location of the templates
    def initialize(client, config)
        super(config)

        if config[:ssl_server]
            @base_url=config[:ssl_server]
        else
            @base_url="http://#{config[:server]}:#{config[:port]}"
        end

        @client = client
    end

    # Prepare the OCCI XML Response
    # resource:: _Pool_ or _PoolElement_ that represents a OCCI resource
    # [return] _String_,_Integer_ Resource Representation or error, status code
    def to_occi_xml(resource, code)
        xml_response = resource.to_occi(@base_url)
        return xml_response, 500 if OpenNebula.is_error?(xml_response)

        return xml_response, code
    end

    ############################################################################
    ############################################################################
    #                      POOL RESOURCE METHODS
    ############################################################################
    ############################################################################

    def get_collections(request)
        xml_resp = "<COLLECTIONS>\n"

        COLLECTIONS.each { |c|
            xml_resp << "\t<#{c.upcase}_COLLECTION href=\"#{@base_url}/#{c}\">\n"
        }

        xml_resp << "</COLLECTIONS>"

        return xml_resp, 200
    end

    def get_instance_types(request)
        xml_resp = "<INSTANCE_TYPE_COLLECTION>\n"

        @config[:instance_types].each { |k, v|
            xml_resp << "\t<INSTANCE_TYPE href=\"#{@base_url}/instance_type/#{k.to_s}\">\n"
            xml_resp << "\t\t<NAME>#{k.to_s}</NAME>\n"
            v.each { |elem, value|
                next if elem==:template
                str = elem.to_s.upcase
                xml_resp << "\t\t<#{str}>#{value}</#{str}>\n"
            }
            xml_resp << "\t</INSTANCE_TYPE>\n"
        }

        xml_resp << "</INSTANCE_TYPE_COLLECTION>"

        return xml_resp, 200
    end


    # Gets the pool representation of COMPUTES
    # request:: _Hash_ hash containing the data of the request
    # [return] _String_,_Integer_ Pool Representation or error, status code
    def get_computes(request)
        # --- Get User's VMs ---
        vmpool = VirtualMachinePoolOCCI.new(
                        @client,
                        POOL_FILTER)

        # --- Prepare XML Response ---
        rc = vmpool.info
        if OpenNebula.is_error?(rc)
            return rc, CloudServer::HTTP_ERROR_CODE[rc.errno]
        end

        return to_occi_xml(vmpool, 200)
    end


    # Gets the pool representation of NETWORKS
    # request:: _Hash_ hash containing the data of the request
    # [return] _String_,_Integer_ Network pool representation or error,
    # =>                          status code
    def get_networks(request)
        # --- Get User's VNETs ---
        network_pool = VirtualNetworkPoolOCCI.new(
                            @client,
                            POOL_FILTER)

        # --- Prepare XML Response ---
        rc = network_pool.info
        if OpenNebula.is_error?(rc)
            return rc, CloudServer::HTTP_ERROR_CODE[rc.errno]
        end

        return to_occi_xml(network_pool, 200)
    end

    # Gets the pool representation of STORAGES
    # request:: _Hash_ hash containing the data of the request
    # [return] _String_,_Integer_ Image pool representation or error,
    #                             status code
    def get_storages(request)
        # --- Get User's Images ---
        image_pool = ImagePoolOCCI.new(
                            @client,
                            POOL_FILTER)

        # --- Prepare XML Response ---
        rc = image_pool.info
        if OpenNebula.is_error?(rc)
            return rc, CloudServer::HTTP_ERROR_CODE[rc.errno]
        end

        return to_occi_xml(image_pool, 200)
    end

    # Gets the pool representation of USERs
    # request:: _Hash_ hash containing the data of the request
    # [return] _String_,_Integer_ User pool representation or error,
    #                             status code
    def get_users(request)
        # --- Get Users Pool ---
        user_pool = UserPoolOCCI.new(@client)

        # --- Prepare XML Response ---
        rc = user_pool.info
        if OpenNebula.is_error?(rc)
            return rc, CloudServer::HTTP_ERROR_CODE[rc.errno]
        end

        return to_occi_xml(user_pool, 200)
    end

    ############################################################################
    ############################################################################
    #                      ENTITY RESOURCE METHODS
    ############################################################################
    ############################################################################

    ############################################################################
    # COMPUTE Methods
    ############################################################################

    # Post a new compute to the COMPUTE pool
    # request:: _Hash_ hash containing the data of the request
    # [return] _String_,_Integer_ COMPUTE Representation or error, status code
    def post_compute(request)
        # --- Create the new Instance ---
        vm = VirtualMachineOCCI.new(
                    VirtualMachine.build_xml,
                    @client,
                    request.body.read,
                    @config[:instance_types],
                    @config[:template_location])

        # --- Generate the template and Allocate the new Instance ---
        template = vm.to_one_template
        return template, 500 if OpenNebula.is_error?(template)

        rc = vm.allocate(template)
        if OpenNebula.is_error?(rc)
            return rc, CloudServer::HTTP_ERROR_CODE[rc.errno]
        end

        # --- Prepare XML Response ---
        vm.info
        return to_occi_xml(vm, 201)
    end

    # Get the representation of a COMPUTE resource
    # request:: _Hash_ hash containing the data of the request
    # [return] _String_,_Integer_ COMPUTE representation or error,
    #                             status code
    def get_compute(request, params)
        # --- Get the VM ---
        vm = VirtualMachineOCCI.new(
                    VirtualMachine.build_xml(params[:id]),
                    @client)

        # --- Prepare XML Response ---
        rc = vm.info
        if OpenNebula.is_error?(rc)
            return rc, CloudServer::HTTP_ERROR_CODE[rc.errno]
        end

        return to_occi_xml(vm, 200)
    end


    # Deletes a COMPUTE resource
    # request:: _Hash_ hash containing the data of the request
    # [return] _String_,_Integer_ Delete confirmation msg or error,
    #                             status code
    def delete_compute(request, params)
        # --- Get the VM ---
        vm = VirtualMachineOCCI.new(
                    VirtualMachine.build_xml(params[:id]),
                    @client)

        # --- Finalize the VM ---
        result = vm.finalize
        if OpenNebula.is_error?(result)
            return result, CloudServer::HTTP_ERROR_CODE[result.errno]
        end

        return "", 204
    end

    # Updates a COMPUTE resource
    # request:: _Hash_ hash containing the data of the request
    # [return] _String_,_Integer_ Update confirmation msg or error,
    #                             status code
    def put_compute(request, params)
        # --- Get the VM ---
        vm = VirtualMachineOCCI.new(
                    VirtualMachine.build_xml(params[:id]),
                    @client)

        rc = vm.info
        if OpenNebula.is_error?(rc)
            return rc, CloudServer::HTTP_ERROR_CODE[rc.errno]
        end

        result, code = vm.update_from_xml(request.body)

        if OpenNebula.is_error?(result)
            return result, code
        else
            vm.info
            return to_occi_xml(vm, code)
        end
    end

    ############################################################################
    # NETWORK Methods
    ############################################################################

    # Post a new network to the NETWORK pool
    # request:: _Hash_ hash containing the data of the request
    # [return] _String_,_Integer_ Network Representation or error, status code
    def post_network(request)
        # --- Create the new Instance ---
        network = VirtualNetworkOCCI.new(
                        VirtualNetwork.build_xml,
                        @client,
                        request.body,
                        @config[:template_location])

        # --- Generate the template and Allocate the new Instance ---
        template = network.to_one_template
        return template, 500 if OpenNebula.is_error?(template)

        rc = network.allocate(template)
        if OpenNebula.is_error?(rc)
            return rc, CloudServer::HTTP_ERROR_CODE[rc.errno]
        end

        # --- Prepare XML Response ---
        network.info
        return to_occi_xml(network, 201)
    end

    # Retrieves a NETWORK resource
    # request:: _Hash_ hash containing the data of the request
    # [return] _String_,_Integer_ NETWORK occi representation or error,
    #                             status code
    def get_network(request, params)
        network = VirtualNetworkOCCI.new(
                        VirtualNetwork.build_xml(params[:id]),
                        @client)

        # --- Prepare XML Response ---
        rc = network.info
        if OpenNebula.is_error?(rc)
            return rc, CloudServer::HTTP_ERROR_CODE[rc.errno]
        end

        return to_occi_xml(network, 200)
    end

    # Deletes a NETWORK resource
    # request:: _Hash_ hash containing the data of the request
    # [return] _String_,_Integer_ Delete confirmation msg or error,
    #                             status code
    def delete_network(request, params)
        network = VirtualNetworkOCCI.new(
                        VirtualNetwork.build_xml(params[:id]),
                        @client)

        # --- Delete the VNET ---
        rc = network.delete
        if OpenNebula.is_error?(rc)
            return rc, CloudServer::HTTP_ERROR_CODE[rc.errno]
        end

        return "", 204
    end

    # Updates a NETWORK resource
    # request:: _Hash_ hash containing the data of the request
    # [return] _String_,_Integer_ Update confirmation msg or error,
    #                             status code
    def put_network(request, params)
        xmldoc    = XMLElement.build_xml(request.body, 'NETWORK')
        vnet_info = XMLElement.new(xmldoc) if xmldoc != nil

        vnet = VirtualNetworkOCCI.new(
                    VirtualNetwork.build_xml(params[:id]),
                    @client)

        rc = nil
        if vnet_info['PUBLIC'] == 'YES'
            rc = vnet.publish
        elsif vnet_info['PUBLIC'] == 'NO'
            rc = vnet.unpublish
        end

        if OpenNebula.is_error?(rc)
            return rc, CloudServer::HTTP_ERROR_CODE[rc.errno]
        end

        # --- Prepare XML Response ---
        vnet.info
        return to_occi_xml(vnet, 202)
    end

    ############################################################################
    # STORAGE Methods
    ############################################################################

    # Post a new image to the STORAGE pool
    # request:: _Hash_ hash containing the data of the request
    # [return] _String_,_Integer_ Image representation or error, status code
    def post_storage(request)
        # --- Check OCCI XML from POST ---
        if request.params['occixml'] == nil
            error_msg = "OCCI XML representation of Image" +
                        " not present in the request"
            error = OpenNebula::Error.new(error_msg)
            return error, 400
        end

        # --- Create and Add the new Image ---
        occixml = request.params['occixml']
        occixml = occixml[:tempfile].read if occixml.class == Hash

        image = ImageOCCI.new(
                        Image.build_xml,
                        @client,
                        occixml,
                        request.params['file'])

        # --- Generate the template and Allocate the new Instance ---
        template = image.to_one_template
        return template, 500 if OpenNebula.is_error?(template)

        rc = image.allocate(template)
        if OpenNebula.is_error?(rc)
            return rc, CloudServer::HTTP_ERROR_CODE[rc.errno]
        end

        # --- Prepare XML Response ---
        image.info
        return to_occi_xml(image, 201)
    end

    # Get a STORAGE resource
    # request:: _Hash_ hash containing the data of the request
    # [return] _String_,_Integer_ STORAGE occi representation or error,
    #                             status code
    def get_storage(request, params)
        # --- Get the Image ---
        image = ImageOCCI.new(
                        Image.build_xml(params[:id]),
                        @client)

        rc = image.info
        if OpenNebula.is_error?(rc)
            return rc, CloudServer::HTTP_ERROR_CODE[rc.errno]
        end

        # --- Prepare XML Response ---
        return to_occi_xml(image, 200)
    end

    # Deletes a STORAGE resource (Not yet implemented)
    # request:: _Hash_ hash containing the data of the request
    # [return] _String_,_Integer_ Delete confirmation msg or error,
    #                             status code
    def delete_storage(request, params)
        # --- Get the Image ---
        image = ImageOCCI.new(
                        Image.build_xml(params[:id]),
                        @client)

        # --- Delete the Image ---
        rc = image.delete
        if OpenNebula.is_error?(rc)
            return rc, CloudServer::HTTP_ERROR_CODE[rc.errno]
        end

        return "", 204
    end

    # Updates a STORAGE resource
    # request:: _Hash_ hash containing the data of the request
    # [return] _String_,_Integer_ Update confirmation msg or error,
    #                             status code
    def put_storage(request, params)
        xmldoc     = XMLElement.build_xml(request.body, 'STORAGE')
        image_info = XMLElement.new(xmldoc) if xmldoc != nil

        image = ImageOCCI.new(
                    Image.build_xml(params[:id]),
                    @client)

        rc = nil
        if image_info['PERSISTENT'] && image_info['PUBLIC']
            error_msg = "It is not allowed more than one change per request"
            return OpenNebula::Error.new(error_msg), 400
        elsif image_info['PERSISTENT'] == 'YES'
            rc = image.persistent
        elsif image_info['PERSISTENT'] == 'NO'
            rc = image.nonpersistent
        elsif image_info['PUBLIC'] == 'YES'
            rc = image.publish
        elsif image_info['PUBLIC'] == 'NO'
            rc = image.unpublish
        end

        if OpenNebula.is_error?(rc)
            return rc, CloudServer::HTTP_ERROR_CODE[rc.errno]
        end

        # --- Prepare XML Response ---
        image.info
        return to_occi_xml(image, 202)
    end

    # Get the representation of a USER
    # request:: _Hash_ hash containing the data of the request
    # [return] _String_,_Integer_ USER representation or error,
    #                             status code
    def get_user(request, params)
        # --- Get the USER ---
        user = UserOCCI.new(
                    User.build_xml(params[:id]),
                    @client)

        # --- Prepare XML Response ---
        rc = user.info
        if OpenNebula.is_error?(rc)
            return rc, CloudServer::HTTP_ERROR_CODE[rc.errno]
        end

        return to_occi_xml(user, 200)
    end
end<|MERGE_RESOLUTION|>--- conflicted
+++ resolved
@@ -40,12 +40,9 @@
 
 COLLECTIONS = ["compute", "instance_type", "network", "storage"]
 
-<<<<<<< HEAD
-=======
 # FLAG that will filter the elements retrieved from the Pools
 POOL_FILTER = Pool::INFO_GROUP
 
->>>>>>> 651f0770
 class OCCIServer < CloudServer
     # Server initializer
     # config_file:: _String_ path of the config file
