--- conflicted
+++ resolved
@@ -302,19 +302,11 @@
 
     if (vn_info.ADDRESS){
         info_tab_content += '\
-<<<<<<< HEAD
             <tr>\
               <td class="key_td">'+tr("Address")+'</td>\
               <td class="value_td">'+vn_info.ADDRESS+'</td>\
             </tr>\
             <tr>\
-=======
-            <tr>\
-              <td class="key_td">'+tr("Address")+'</td>\
-              <td class="value_td">'+vn_info.ADDRESS+'</td>\
-            </tr>\
-            <tr>\
->>>>>>> 342380b4
               <td class="key_td">'+tr("Size")+'</td>\
               <td class="value_td">'+vn_info.SIZE+'</td>\
             </tr>';
