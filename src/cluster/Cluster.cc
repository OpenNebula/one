/* ------------------------------------------------------------------------ */
/* Copyright 2002-2010, OpenNebula Project Leads (OpenNebula.org)           */
/*                                                                          */
/* Licensed under the Apache License, Version 2.0 (the "License"); you may  */
/* not use this file except in compliance with the License. You may obtain  */
/* a copy of the License at                                                 */
/*                                                                          */
/* http://www.apache.org/licenses/LICENSE-2.0                               */
/*                                                                          */
/* Unless required by applicable law or agreed to in writing, software      */
/* distributed under the License is distributed on an "AS IS" BASIS,        */
/* WITHOUT WARRANTIES OR CONDITIONS OF ANY KIND, either express or implied. */
/* See the License for the specific language governing permissions and      */
/* limitations under the License.                                           */
/* ------------------------------------------------------------------------ */

#include <limits.h>
#include <string.h>

#include <iostream>
#include <sstream>

#include "Cluster.h"
#include "Nebula.h"

const char * Cluster::table = "cluster_pool";

const char * Cluster::db_names = "oid, name, body";

const char * Cluster::db_bootstrap = "CREATE TABLE IF NOT EXISTS cluster_pool ("
    "oid INTEGER PRIMARY KEY, name VARCHAR(256), body TEXT, UNIQUE(name))";

<<<<<<< HEAD

/* ************************************************************************ */
/* Cluster :: Constructor/Destructor                                        */
/* ************************************************************************ */

Cluster::Cluster(int id, const string& name)
    :PoolObjectSQL(id,name,-1,-1,table),
    ObjectCollection("HOSTS")
{};

Cluster::~Cluster(){};

=======
>>>>>>> 96a7dc0d
/* ************************************************************************ */
/* Cluster :: Database Access Functions                                     */
/* ************************************************************************ */

/* ------------------------------------------------------------------------ */
/* ------------------------------------------------------------------------ */

int Cluster::insert(SqlDB *db, string& error_str)
{
    int rc;

    rc = insert_replace(db, false);

    if ( rc != 0 )
    {
        error_str = "Error inserting Cluster in DB.";
    }

    return rc;
}

/* ------------------------------------------------------------------------ */
/* ------------------------------------------------------------------------ */

int Cluster::update(SqlDB *db)
{
    int    rc;

    rc = insert_replace(db, true);

    return rc;
}

/* ------------------------------------------------------------------------ */
/* ------------------------------------------------------------------------ */

int Cluster::insert_replace(SqlDB *db, bool replace)
{
    ostringstream   oss;

    int    rc;
    string xml_body;

    char * sql_name;
    char * sql_xml;

   // Update the Cluster

    sql_name = db->escape_str(name.c_str());

    if ( sql_name == 0 )
    {
        goto error_name;
    }

    sql_xml = db->escape_str(to_xml(xml_body).c_str());

    if ( sql_xml == 0 )
    {
        goto error_body;
    }

    if(replace)
    {
        oss << "REPLACE";
    }
    else
    {
        oss << "INSERT";
    }

    // Construct the SQL statement to Insert or Replace

    oss <<" INTO "<<table <<" ("<< db_names <<") VALUES ("
        <<          oid                 << ","
        << "'" <<   sql_name            << "',"
        << "'" <<   sql_xml             << "')";

    rc = db->exec(oss);

    db->free_str(sql_name);
    db->free_str(sql_xml);

    return rc;

error_body:
    db->free_str(sql_name);
error_name:
    return -1;
}

/* ************************************************************************ */
/* Cluster :: Misc                                                          */
/* ************************************************************************ */

ostream& operator<<(ostream& os, Cluster& cluster)
{
    string cluster_str;

    os << cluster.to_xml(cluster_str);

    return os;
}

/* ------------------------------------------------------------------------ */
/* ------------------------------------------------------------------------ */

string& Cluster::to_xml(string& xml) const
{
    ostringstream   oss;
    string          collection_xml;

    ObjectCollection::to_xml(collection_xml);

    oss <<
    "<CLUSTER>"  <<
        "<ID>"   << oid  << "</ID>"   <<
        "<NAME>" << name << "</NAME>" <<
        collection_xml <<
    "</CLUSTER>";

    xml = oss.str();

    return xml;
}

/* ------------------------------------------------------------------------ */
/* ------------------------------------------------------------------------ */

int Cluster::from_xml(const string& xml)
{
    int rc = 0;
    vector<xmlNodePtr> content;

    // Initialize the internal XML object
    update_from_str(xml);

    // Get class base attributes
    rc += xpath(oid, "/CLUSTER/ID",   -1);
    rc += xpath(name,"/CLUSTER/NAME", "not_found");


    // Get associated classes
    ObjectXML::get_nodes("/CLUSTER/HOSTS", content);

    if( content.size() < 1 )
    {
        return -1;
    }

    // Set of IDs
    rc += ObjectCollection::from_xml_node(content[0]);

    if (rc != 0)
    {
        return -1;
    }

    return 0;
}

/* ------------------------------------------------------------------------ */
/* ------------------------------------------------------------------------ */

int Cluster::set_default_cluster()
{
    int rc = 0;

    Nebula&     nd      = Nebula::instance();
    HostPool * hpool    = nd.get_hpool();
    Host *     host;

    // Get a copy of the set, because the original will be modified deleting
    // elements from it.
    set<int>            host_set;
    set<int>::iterator  it;

    host_set = get_collection_copy();

    if( hpool == 0 )
    {
        return -1;
    }

    for ( it = host_set.begin(); it != host_set.end(); it++ )
    {
        host = hpool->get( *it, true );

        if( host == 0 )
        {
            rc = -1;
            continue;
        }

        rc += host->set_gid(ClusterPool::DEFAULT_CLUSTER_ID);

        // TODO: this add_to_cluster method locks Cluster objects, which
        // may lead to deadlocks. Maybe this movement to the default cluster
        // should be made in the RM
        rc += host->add_to_cluster();

        hpool->update(host);
        host->unlock();
    }

    return rc;
}<|MERGE_RESOLUTION|>--- conflicted
+++ resolved
@@ -30,21 +30,6 @@
 const char * Cluster::db_bootstrap = "CREATE TABLE IF NOT EXISTS cluster_pool ("
     "oid INTEGER PRIMARY KEY, name VARCHAR(256), body TEXT, UNIQUE(name))";
 
-<<<<<<< HEAD
-
-/* ************************************************************************ */
-/* Cluster :: Constructor/Destructor                                        */
-/* ************************************************************************ */
-
-Cluster::Cluster(int id, const string& name)
-    :PoolObjectSQL(id,name,-1,-1,table),
-    ObjectCollection("HOSTS")
-{};
-
-Cluster::~Cluster(){};
-
-=======
->>>>>>> 96a7dc0d
 /* ************************************************************************ */
 /* Cluster :: Database Access Functions                                     */
 /* ************************************************************************ */
