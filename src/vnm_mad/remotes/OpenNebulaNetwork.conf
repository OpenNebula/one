--- conflicted
+++ resolved
@@ -54,10 +54,8 @@
 :vxlan_mc: 239.0.0.0
 # Time To Live (TTL) should be > 1 in routed multicast networks (IGMP)
 :vxlan_ttl: 16
-<<<<<<< HEAD
 # Default MTU for the VXLAN interface
 :vxlan_mtu: 1500
-=======
 
 
 ################################################################################
@@ -81,4 +79,3 @@
 # :ip_link_conf:
 #     :udp6zerocsumrx:
 #     :tos: 3
->>>>>>> 9e0413a1
