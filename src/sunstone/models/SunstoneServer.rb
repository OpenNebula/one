--- conflicted
+++ resolved
@@ -80,15 +80,7 @@
                 return [404, error.to_json]
         end
 
-<<<<<<< HEAD
-        rc = case kind
-             when "group","host","user","acl" then pool.info
-             else
-                 gid != "0" ? pool.info_group : pool.info_all
-             end
-=======
         rc = pool.info
->>>>>>> 92edeb5a
 
         if OpenNebula.is_error?(rc)
             return [500, rc.to_json]
