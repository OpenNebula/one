small_logo: images/opennebula-sunstone-v4.14-small.png
provision_logo: images/one_small_logo.png
enabled_tabs:
    - dashboard-tab
    - system-tab
    - users-tab
    - groups-tab
    - vdcs-tab
    - acls-tab
    - vresources-tab
    - vms-tab
    - templates-tab
    - images-tab
    #- files-tab
    - infra-tab
    - clusters-tab
    - hosts-tab
<<<<<<< HEAD
    #- datastores-tab
    - vnets-topology-tab
=======
    - datastores-tab
>>>>>>> 04c614f7
    - vnets-tab
    #- secgroups-tab
    - vrouters-tab
    - zones-tab
    - oneflow-dashboard-tab
    - oneflow-services-tab
    - oneflow-templates-tab
    - settings-tab
    - support-tab
autorefresh: true
features:
    showback: true
tabs:
    dashboard-tab:
        panel_tabs:
        actions:
            Dashboard.refresh: false
            Sunstone.toggle_top: false
        widgets_three_per_row:
        widgets_two_per_row:
#            - storage
#            - network
        widgets_one_per_row:
            - vms
            - hosts
            - users
        widgets_one_footer:
    system-tab:
        panel_tabs:
        actions:
    users-tab:
        panel_tabs:
            user_info_tab: true
            user_quotas_tab: true
            user_groups_tab: true
            user_accounting_tab: true
            user_showback_tab: true
        table_columns:
            - 0         # Checkbox
            - 1         # ID
            - 2         # Name
            - 3         # Group
            - 4         # Auth driver
            - 5         # VMs
            - 6         # Memory
            - 7         # CPU
            #- 8         # Group ID
            #- 9         # Hidden User Data
            #- 10        # Labels
        actions:
            User.refresh: true
            User.create_dialog: true
            User.update_password: true
            User.quotas_dialog: true
            User.groups_dialog: true
            User.chgrp: true
            User.change_authentication: true
            User.delete: true
    groups-tab:
        panel_tabs:
            group_info_tab: true
            group_users_tab: true
            group_quotas_tab: true
            group_accounting_tab: true
            group_showback_tab: true
        table_columns:
            - 0         # Checkbox
            - 1         # ID
            - 2         # Name
            - 3         # Users
            - 4         # VMs
            - 5         # Memory
            - 6         # CPU
            #- 7         # Labels
        actions:
            Group.refresh: true
            Group.create_dialog: true
            Group.update_dialog: true
            Group.quotas_dialog: true
            Group.delete: true
            Group.edit_admins: true
    vdcs-tab:
        panel_tabs:
            vdc_info_tab: true
            vdc_groups_tab: true
            vdc_resources_tab: true
        table_columns:
            - 0         # Checkbox
            - 1         # ID
            - 2         # Name
            - 3         # Groups
            - 4         # Clusters
            - 5         # Hosts
            - 6         # VNets
            - 7         # Datastores
            #- 8         # Labels
        actions:
            Vdc.refresh: true
            Vdc.create_dialog: true
            Vdc.update_dialog: true
            Vdc.rename: true
            Vdc.delete: true

    acls-tab:
        panel_tabs:
        table_columns:
            - 0         # Checkbox
            - 1         # ID
            - 2         # Applies to
            - 3         # Affected resources
            - 4         # Resource ID / Owned by
            - 5         # Allowed operations
            - 6         # Zone
            #- 7         # ACL String
        actions:
            Acl.refresh: true
            Acl.create_dialog: true
            Acl.delete: true
    vresources-tab:
        panel_tabs:
        actions:
    vms-tab:
        panel_tabs:
            vm_info_tab: true
            vm_capacity_tab: true
            vm_hotplugging_tab: false
            vm_network_tab: true
            vm_snapshot_tab: true
            vm_placement_tab: true
            vm_actions_tab: true
            vm_template_tab: true
            vm_log_tab: true
        table_columns:
            - 0       # Checkbox
            - 1       # ID
            - 2       # Owner
            - 3       # Group
            - 4       # Name
            - 5       # Status
            #- 6       # Used CPU
            #- 7       # Used Memory
            - 8       # Host
            - 9       # IPs
            #- 10      # Start Time
            - 11      # VNC
            #- 12      # Hidden Template
            #- 13      # Labels
        actions:
            VM.refresh: true
            VM.create_dialog: true
            VM.rename: true
            VM.chown: true
            VM.chgrp: true
            VM.chmod: true
            VM.deploy: true
            VM.migrate: false
            VM.migrate_live: false
            VM.hold: true
            VM.release: true
            VM.suspend: true
            VM.resume: true
            VM.stop: true
            VM.recover: true
            VM.reboot: true
            VM.reboot_hard: true
            VM.poweroff: true
            VM.poweroff_hard: true
            VM.undeploy: true
            VM.undeploy_hard: true
            VM.shutdown: true
            VM.shutdown_hard: true
            VM.delete: true
            VM.delete_recreate: true
            VM.resize: true
            VM.attachdisk: true
            VM.detachdisk: true
            VM.disk_saveas: false
            VM.attachnic: true
            VM.detachnic: true
            VM.snapshot_create: true
            VM.snapshot_revert: true
            VM.snapshot_delete: true
            VM.disk_snapshot_create: false
            VM.disk_snapshot_revert: false
            VM.disk_snapshot_delete: false
            VM.resched: true
            VM.unresched: true
            VM.saveas_template: false
    templates-tab:
        panel_tabs:
            template_info_tab: true
            template_template_tab: true
        table_columns:
            - 0         # Checkbox
            - 1         # ID
            - 2         # Owner
            - 3         # Group
            - 4         # Name
            - 5         # Registration time
            #- 6         # Labels
        actions:
            Template.refresh: true
            Template.create_dialog: true
            Template.import_dialog: true
            Template.update_dialog: true
            Template.instantiate_vms: true
            Template.rename: true
            Template.chown: true
            Template.chgrp: true
            Template.chmod: true
            Template.clone_dialog: true
            Template.delete: true
            Template.delete_recursive: false
            Template.share: false
            Template.unshare: false
        template_creation_tabs:
            general: true
            storage: true
            network: true
            os_booting: true
            features: true
            input_output: true
            context: true
            scheduling: true
            hybrid: true
            other: true
    images-tab:
        panel_tabs:
            image_info_tab: true
            image_vms_tab: true
            image_snapshots_tab: false
        table_columns:
            - 0         # Checkbox
            - 1         # ID
            - 2         # Owner
            - 3         # Group
            - 4         # Name
            - 5         # Datastore
            #- 6         # Size
            - 7        # Type
            #- 8         # Registration time
            #- 9        # Persistent
            - 10        # Status
            - 11        # #VMs
            #- 12       # Target
            #- 13       # Labels
        actions:
            Image.refresh: true
            Image.create_dialog: true
            Image.import_dialog: true
            Image.rename: true
            Image.chown: true
            Image.chgrp: true
            Image.chmod: true
            Image.enable: true
            Image.disable: true
            Image.persistent: true
            Image.nonpersistent: true
            Image.clone_dialog: true
            Image.delete: true
            Image.snapshot_flatten: false
            Image.snapshot_revert: false
            Image.snapshot_delete: false
    files-tab:
        panel_tabs:
            file_info_tab: true
        table_columns:
            - 0         # Checkbox
            - 1         # ID
            - 2         # Owner
            - 3         # Group
            - 4         # Name
            - 5         # Datastore
            #- 6         # Size
            - 7        # Type
            #- 8         # Registration time
            #- 9        # Persistent
            - 10        # Status
            #- 11        # #VMs
            #- 12       # Target
            #- 13       # Labels
        actions:
            File.refresh: true
            File.create_dialog: true
            File.rename: true
            File.chown: true
            File.chgrp: true
            File.chmod: true
            File.enable: true
            File.disable: true
            File.delete: true
    infra-tab:
        panel_tabs:
        actions:
    clusters-tab:
        panel_tabs:
            cluster_info_tab: true
            cluster_host_tab: true
            cluster_vnet_tab: true
            cluster_datastore_tab: true
        table_columns:
            - 0         # Checkbox
            - 1         # ID
            - 2         # Name
            - 3         # Hosts
            - 4         # VNets
            - 5         # Datastores
            #- 6         # Labels
        actions:
            Cluster.refresh: true
            Cluster.create_dialog: true
            Cluster.update_dialog: true
            Cluster.delete: true
            Cluster.rename: true
    hosts-tab:
        panel_tabs:
            host_info_tab: true
            host_monitoring_tab: true
            host_vms_tab: true
            host_wilds_tab: true
            host_esx_tab: true
            host_pci_tab: true
        table_columns:
            - 0         # Checkbox
            - 1         # ID
            - 2         # Name
            - 3         # Cluster
            - 4         # RVMs
            #- 5         # Real CPU
            - 6         # Allocated CPU
            #- 7         # Real MEM
            - 8         # Allocated MEM
            - 9         # Status
            #- 10        # IM MAD
            #- 11        # VM MAD
            #- 12        # Last monitored on
            #- 13        # Labels
        actions:
            Host.refresh: true
            Host.create_dialog: true
            Host.addtocluster: true
            Host.rename: true
            Host.enable: true
            Host.disable: true
            Host.delete: true
    datastores-tab:
        panel_tabs:
            datastore_info_tab: true
            datastore_image_tab: true
        table_columns:
            - 0         # Checkbox
            - 1         # ID
            - 2         # Owner
            - 3         # Group
            - 4         # Name
            - 5         # Capacity
            - 6         # Cluster
            #- 7         # Basepath
            #- 8         # TM
            #- 9         # DS
            - 10        # Type
            - 11        # Status
            #- 12        # Labels
        actions:
            Datastore.refresh: true
            Datastore.create_dialog: true
            Datastore.update_dialog: true
            Datastore.addtocluster: true
            Datastore.rename: true
            Datastore.chown: true
            Datastore.chgrp: true
            Datastore.chmod: true
            Datastore.delete: true
            Datastore.enable: true
            Datastore.disable: true
    vnets-topology-tab:
        panel_tabs:
        actions:
            NetworkTopology.refresh: true
            NetworkTopology.fit: true
            NetworkTopology.collapseVMs: true
            NetworkTopology.openVMs: true
    vnets-tab:
        panel_tabs:
            vnet_info_tab: true
            vnet_ar_list_tab: true
            vnet_leases_tab: true
            vnet_sg_list_tab: false
            vnet_vr_list_tab: true
        table_columns:
            - 0         # Checkbox
            - 1         # ID
            - 2         # Owner
            - 3         # Group
            - 4         # Name
            - 5         # Reservation
            - 6         # Cluster
            #- 7         # Bridge
            - 8         # Leases
            #- 9         # VLAN ID
            #- 10         # Labels
        actions:
            Network.refresh: true
            Network.create_dialog: true
            Network.import_dialog: true
            Network.update_dialog: true
            Network.reserve_dialog: true
            Network.addtocluster: true
            Network.rename: true
            Network.chown: true
            Network.chgrp: true
            Network.chmod: true
            Network.delete: true
            Network.hold_lease: true
            Network.release_lease: true
            Network.add_ar: true
            Network.remove_ar: true
            Network.update_ar: true
    secgroups-tab:
        panel_tabs:
            security_group_info_tab: true
        table_columns:
            - 0         # Checkbox
            - 1         # ID
            - 2         # Owner
            - 3         # Group
            - 4         # Name
            #- 5         # Labels
        actions:
            SecurityGroup.refresh: true
            SecurityGroup.create_dialog: true
            SecurityGroup.update_dialog: true
            SecurityGroup.rename: true
            SecurityGroup.chown: true
            SecurityGroup.chgrp: true
            SecurityGroup.chmod: true
            SecurityGroup.clone_dialog: true
            SecurityGroup.delete: true
    vrouters-tab:
        panel_tabs:
            virtual_router_info_tab: true
            virtual_router_vms_tab: true
        table_columns:
            - 0         # Checkbox
            - 1         # ID
            - 2         # Owner
            - 3         # Group
            - 4         # Name
        actions:
            VirtualRouter.refresh: true
            VirtualRouter.create_dialog: true
            VirtualRouter.rename: true
            VirtualRouter.chown: true
            VirtualRouter.chgrp: true
            VirtualRouter.chmod: true
            VirtualRouter.delete: true
            VirtualRouter.attachnic: true
            VirtualRouter.detachnic: true
    oneflow-dashboard-tab:
        panel_tabs:
        table_columns:
        actions:
    oneflow-services-tab:
        panel_tabs:
            service_info_tab: true
            service_roles_tab: true
            service_log_tab: true
        panel_tabs_actions:
            service_roles_tab:
                Role.scale: true
                Role.hold: true
                Role.release: true
                Role.suspend: true
                Role.resume: true
                Role.stop: true
                Role.reboot: true
                Role.reboot_hard: true
                Role.poweroff: true
                Role.poweroff_hard: true
                Role.undeploy: true
                Role.undeploy_hard: true
                Role.shutdown: true
                Role.shutdown_hard: true
                Role.delete: true
                Role.delete_recreate: true
                RoleVM.hold: true
                RoleVM.release: true
                RoleVM.suspend: true
                RoleVM.resume: true
                RoleVM.stop: true
                RoleVM.reboot: true
                RoleVM.reboot_hard: true
                RoleVM.poweroff: true
                RoleVM.poweroff_hard: true
                RoleVM.undeploy: true
                RoleVM.undeploy_hard: true
                RoleVM.shutdown: true
                RoleVM.shutdown_hard: true
                RoleVM.delete: true
                RoleVM.delete_recreate: true
                RoleVM.resched: true
                RoleVM.unresched: true
                RoleVM.recover: true
        table_columns:
            - 0         # Checkbox
            - 1         # ID
            - 2         # Owner
            - 3         # Group
            - 4         # Name
            - 5         # State
        actions:
            Service.refresh: true
            Service.chown: true
            Service.chgrp: true
            Service.chmod: true
            Service.rename: true
            Service.shutdown: true
            Service.recover: true
            Service.delete: true
    oneflow-templates-tab:
        panel_tabs:
            service_template_info_tab: true
            service_template_roles_tab: true
        table_columns:
            - 0         # Checkbox
            - 1         # ID
            - 2         # Owner
            - 3         # Group
            - 4         # Name
        actions:
            ServiceTemplate.refresh: true
            ServiceTemplate.create_dialog: true
            ServiceTemplate.update_dialog: true
            ServiceTemplate.instantiate: true
            ServiceTemplate.chown: true
            ServiceTemplate.chgrp: true
            ServiceTemplate.chmod: true
            ServiceTemplate.rename: true
            ServiceTemplate.clone_dialog: true
            ServiceTemplate.delete: true
    zones-tab:
        panel_tabs:
            zone_info_tab: true
        table_columns:
            - 0         # Checkbox
            - 1         # ID
            - 2         # Name
            - 3         # Endpoint
            #- 4         # Labels
        actions:
            Zone.refresh: true
            Zone.create_dialog: true
            Zone.rename: true
            Zone.delete: true
    support-tab:
        panel_tabs:
            support_info_tab: true
        table_columns:
            #- 0         # Checkbox
            - 1         # ID
            - 2         # Subject
            - 3         # Created at
            - 4         # Status
        actions:
            Support.refresh: true
            Support.create_dialog: true
    settings-tab:
        panel_tabs:
            user_info_tab: true
            user_quotas_tab: true
            group_quotas_tab: true
            user_accounting_tab: true
            user_showback_tab: true
        actions:
            User.quotas_dialog: false<|MERGE_RESOLUTION|>--- conflicted
+++ resolved
@@ -15,12 +15,8 @@
     - infra-tab
     - clusters-tab
     - hosts-tab
-<<<<<<< HEAD
-    #- datastores-tab
+    - datastores-tab
     - vnets-topology-tab
-=======
-    - datastores-tab
->>>>>>> 04c614f7
     - vnets-tab
     #- secgroups-tab
     - vrouters-tab
