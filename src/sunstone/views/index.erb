--- conflicted
+++ resolved
@@ -64,13 +64,6 @@
       };
     </script>
 
-
-<<<<<<< HEAD
-=======
-    <link href="bower_components/wickedpicker/dist/wickedpicker.min.css" media="screen, projector, print" rel="stylesheet" type="text/css"></link>
-    <link href="bower_components/jquery-ui/themes/flick/jquery-ui.min.css" media="screen, projector, print" rel="stylesheet" type="text/css"></link>
-    <% if $conf[:env] == 'dev' %>
->>>>>>> e4e029dc
     <link href="bower_components/wickedpicker/dist/wickedpicker.min.css" media="screen, projector, print" rel="stylesheet" type="text/css"></link>
     <link href="bower_components/jquery-ui/themes/flick/jquery-ui.min.css" media="screen, projector, print" rel="stylesheet" type="text/css"></link>
     <% if $conf[:env] == 'dev' %>
