--- conflicted
+++ resolved
@@ -207,29 +207,6 @@
 
     var userInputs = {};
 
-<<<<<<< HEAD
-=======
-    // Retrieve Datastore Attribute
-    var dsInput = $(".vcenter_datastore_input", context);
-    if (dsInput.length > 0) {
-      var dsModify = WizardFields.retrieveInput($('.modify_datastore', dsInput));
-      var dsInitial = WizardFields.retrieveInput($('.initial_datastore', dsInput));
-      var dsParams = WizardFields.retrieveInput($('.available_datastores', dsInput));
-
-      if (dsModify === 'fixed' && dsInitial !== '') {
-        templateJSON['VCENTER_DATASTORE'] = dsInitial;
-      } else if (dsModify === 'list' && dsParams !== '') {
-        var dsUserInputsStr = UserInputs.marshall({
-            type: 'list',
-            description: Locale.tr("Which datastore you want this VM to run on?"),
-            initial: dsInitial,
-            params: dsParams
-          });
-
-        userInputs['VCENTER_DATASTORE'] = dsUserInputsStr;
-      }
-    }
-
     // Retrieve Resource Pool Attribute
     var rpInput = $(".vcenter_rp_input", context);
     if (rpInput.length > 0) {
@@ -251,7 +228,6 @@
       }
     }
 
->>>>>>> 2840fb3a
     // Since the USER_INPUTS section is not enabled for vCenter, we can assume that there are no more user inputs defined
     if (!$.isEmptyObject(userInputs)) {
       templateJSON['USER_INPUTS'] = userInputs;
@@ -275,19 +251,8 @@
       delete sunstone_template["NETWORK_SELECT"];
     }
 
-<<<<<<< HEAD
-    if (Config.isFeatureEnabled("vcenter_deploy_folder")) {
-=======
-    if (templateJSON["HYPERVISOR"] == 'vcenter' &&
-      templateJSON["KEEP_DISKS_ON_DONE"] &&
-        templateJSON["KEEP_DISKS_ON_DONE"].toLowerCase() == "yes" ) {
-      $("#KEEP_DISKS", context).attr("checked", "checked");
-    }
-
-    delete templateJSON["KEEP_DISKS_ON_DONE"];
 
     if (Config.isFeatureEnabled("vcenter_vm_folder")) {
->>>>>>> 2840fb3a
       if (templateJSON["HYPERVISOR"] == 'vcenter' &&
         templateJSON["VCENTER_VM_FOLDER"]) {
         WizardFields.fillInput($("#vcenter_vm_folder", context), templateJSON["VCENTER_VM_FOLDER"]);
@@ -332,11 +297,8 @@
       }
     }
 
-<<<<<<< HEAD
-    if (templateJSON["RESOURCE_POOL"]) {
-=======
+  
     if (templateJSON["VCENTER_RESOURCE_POOL"]) {
->>>>>>> 2840fb3a
       $('.modify_rp', context).val('fixed');
       WizardFields.fillInput($('.initial_rp', context), templateJSON["VCENTER_RESOURCE_POOL"]);
 
