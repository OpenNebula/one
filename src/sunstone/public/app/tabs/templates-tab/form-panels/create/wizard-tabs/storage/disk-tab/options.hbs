--- conflicted
+++ resolved
@@ -111,11 +111,7 @@
   {{#unless volatile}}
   <div class="medium-6 columns hypervisor">
     <label for="SIZE">
-<<<<<<< HEAD
       {{tr "Size on instantiate"}}
-=======
-      {{tr "Size on instantiate (GB)"}}
->>>>>>> b759ecc5
       {{{tip (tr "The size of the disk will be modified to match this size when the template is instantiated")}}}
     </label>
     <div class="input-group mb_input_wrapper">
