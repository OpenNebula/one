--- conflicted
+++ resolved
@@ -19,7 +19,6 @@
     DEPENDENCIES
    */
 
-<<<<<<< HEAD
   var BaseFormPanel = require("utils/form-panels/form-panel");
   var TemplateHTML = require("hbs!./instantiate/html");
   var TemplateRowHTML = require("hbs!./instantiate/templateRow");
@@ -44,32 +43,7 @@
   var Humanize = require("utils/humanize");
   var TemplateUtils = require("utils/template-utils");
   var UniqueId = require("utils/unique-id");
-  var Actions = require("utils/actions");
-=======
-  var BaseFormPanel = require('utils/form-panels/form-panel');
-  var TemplateHTML = require('hbs!./instantiate/html');
-  var TemplateRowHTML = require('hbs!./instantiate/templateRow');
-  var Sunstone = require('sunstone');
-  var Notifier = require('utils/notifier');
-  var OpenNebulaTemplate = require('opennebula/template');
-  var Locale = require('utils/locale');
-  var Tips = require('utils/tips');
-  var UserInputs = require('utils/user-inputs');
-  var WizardFields = require('utils/wizard-fields');
-  var TemplateUtils = require('utils/template-utils');
-  var DisksResize = require('utils/disks-resize');
-  var NicsSection = require('utils/nics-section');
-  var VMGroupSection = require('utils/vmgroup-section');
-  var VcenterVMFolder = require('utils/vcenter-vm-folder');
-  var CapacityInputs = require('tabs/templates-tab/form-panels/create/wizard-tabs/general/capacity-inputs');
-  var Config = require('sunstone-config');
-  var HostsTable = require('tabs/hosts-tab/datatable');
-  var DatastoresTable = require('tabs/datastores-tab/datatable');
-  var Humanize = require('utils/humanize');
-  var TemplateUtils = require('utils/template-utils');
-  var UniqueId = require('utils/unique-id');
-  var ScheduleActions = require('utils/schedule_action');
->>>>>>> f9440f93
+  var ScheduleActions = require("utils/schedule_action");
 
   /*
     CONSTANTS
@@ -154,33 +128,10 @@
     context.on("click", "#add_scheduling_inst_action", function() {
       var actions = ["terminate", "terminate-hard", "hold", "release", "stop", "suspend", "resume", "reboot", "reboot-hard", "poweroff", "poweroff-hard", "undeploy", "undeploy-hard", "snapshot-create"];
       $("#add_scheduling_inst_action", context).attr("disabled", "disabled");
-<<<<<<< HEAD
-      var html = "<tr>\
-      <td></td>\
-      <td>\
-      <select id=\"select_new_action\" class=\"select_new_action\" name=\"select_action\">";
-      $.each(actions, function(key, action){
-        var actionAux = action.replace("-", "_");
-        if (Config.isTabActionEnabled("vms-tab", "VM." + actionAux)){
-          html += "<option value=\"" + action + "\">" + Locale.tr(action) + "</option>";
-        }
-      });
-      html += "</select>\
-        </td>\
-          <td>\
-            <input id=\"date_input\" type=\"date\" placeholder=\"2013/12/30\"/>\
-            <input id=\"time_input\" type=\"time\" placeholder=\"12:30\"/>\
-          </td>\
-        <td>\
-          <button id=\"add_inst_action_json\" class=\"button small secondary radius\" >" + Locale.tr("Add") + "</button>\
-        </td>\
-        <td colspan=2></td>\
-      </tr>";
-      $("#scheduling_inst_actions_table").append(html);
-=======
+
       ScheduleActions.htmlNewAction(actions, context, "inst");
       ScheduleActions.setup(context)
->>>>>>> f9440f93
+
       return false;
     });
 
@@ -191,23 +142,6 @@
         $("#sched_inst_actions_body").append(ScheduleActions.fromJSONtoActionsTable(sched_action));
       }
 
-<<<<<<< HEAD
-      var time_value = date_input_value + " " + time_input_value;
-      var epoch_str = new Date(time_value);
-      var time = parseInt(epoch_str.getTime()) / 1000;
-
-      var new_action = $("#select_new_action", context).val();
-      var sched_action = {};
-      sched_action.ACTION = new_action;
-      sched_action.TIME = time;
-
-      $(this).parents("tr").remove();
-      $("#add_scheduling_inst_action", context).removeAttr("disabled");
-
-      $("#sched_inst_actions_body").append(Actions.fromJSONtoActionsTable(sched_action));
-
-=======
->>>>>>> f9440f93
       return false;
     });
 
@@ -370,39 +304,11 @@
         }
       }
 
-<<<<<<< HEAD
-      var templateJSON = {};
-      var actionsJSON = [];
-
-      $("#scheduling_inst_actions_table tbody tr").each(function(index){
-        var first = $(this).children("td")[0];
-        if(!$("select", first).html()){
-          var actionJSON = {};
-          actionJSON.ID = index;
-          $(this).children("td").each(function(index2){
-            if(index2 == 0)
-              actionJSON.ACTION = $(this).text();
-            else if (index2 == 1){
-              var pretty_time = $(this).text();
-              pretty_time = pretty_time.split(" ");
-              var date = Actions.convertDate(pretty_time[1]);
-              var time_value = date + " " + pretty_time[0];
-              var epoch_str = new Date(time_value);
-              var time = parseInt(epoch_str.getTime()) / 1000;
-              actionJSON.TIME = time;
-            }
-          });
-        }
-        if (!$.isEmptyObject(actionJSON)) {actionsJSON.push(actionJSON);};
-      });
-
-      tmp_json["SCHED_ACTION"] = actionsJSON;
-=======
       tmp_json['SCHED_ACTION'] = ScheduleActions.retrieve(context);
+
       if (tmp_json['SCHED_ACTION'].length == 0) {
         delete tmp_json['SCHED_ACTION'];
       }
->>>>>>> f9440f93
 
       capacityContext = $(".capacityContext"  + template_id, context);
       $.extend(tmp_json, CapacityInputs.retrieveChanges(capacityContext));
@@ -480,12 +386,9 @@
                 capacityInputsHTML: CapacityInputs.html(),
                 hostsDatatable: that.hostsTable.dataTableHTML,
                 dsDatatable: that.datastoresTable.dataTableHTML,
-<<<<<<< HEAD
                 usersDatatable: that.usersTable.dataTableHTML,
-                groupDatatable: that.groupTable.dataTableHTML
-=======
+                groupDatatable: that.groupTable.dataTableHTML,
                 table_sched_actions: ScheduleActions.htmlTable("inst")
->>>>>>> f9440f93
               }) );
 
           $(".provision_host_selector" + template_json.VMTEMPLATE.ID, context).data("hostsTable", that.hostsTable);
