--- conflicted
+++ resolved
@@ -27,12 +27,8 @@
 
   function RoleTab(html_role_id) {
     this.html_role_id = html_role_id;
-<<<<<<< HEAD
     this.global_template = {};
     this.refresh = _refreshVMTemplate;
-=======
-    this.old_template = "";
->>>>>>> df7e2ea5
 
     return this;
   }
@@ -104,8 +100,6 @@
     $("#tf_btn_elas_policies", role_section).trigger("click");
     $("#tf_btn_sche_policies", role_section).trigger("click");
 
-    
-<<<<<<< HEAD
     role_section.on("change", ".service_network_checkbox", role_section, function(){
       // Network values
       var index = $(this).data("index");
@@ -168,27 +162,6 @@
 
       if (nicTemplate["RDP"] && nicTemplate["RDP"] === "yes") {
         selectRDP.val(nicIndex);
-=======
-    var textareaTemplate = $(".vm_template_contents", role_section);
-    role_section.on("change", ".service_network_checkbox", role_section, function(){
-      if (this.checked) {
-        if (that.old_template === "") {
-          var vm_template_contents = { NIC: [] };
-
-          $(".service_network_checkbox:checked", role_section).each(function(){
-            vm_template_contents["NIC"].push({"NETWORK_ID":"$"+$(this).val()});
-          });
-
-          textareaTemplate.val(TemplateUtils.templateToString(vm_template_contents));
-        }
-        else {
-          textareaTemplate.val(TemplateUtils.stringToTemplate(that.old_template));
-        }
-      }
-      else {
-        that.old_template = textareaTemplate.val();
-        textareaTemplate.val("");
->>>>>>> df7e2ea5
       }
     });
   }
@@ -277,10 +250,7 @@
     that.templatesTable.selectResourceTableSelect({ids : value.vm_template});
 
     if (value.vm_template_contents){
-<<<<<<< HEAD
       // check all networks appear in vm template
-=======
->>>>>>> df7e2ea5
       $(network_names).each(function(){
         var reg = new RegExp("\\$"+this+"\\b");
         
@@ -289,7 +259,6 @@
         }
       });
 
-<<<<<<< HEAD
       // map template
       var template = TemplateUtils.stringToTemplate(value.vm_template_contents)["NIC"];
       $(network_names).each(function(index, name) {
@@ -307,9 +276,6 @@
 
       // update options for RDP
       updateOptionsRDP(that.global_template, context);
-=======
-      $(".vm_template_contents", context).val(value.vm_template_contents);
->>>>>>> df7e2ea5
     }
 
     $("select[name='shutdown_action_role']", context).val(value.shutdown_action);
