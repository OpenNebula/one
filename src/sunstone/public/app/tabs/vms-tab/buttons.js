/* -------------------------------------------------------------------------- */
/* Copyright 2002-2016, OpenNebula Project, OpenNebula Systems                */
/*                                                                            */
/* Licensed under the Apache License, Version 2.0 (the "License"); you may    */
/* not use this file except in compliance with the License. You may obtain    */
/* a copy of the License at                                                   */
/*                                                                            */
/* http://www.apache.org/licenses/LICENSE-2.0                                 */
/*                                                                            */
/* Unless required by applicable law or agreed to in writing, software        */
/* distributed under the License is distributed on an "AS IS" BASIS,          */
/* WITHOUT WARRANTIES OR CONDITIONS OF ANY KIND, either express or implied.   */
/* See the License for the specific language governing permissions and        */
/* limitations under the License.                                             */
/* -------------------------------------------------------------------------- */

define(function(require) {
  var Locale = require('utils/locale');

  var Buttons = {
    "VM.refresh" : {
      type: "action",
      layout: "refresh",
      alwaysActive: true
    },
    "VM.create_dialog" : {
      type: "action",
      layout: "create",
      alwaysActive: true
    },
    "VM.chown" : {
      type: "confirm_with_select",
      text: Locale.tr("Change owner"),
      select: "User",
      layout: "user_select",
      tip: Locale.tr("Select the new owner")
    },
    "VM.chgrp" : {
      type: "confirm_with_select",
      text: Locale.tr("Change group"),
      select: "Group",
      layout: "user_select",
      tip: Locale.tr("Select the new group")
    },
    "VM.deploy" : {
      type: "action",
      text: Locale.tr("Deploy"),
      layout: "vmsplanification_buttons",
      custom_classes : "state-dependent"
    },
    "VM.migrate" : {
      type: "action",
      text: Locale.tr("Migrate"),
      layout: "vmsplanification_buttons",
      custom_classes : "state-dependent"
    },
    "VM.migrate_live" : {
      type: "action",
      text: Locale.tr("Migrate") + ' <span class="label secondary radius">' + Locale.tr("live") + '</span>',
      layout: "vmsplanification_buttons",
      custom_classes : "state-dependent"
    },
    "VM.hold" : {
      type: "action",
      text: Locale.tr("Hold"),
      layout: "vmsplanification_buttons",
      custom_classes : "state-dependent"
    },
    "VM.release" : {
      type: "action",
      text: Locale.tr("Release"),
      layout: "vmsplanification_buttons",
      custom_classes : "state-dependent"
    },
    "VM.suspend" : {
      type: "action",
      text: Locale.tr("Suspend"),
      layout: "vmspause_buttons",
      custom_classes : "state-dependent"
    },
    "VM.resume" : {
      type: "action",
      text: '<i class="fa fa-play"/>',
      layout: "vmsplay_buttons",
      custom_classes : "state-dependent"
    },
    "VM.stop" : {
      type: "action",
      text: Locale.tr("Stop"),
<<<<<<< HEAD
      layout: "vmsstop_buttons",
=======
      layout: "vmspause_buttons",
      tip: Locale.tr("This will stop selected VMs"),
>>>>>>> 299d343a
      custom_classes : "state-dependent"
    },
    "VM.reboot" : {
      type: "action",
      text: Locale.tr("Reboot"),
      layout: "vmsrepeat_buttons",
      custom_classes : "state-dependent"
    },
    "VM.reboot_hard" : {
      type: "action",
      text: Locale.tr("Reboot") + ' <span class="label secondary radius">' + Locale.tr("hard") + '</span>',
      layout: "vmsrepeat_buttons",
      custom_classes : "state-dependent"
    },
    "VM.poweroff" : {
      type: "action",
      text: Locale.tr("Power Off"),
<<<<<<< HEAD
      layout: "vmspause_buttons",
=======
      layout: "vmsstop_buttons",
      tip: Locale.tr("This will send a power off signal to running VMs. They can be resumed later."),
>>>>>>> 299d343a
      custom_classes : "state-dependent"
    },
    "VM.poweroff_hard" : {
      type: "action",
      text: Locale.tr("Power Off") + ' <span class="label secondary radius">' + Locale.tr("hard") + '</span>',
<<<<<<< HEAD
      layout: "vmspause_buttons",
=======
      layout: "vmsstop_buttons",
      tip: Locale.tr("This will send a forced power off signal to running VMs. They can be resumed later."),
>>>>>>> 299d343a
      custom_classes : "state-dependent"
    },
    "VM.undeploy" : {
      type: "action",
      text: Locale.tr("Undeploy"),
      layout: "vmsstop_buttons",
      custom_classes : "state-dependent"
    },
    "VM.undeploy_hard" : {
      type: "action",
      text: Locale.tr("Undeploy") + ' <span class="label secondary radius">' + Locale.tr("hard") + '</span>',
      layout: "vmsstop_buttons",
      custom_classes : "state-dependent"
    },
    "VM.terminate" : {
      type: "confirm",
      text: Locale.tr("Terminate"),
      layout: "vmsdelete_buttons",
      custom_classes : "state-dependent"
    },
    "VM.terminate_hard" : {
      type: "confirm",
      text: Locale.tr("Terminate") + ' <span class="label secondary radius">' + Locale.tr("hard") + '</span>',
      layout: "vmsdelete_buttons",
      custom_classes : "state-dependent"
    },
    "VM.resched" : {
      type: "action",
      text: Locale.tr("Reschedule"),
      layout: "vmsplanification_buttons",
      custom_classes : "state-dependent"
    },
    "VM.unresched" : {
      type: "action",
      text: Locale.tr("Un-Reschedule"),
      layout: "vmsplanification_buttons",
      custom_classes : "state-dependent"
    },
    "VM.recover" : {
      type: "confirm_with_select",
      text: Locale.tr("Recover"),
      layout: "vmsplanification_buttons",
      custom_select: '<select class="resource_list_select">\
                    <option value="2">' + Locale.tr("retry") + '</option>\
                    <option value="1">' + Locale.tr("success") + '</option>\
                    <option value="0">' + Locale.tr("failure") + '</option>\
                    <option value="3">' + Locale.tr("delete") + '</option>\
                    <option value="4">' + Locale.tr("delete-recreate") + '</option>\
                  </select>'              ,
      tip: Locale.tr("Recovers a stuck VM that is waiting for a driver operation. \
                    The recovery may be done by failing, succeeding or retrying the current operation. \
                    YOU NEED TO MANUALLY CHECK THE VM STATUS ON THE HOST, to decide if the operation \
                    was successful or not, or if it can be retried.\
                    <br/>\
                    <br/>Delete: This will delete the selected VMs\
                    <br/>Delete-recreate: This will delete and recreate VMs to PENDING state"),
      custom_classes : "state-dependent"
    },
    "VM.startvnc" : {
      type: "action",
      text: '<i class="fa fa-desktop" style="color: rgb(111, 111, 111)"/> ' + Locale.tr("VNC"),
      custom_classes: "only-sunstone-info vnc-sunstone-info"
    },
    "VM.startspice" : {
      type: "action",
      text: '<i class="fa fa-desktop" style="color: rgb(111, 111, 111)"/> ' + Locale.tr("SPICE"),
      custom_classes: "only-sunstone-info spice-sunstone-info"
    },
    "VM.save_as_template" : {
      type: "action",
      text: '<i class="fa fa-save"/>',
      custom_classes : "state-dependent"
    },
  }

  return Buttons;
})<|MERGE_RESOLUTION|>--- conflicted
+++ resolved
@@ -87,12 +87,7 @@
     "VM.stop" : {
       type: "action",
       text: Locale.tr("Stop"),
-<<<<<<< HEAD
-      layout: "vmsstop_buttons",
-=======
       layout: "vmspause_buttons",
-      tip: Locale.tr("This will stop selected VMs"),
->>>>>>> 299d343a
       custom_classes : "state-dependent"
     },
     "VM.reboot" : {
@@ -110,23 +105,13 @@
     "VM.poweroff" : {
       type: "action",
       text: Locale.tr("Power Off"),
-<<<<<<< HEAD
-      layout: "vmspause_buttons",
-=======
       layout: "vmsstop_buttons",
-      tip: Locale.tr("This will send a power off signal to running VMs. They can be resumed later."),
->>>>>>> 299d343a
       custom_classes : "state-dependent"
     },
     "VM.poweroff_hard" : {
       type: "action",
       text: Locale.tr("Power Off") + ' <span class="label secondary radius">' + Locale.tr("hard") + '</span>',
-<<<<<<< HEAD
-      layout: "vmspause_buttons",
-=======
       layout: "vmsstop_buttons",
-      tip: Locale.tr("This will send a forced power off signal to running VMs. They can be resumed later."),
->>>>>>> 299d343a
       custom_classes : "state-dependent"
     },
     "VM.undeploy" : {
