/* -------------------------------------------------------------------------- */
/* Copyright 2002-2020, OpenNebula Project, OpenNebula Systems                */
/*                                                                            */
/* Licensed under the Apache License, Version 2.0 (the "License"); you may    */
/* not use this file except in compliance with the License. You may obtain    */
/* a copy of the License at                                                   */
/*                                                                            */
/* http://www.apache.org/licenses/LICENSE-2.0                                 */
/*                                                                            */
/* Unless required by applicable law or agreed to in writing, software        */
/* distributed under the License is distributed on an "AS IS" BASIS,          */
/* WITHOUT WARRANTIES OR CONDITIONS OF ANY KIND, either express or implied.   */
/* See the License for the specific language governing permissions and        */
/* limitations under the License.                                             */
/* -------------------------------------------------------------------------- */

define(function(require) {
  /*
    DEPENDENCIES
   */
  var Locale = require("utils/locale");
  var Config = require("sunstone-config");
  var Sunstone = require("sunstone");
  var Humanize = require("utils/humanize");
  var Notifier = require("utils/notifier");
  var Graphs = require("utils/graphs");
  require("flot.navigate");
  require("flot.canvas");
  var StateActions = require("../utils/state-actions");
  var OpenNebulaVM = require("opennebula/vm");
  var SecGroupsCommon = require("tabs/secgroups-tab/utils/common");
  var Navigation = require("utils/navigation");

  /*
    CONSTANTS
   */

  var TAB_ID = require("../tabId");
  var PANEL_ID = require("./network/panelId");
  var ATTACH_NIC_DIALOG_ID = require("../dialogs/attach-nic/dialogId");
  var CONFIRM_DIALOG_ID = require("utils/dialogs/generic-confirm/dialogId");
  var RESOURCE = "VM";
  var XML_ROOT = "VM";

  var isFirecracker = function(context) {
    return context && 
    context.element && 
    context.element.USER_TEMPLATE && 
    context.element.USER_TEMPLATE.HYPERVISOR && 
    String(context.element.USER_TEMPLATE.HYPERVISOR).toLowerCase() === "firecracker"
  }

  var validateAction = function(context, action) {
    return (action && context && context.element && context.element.STATE && context.element.LCM_STATE)
      ? StateActions.enabledStateAction(action, context.element.STATE, context.element.LCM_STATE) : false;
  }

  var isPowerOff = function(context) {
    return (context && context.element && context.element.STATE == OpenNebulaVM.STATES.POWEROFF) ? true : false
  }

  /*
    CONSTRUCTOR
   */

  function Panel(info) {
    this.panelId = PANEL_ID;
    this.title = Locale.tr("Network");
    this.icon = "fa-globe";
    this.element = info[XML_ROOT];

    return this;
  };

  Panel.PANEL_ID = PANEL_ID;
  Panel.prototype.html = _html;
  Panel.prototype.setup = _setup;
  Panel.prototype.onShow = _onShow;
  Panel.prototype.getState = _getState;
  Panel.prototype.setState = _setState;
  return Panel;

  /*
    FUNCTION DEFINITIONS
   */

  function _html() {
    var that = this;
    var html = "<form id=\"tab_network_form\" vmid=\"" + that.element.ID + "\" >\
        <div class=\"row\">\
        <div class=\"large-12 columns\">\
           <table id=\"vm" + that.element.ID + "_networktab_datatable\" class=\"nics_table no-hover info_table dataTable\">\
             <thead>\
               <tr>\
                  <th></th>\
                  <th>" + Locale.tr("ID") + "</th>\
                  <th>" + Locale.tr("Network") + "</th>\
                  <th>" + Locale.tr("IP") + "</th>\
                  <th>" + Locale.tr("MAC") + "</th>\
                  <th>" + Locale.tr("PCI address") + "</th>\
                  <th>" + Locale.tr("IPv6 ULA") + "</th>\
                  <th>" + Locale.tr("IPv6 Global") + "</th>\
                  <th colspan=\"\">" + Locale.tr("Actions") + "</th>\
                  <th>";

    if (Config.isTabActionEnabled("vms-tab", "VM.attachnic")) {
      var attachButton = function(enable){
        var isDisabled = enable ?  "" : "disabled='disabled'";
        return "<button id='attach_nic' class='button small success right radius' "+isDisabled+">" + Locale.tr("Attach nic") + "</button>";
      }

      if (validateAction(that, "VM.attachnic") && OpenNebulaVM.isNICAttachSupported(that.element)) {
        html += (isFirecracker(that)) ? attachButton(isPowerOff(that)) : attachButton(true);
      } else {
        html += attachButton(false);
      }
    }

    html += "</th>\
                </tr>\
             </thead>\
             <tbody>\
             </tbody>\
            </table>\
          </div>\
        </div>"      ;

    var externalNetworkAttrs = OpenNebulaVM.retrieveExternalNetworkAttrs(that.element);
    if (!$.isEmptyObject(externalNetworkAttrs)) {
      html += "<div class=\"row\">" +
        "<div class=\"large-12 columns\">" +
         "<table class=\"dataTable\">" +
            "<thead>" +
              "<tr>" +
                 "<th colspan=2>" + Locale.tr("Network Monitoring Attributes") + "</th>" +
              "</tr>" +
            "</thead>" +
            "<tbody>";

      $.each(externalNetworkAttrs, function(key, value) {
        html += "<tr>" +
           "<td>" + key + "</td>" +
           "<td>" + value + "</td>" +
          "</tr>";
      });

      html += "</tbody>" +
            "</table>" +
          "</div>" +
        "</div>";
    }

    // Do not show statistics for not hypervisors that do not gather net data
    if (OpenNebulaVM.isNICGraphsSupported(that.element)) {
      html += "\
          <div class=\"row\">\
              <div class=\"medium-6 columns\">\
                <div class=\"row\">\
                  <span>" + Locale.tr("NET RX") + "</span3>\
                </div>\
                <div class=\"row\">\
                  <div class=\"large-12 columns centered graph\" id=\"vm_net_rx_graph\" style=\"height: 100px;\">\
                    <span  id=\"provision_dashboard_total\" style=\"font-size:80px\">\
                      <i class=\"fas fa-spinner fa-spin\"></i>\
                    </span>\
                  </div>\
                </div>\
                <div class=\"row graph_legend\">\
                  <div class=\"large-12 columns centered\" id=\"vm_net_rx_legend\">\
                  </div>\
                </div>\
              </div>\
              <div class=\"medium-6 columns\">\
                <div class=\"row\">\
                  <span>" + Locale.tr("NET TX") + "</span3>\
                </div>\
                <div class=\"row\">\
                  <div class=\"large-12 columns centered graph\" id=\"vm_net_tx_graph\" style=\"height: 100px;\">\
                    <span  id=\"provision_dashboard_total\" style=\"font-size:80px\">\
                      <i class=\"fas fa-spinner fa-spin\"></i>\
                    </span>\
                  </div>\
                </div>\
                <div class=\"row graph_legend\">\
                  <div class=\"large-12 columns centered\" id=\"vm_net_tx_legend\">\
                  </div>\
                </div>\
              </div>\
              <div class=\"medium-6 columns\">\
                <div class=\"row\">\
                  <span>" + Locale.tr("NET DOWNLOAD SPEED") + "</span3>\
                </div>\
                <div class=\"row\">\
                  <div class=\"large-12 columns centered graph\" id=\"vm_net_rx_speed_graph\" style=\"height: 100px;\">\
                    <span  id=\"provision_dashboard_total\" style=\"font-size:80px\">\
                      <i class=\"fas fa-spinner fa-spin\"></i>\
                    </span>\
                  </div>\
                </div>\
                <div class=\"row graph_legend\">\
                  <div class=\"large-12 columns centered\" id=\"vm_net_rx_speed_legend\">\
                  </div>\
                </div>\
              </div>\
              <div class=\"medium-6 columns\">\
                <div class=\"row\">\
                  <span>" + Locale.tr("NET UPLOAD SPEED") + "</span3>\
                </div>\
                <div class=\"row\">\
                  <div class=\"large-12 columns centered graph\" id=\"vm_net_tx_speed_graph\" style=\"height: 100px;\">\
                    <span  id=\"provision_dashboard_total\" style=\"font-size:80px\">\
                      <i class=\"fas fa-spinner fa-spin\"></i>\
                    </span>\
                  </div>\
                </div>\
                <div class=\"row graph_legend\">\
                  <div class=\"large-12 columns centered\" id=\"vm_net_tx_speed_legend\">\
                  </div>\
                </div>\
              </div>\
          </div>\
        </form>";
    }

    return html;
  }

  function _ipTr(nic, attr){
    var v = "--";
    if(nic && attr){
      if(!Array.isArray(attr)){
        attr = [attr];
      }
      attr.map(function(attr){
        if(nic[attr]){
          v = nic[attr];
          if (nic["VROUTER_"+attr] != undefined){
            v += ("<br/>" + nic["VROUTER_"+attr] + Locale.tr(" (VRouter)"));
          }
        }
      });
    }
    return v;
  }

  function _setup(context) {
    var that = this;

    var nics = [];
    var nics_names = [];
    var alias = [];
    var distinct = function(value, index, self){
      return self.indexOf(value)===index;
    };

    if ($.isArray(that.element.TEMPLATE.NIC)){
      nics = that.element.TEMPLATE.NIC;
    } else if (!$.isEmptyObject(that.element.TEMPLATE.NIC)){
      nics = [that.element.TEMPLATE.NIC];
    }


    if ($.isArray(that.element.TEMPLATE.NIC_ALIAS)){
      alias = that.element.TEMPLATE.NIC_ALIAS;
    } else if (!$.isEmptyObject(that.element.TEMPLATE.NIC_ALIAS)){
      alias = [that.element.TEMPLATE.NIC_ALIAS];
    }

    var pcis = [];

    if ($.isArray(that.element.TEMPLATE.PCI)){
      pcis = that.element.TEMPLATE.PCI;
    } else if (!$.isEmptyObject(that.element.TEMPLATE.PCI)){
      pcis = [that.element.TEMPLATE.PCI];
    }

    $.each(pcis, function(){
      if(this.NIC_ID != undefined){
        nics.push(this);
      }
    });

    var nic_dt_data = [];
    nics = nics.filter(distinct);
    if (nics.length) {
      for (var i = 0; i < nics.length; i++) {
        var nic = nics[i];
        nics_names.push(
          { 
            NAME: nic.NAME, 
            IP: nic.IP, 
            NET: nic.NETWORK, 
            ID: nic.NIC_ID 
          }
        );

        var is_pci = (nic.PCI_ID != undefined);

        var actions = "";
        // Attach / Detach
        if (!is_pci){
          if ( 
            that.element.STATE == OpenNebulaVM.STATES.ACTIVE &&
            that.element.LCM_STATE == OpenNebulaVM.LCM_STATES.HOTPLUG_NIC
          ) {
            actions = Locale.tr("attach/detach in progress");
          } else {

            if(Config.isTabActionEnabled("vms-tab", "VM.detachnic")){
              var icon = $("<i/>",{class:"fas fa-times"});
              var anchorAttributes = {class: "detachnic", href: "VM.detachnic"};
              var anchor = $("<a/>",anchorAttributes).append(icon); //"<a href=\"VM.detachnic\" class=\"detachnic\" ><i class=\"fas fa-times\"/></a>";
              actions +=  (validateAction(that,"VM.detachnic"))
                ? (isFirecracker(that)
                  ? (isPowerOff(that) ? anchor.get(0).outerHTML : "")
                  : anchor.get(0).outerHTML
                  )
                : "";
            }
          }
        }

        var secgroups = [];

        var nic_secgroups = {};
        if (!$.isEmptyObject(nic.SECURITY_GROUPS)) {
          $.each(nic.SECURITY_GROUPS.split(","), function() {
            nic_secgroups[this] = true;
          });
        }

        var rules = that.element.TEMPLATE.SECURITY_GROUP_RULE;

        if (rules != undefined) {
          if (!$.isArray(rules)) {
            rules = [rules];
          }

          $.each(rules, function() {
            if (nic_secgroups[this.SECURITY_GROUP_ID]) {
              secgroups.push(this);
            }
          });
        }

        var pci_address = is_pci ? nic.ADDRESS : "";

        var ipStr = "IP";
        if (nic.IP6 !== undefined){
          ipStr = "IP6";
        }

        var nic_alias = [];
        var alias_ids = [];

        if (nic.ALIAS_IDS) {
            alias_ids = nic.ALIAS_IDS.split(",");
        }

        for(var j = 0; j < alias.length; j++) {
            if (alias_ids.length > 0 && alias_ids.includes(alias[j].NIC_ID)) {
                alias[j].ACTIONS = actions;

                nic_alias.push(alias[j]);
            }
        }
        nic_dt_data.push({
          NIC_ID : nic.NIC_ID,
          NETWORK : Navigation.link(nic.NETWORK, "vnets-tab", nic.NETWORK_ID),
          IP : _ipTr(nic, [ipStr, "IP"]),
          NIC_ALIAS : nic_alias,
          MAC : nic.MAC,
          PCI_ADDRESS: pci_address,
          IP6_ULA : _ipTr(nic, "IP6_ULA"),
          IP6_GLOBAL : _ipTr(nic, "IP6_GLOBAL"),
          ACTIONS : actions,
          SECURITY_GROUP_RULES : secgroups
        });
      }
    }

    var nics_table = $("#tab_network_form .nics_table", context).DataTable({
      "stateSave": true,
      "bDeferRender": true,
      "data": nic_dt_data,
      "columns": [
        {
          "class":          "open-control",
          "orderable":      false,
          "data":           null,
          "defaultContent": "<span class=\"fas fa-fw fa-chevron-down\"></span>"
        },
        {"data": "NIC_ID",     "defaultContent": ""},
        {"data": "NETWORK",    "defaultContent": ""},
        {"data": "IP",         "defaultContent": "", "class": "nowrap"},
        {"data": "MAC",        "defaultContent": ""},
        {"data": "PCI_ADDRESS","defaultContent": ""},
        {"data": "IP6_ULA",    "defaultContent": "", "class": "nowrap"},
        {"data": "IP6_GLOBAL", "defaultContent": "", "class": "nowrap"},
        {"data": "ACTIONS",    "defaultContent": "", "orderable": false, "className": "text-center"},
        {"defaultContent": "", "orderable": false}
      ],

      "fnRowCallback": function(nRow, aData, iDisplayIndex, iDisplayIndexFull) {

        if (aData.SECURITY_GROUP_RULES == undefined ||
            aData.SECURITY_GROUP_RULES.length == 0) {

          $("td.open-control", nRow).html("").removeClass("open-control");
        }

        $(nRow).attr("nic_id", aData.NIC_ID);
      }
    });
    
    $("#tab_network_form .nics_table", context).dataTable().fnSort([[1, "asc"]]);

    // Add event listener for opening and closing each NIC row details
    context.off("click", "#tab_network_form .nics_table td.open-control");
    context.on("click", "#tab_network_form .nics_table td.open-control", function () {
      var row = $(this).closest("table").DataTable().row($(this).closest("tr"));
      if (row.child.isShown()) {
        row.child.hide();
        $(this).children("span").addClass("fa-chevron-down");
        $(this).children("span").removeClass("fa-chevron-up");
      } else {
        if(row.data().NIC_ALIAS.length > 0) {
            var html = "";

            $.each(row.data().NIC_ALIAS, function(index, elem) {
<<<<<<< HEAD
                var new_div = "<div id=alias_" + this.NIC_ID + " style=\"margin-left: 40px; margin-bottom: 5px\">" +
                              "<b>" + "- Alias-" + this.ALIAS_ID + ":" + "</b>";
                if(this.IP !== undefined) {
                    new_div += "&nbsp;&nbsp;&nbsp;" + this.IP;
                }
                if(this.IP6 !== undefined) {
                    new_div += "&nbsp;&nbsp;&nbsp;" + this.IP6;
                }
                new_div += "&nbsp;&nbsp;&nbsp;" + this.MAC;
                if(this.IP6_ULA !== undefined) {
                    new_div += "&nbsp;&nbsp;&nbsp;<b>ULA</b>&nbsp;" + this.IP6_ULA;
                }
                if(this.IP6_GLOBAL !== undefined) {
                    new_div += "&nbsp;&nbsp;&nbsp;<b>Global</b>&nbsp;" + this.IP6_GLOBAL;
                }
                new_div += "&nbsp;&nbsp;&nbsp;" + this.ACTIONS + "</div>";

                html += new_div;

                if (Config.isTabActionEnabled("vms-tab", "VM.detachnic")) {
                    context.off("click", ".detachnic");
                    context.on("click", ".detachnic", {element_id: that.element.ID}, detach_alias);
                }
=======
              var new_div = "<div id=alias_" + this.NIC_ID + " style=\"margin-left: 40px; margin-bottom: 5px\"><b> - Alias-" + this.ALIAS_ID + ":</b>";

              if(!!this.IP) {
                new_div += "&nbsp;&nbsp;&nbsp;" + this.IP;
              }
              if(!!this.IP6) {
                new_div += "&nbsp;&nbsp;&nbsp;" + this.IP6;
              }
              new_div += "&nbsp;&nbsp;&nbsp;" + this.MAC;
              if(!!this.IP6_ULA) {
                new_div += "&nbsp;&nbsp;&nbsp;<b>ULA:</b>&nbsp;" + this.IP6_ULA;
              }
              if(!!this.IP6_GLOBAL) {
                new_div += "&nbsp;&nbsp;&nbsp;<b>Global:</b>&nbsp;" + this.IP6_GLOBAL;
              }
              new_div += "&nbsp;&nbsp;&nbsp;" + this.ACTIONS + "</div>";

              html += new_div;

              if (Config.isTabActionEnabled("vms-tab", "VM.detachnic")) {
                context.off("click", ".detachnic");
                context.on("click", ".detachnic", {element_id: that.element.ID}, detach_alias);
              }
>>>>>>> 21c62e5d
            });
          } else {
              html = "";
          }

        html += "<div style=\"padding-left: 30px;\">\
              <table class=\"dataTable\">\
                <thead>\
                  <tr>\
                    <th colspan=\"2\">" + Locale.tr("Security Group") + "</th>\
                    <th>" + Locale.tr("Protocol") + "</th>\
                    <th>" + Locale.tr("Type") + "</th>\
                    <th>" + Locale.tr("Range") + "</th>\
                    <th>" + Locale.tr("Network") + "</th>\
                    <th>" + Locale.tr("ICMP Type") + "</th>\
                  </tr>\
                <thead>\
                <tbody>"            ;

        $.each(row.data().SECURITY_GROUP_RULES, function(index, elem) {
          var rule_st = SecGroupsCommon.sgRuleToSt(this);

          var new_tr = "<tr>\
                  <td>" + this.SECURITY_GROUP_ID + "</td>\
                  <td>" + Navigation.link(this.SECURITY_GROUP_NAME, "secgroups-tab", this.SECURITY_GROUP_ID) + "</td>\
                  <td>" + rule_st.PROTOCOL + "</td>\
                  <td>" + rule_st.RULE_TYPE + "</td>\
                  <td>" + rule_st.RANGE + "</td>\
                  <td>" + rule_st.NETWORK + "</td>\
                  <td>" + rule_st.ICMP_TYPE + "</td>\
                </tr>";

          html += new_tr;
        });

        row.child(html).show();
        $(this).children("span").removeClass("fa-chevron-down");
        $(this).children("span").addClass("fa-chevron-up");
        $.each(row.data().NIC_ALIAS, function(index, elem) {
            $("#alias_" + this.NIC_ID).attr("nic_id", this.NIC_ID);
        });
      }
    });

    if (Config.isTabActionEnabled("vms-tab", "VM.attachnic")) {
      context.off("click", "#attach_nic");
      context.on("click", "#attach_nic", function() {
        var dialog = Sunstone.getDialog(ATTACH_NIC_DIALOG_ID);
        dialog.setElement(that.element);
        dialog.setNicsNames(nics_names);
        dialog.show();
        return false;
      });
    }

    if (Config.isTabActionEnabled("vms-tab", "VM.detachnic")) {
      context.off("click", ".detachnic");
      context.on("click", ".detachnic", function() {
        var nic_id = $(this).parents("tr").attr("nic_id");

        Sunstone.getDialog(CONFIRM_DIALOG_ID).setParams({
          //header :
          headerTabId: TAB_ID,
          body : Locale.tr("This will detach the nic immediately"),
          //question :
          submit : function(){
            Sunstone.runAction("VM.detachnic", that.element.ID, nic_id);
            return false;
          }
        });

        Sunstone.getDialog(CONFIRM_DIALOG_ID).reset();
        Sunstone.getDialog(CONFIRM_DIALOG_ID).show();

        return false;
      });
    }
  }

  function detach_alias(event) {
    var nic_id = $(this).parent().attr("nic_id");
    if(!nic_id){
      var nic_id = $(this).parents("tr").attr("nic_id");
    }
    var element_id = event.data.element_id;

    Sunstone.getDialog(CONFIRM_DIALOG_ID).setParams({
      //header :
      headerTabId: TAB_ID,
      body : Locale.tr("This will detach the alias immediately"),
      //question :
      submit : function(){
        Sunstone.runAction("VM.detachnic", element_id, nic_id);
        return false;
      }
    });

    Sunstone.getDialog(CONFIRM_DIALOG_ID).reset();
    Sunstone.getDialog(CONFIRM_DIALOG_ID).show();

    return false;
  }

  function _onShow(context) {
    var that = this;
    if (OpenNebulaVM.isNICGraphsSupported(that.element)) {
      OpenNebulaVM.monitor({
        data: {
          id: that.element.ID,
          monitor: {
            monitor_resources : "NETTX,NETRX"
          }
        },
        success: function(req, response) {
          var vmGraphs = [
            {
              labels : Locale.tr("Network reception"),
              monitor_resources : "NETRX",
              humanize_figures : true,
              convert_from_bytes : true,
              div_graph : $("#vm_net_rx_graph")
            },
            {
              labels : Locale.tr("Network transmission"),
              monitor_resources : "NETTX",
              humanize_figures : true,
              convert_from_bytes : true,
              div_graph : $("#vm_net_tx_graph")
            },
            {
              labels : Locale.tr("Network reception speed"),
              monitor_resources : "NETRX",
              humanize_figures : true,
              convert_from_bytes : true,
              y_sufix : "B/s",
              derivative : true,
              div_graph : $("#vm_net_rx_speed_graph")
            },
            {
              labels : Locale.tr("Network transmission speed"),
              monitor_resources : "NETTX",
              humanize_figures : true,
              convert_from_bytes : true,
              y_sufix : "B/s",
              derivative : true,
              div_graph : $("#vm_net_tx_speed_graph")
            }
          ];

          for (var i = 0; i < vmGraphs.length; i++) {
            Graphs.plot(response, vmGraphs[i]);
            }
          },
        error: Notifier.onError
      });
    }
  }

  function _getState(context) {
    var state = {
      openNicsDetails : []
    };

    $.each($("#tab_network_form .nics_table .fa-chevron-up", context), function(){
      state.openNicsDetails.push($(this).closest("tr").attr("nic_id"));
    });

    return state;
  }
  function _setState(state, context) {
    var that = this;

    $.each(state["openNicsDetails"], function(){
      $("#tab_network_form .nics_table tr[nic_id=\""+this+"\"] td.open-control", context).click();
    });
  }
});<|MERGE_RESOLUTION|>--- conflicted
+++ resolved
@@ -428,7 +428,6 @@
             var html = "";
 
             $.each(row.data().NIC_ALIAS, function(index, elem) {
-<<<<<<< HEAD
                 var new_div = "<div id=alias_" + this.NIC_ID + " style=\"margin-left: 40px; margin-bottom: 5px\">" +
                               "<b>" + "- Alias-" + this.ALIAS_ID + ":" + "</b>";
                 if(this.IP !== undefined) {
@@ -452,31 +451,6 @@
                     context.off("click", ".detachnic");
                     context.on("click", ".detachnic", {element_id: that.element.ID}, detach_alias);
                 }
-=======
-              var new_div = "<div id=alias_" + this.NIC_ID + " style=\"margin-left: 40px; margin-bottom: 5px\"><b> - Alias-" + this.ALIAS_ID + ":</b>";
-
-              if(!!this.IP) {
-                new_div += "&nbsp;&nbsp;&nbsp;" + this.IP;
-              }
-              if(!!this.IP6) {
-                new_div += "&nbsp;&nbsp;&nbsp;" + this.IP6;
-              }
-              new_div += "&nbsp;&nbsp;&nbsp;" + this.MAC;
-              if(!!this.IP6_ULA) {
-                new_div += "&nbsp;&nbsp;&nbsp;<b>ULA:</b>&nbsp;" + this.IP6_ULA;
-              }
-              if(!!this.IP6_GLOBAL) {
-                new_div += "&nbsp;&nbsp;&nbsp;<b>Global:</b>&nbsp;" + this.IP6_GLOBAL;
-              }
-              new_div += "&nbsp;&nbsp;&nbsp;" + this.ACTIONS + "</div>";
-
-              html += new_div;
-
-              if (Config.isTabActionEnabled("vms-tab", "VM.detachnic")) {
-                context.off("click", ".detachnic");
-                context.on("click", ".detachnic", {element_id: that.element.ID}, detach_alias);
-              }
->>>>>>> 21c62e5d
             });
           } else {
               html = "";
