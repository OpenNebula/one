/* -------------------------------------------------------------------------- */
/* Copyright 2002-2020, OpenNebula Project, OpenNebula Systems                */
/*                                                                            */
/* Licensed under the Apache License, Version 2.0 (the "License"); you may    */
/* not use this file except in compliance with the License. You may obtain    */
/* a copy of the License at                                                   */
/*                                                                            */
/* http://www.apache.org/licenses/LICENSE-2.0                                 */
/*                                                                            */
/* Unless required by applicable law or agreed to in writing, software        */
/* distributed under the License is distributed on an "AS IS" BASIS,          */
/* WITHOUT WARRANTIES OR CONDITIONS OF ANY KIND, either express or implied.   */
/* See the License for the specific language governing permissions and        */
/* limitations under the License.                                             */
/* -------------------------------------------------------------------------- */

define(function(require) {
  /*
    DEPENDENCIES
   */

  var TabDataTable = require('utils/tab-datatable');
  var VMsTableUtils = require('./utils/datatable-common');
  var OpenNebulaVM = require('opennebula/vm');
  var OpenNebulaAction = require("opennebula/action");
  var SunstoneConfig = require('sunstone-config');
  var Locale = require('utils/locale');
  var StateActions = require('./utils/state-actions');
  var Sunstone = require('sunstone');
  var Vnc = require('utils/vnc');
  var Spice = require('utils/spice');
  var Notifier = require('utils/notifier');
  var DashboardUtils = require('utils/dashboard');
  var SearchDropdown = require('hbs!./datatable/search');
  var TemplateUtils = require('utils/template-utils');
  var FireedgeValidator = require('utils/fireedge-validator');
  var Websocket = require("utils/websocket");

  /*
    CONSTANTS
   */

  var RESOURCE = "VM";
  var XML_ROOT = "VM";
  var TAB_NAME = require('./tabId');
  var LABELS_COLUMN = 13;
  var SEARCH_COLUMN = 14;


  /*
    CONSTRUCTOR
   */

  function Table(dataTableId, conf) {
    this.conf = conf || {};
    this.tabId = TAB_NAME;
    this.dataTableId = dataTableId;
    this.resource = RESOURCE;
    this.xmlRoot = XML_ROOT;
    this.labelsColumn = LABELS_COLUMN;

    this.dataTableOptions = {
      "bAutoWidth": false,
      "bSortClasses" : false,
      "bDeferRender": true,
      "aoColumnDefs": [
          {"sType": "ip-address", "aTargets": [0]},
          {"sType": "num", "aTargets": [1]},
          {"sType": "date-euro", "aTargets": [ 10 ]},
          {"bSortable": false, "aTargets": ["check", 11]},
          {"sWidth": "35px", "aTargets": [0]},
          {"bVisible": true, "aTargets": SunstoneConfig.tabTableColumns(TAB_NAME)},
          {"bVisible": false, "aTargets": ['_all']}
      ]
    };

    this.columns = VMsTableUtils.columns;

    this.selectOptions = {
      "id_index": 1,
      "name_index": 4,
      "select_resource": Locale.tr("Please select a VM from the list"),
      "you_selected": Locale.tr("You selected the following VM:"),
      "select_resource_multiple": Locale.tr("Please select one or more VMs from the list"),
      "you_selected_multiple": Locale.tr("You selected the following VMs:")
    };

    this.totalVms = 0;
    this.activeVms = 0;
    this.pendingVms = 0;
    this.failedVms = 0;
    this.offVms = 0;

    this.conf.searchDropdownHTML = SearchDropdown({tableId: this.dataTableId});
    this.searchColumn = SEARCH_COLUMN;

    TabDataTable.call(this);
  };

  Table.prototype = Object.create(TabDataTable.prototype);
  Table.prototype.constructor = Table;
  Table.prototype.elementArray = _elementArray;
  Table.prototype.initialize = _initialize;
  Table.prototype.preUpdateView = _preUpdateView;
  Table.prototype.postUpdateView = _postUpdateView;

  return Table;

  /*
    FUNCTION DEFINITIONS
   */

  function _elementArray(element_json) {
    var element = element_json[XML_ROOT];
    var state = parseInt(element.STATE);

    this.totalVms++;
    switch (state) {
      case OpenNebulaVM.STATES.INIT:
      case OpenNebulaVM.STATES.PENDING:
      case OpenNebulaVM.STATES.HOLD:
        this.pendingVms++;
        break;
      case OpenNebulaVM.STATES.ACTIVE:
        if (OpenNebulaVM.isFailureState(element.LCM_STATE)) {
          this.failedVms++;
        } else {
          this.activeVms++;
        }
        break;
      case OpenNebulaVM.STATES.STOPPED:
      case OpenNebulaVM.STATES.SUSPENDED:
      case OpenNebulaVM.STATES.POWEROFF:
        this.offVms++;
        break;
      default:
        break;
    }

    return VMsTableUtils.elementArray(element_json);
  }

  function _preUpdateView() {
    var tab = $('#' + TAB_NAME);
    if (!Sunstone.rightInfoVisible(tab)){
      StateActions.disableAllStateActions();
    }

    this.totalVms = 0;
    this.activeVms = 0;
    this.pendingVms = 0;
    this.failedVms = 0;
    this.offVms = 0;
  }

  function _postUpdateView() {
    $(".total_vms").removeClass("fadeinout");
    DashboardUtils.counterAnimation(".total_vms", this.totalVms);

    $(".active_vms").removeClass("fadeinout");
    DashboardUtils.counterAnimation(".active_vms", this.activeVms);

    $(".pending_vms").removeClass("fadeinout");
    DashboardUtils.counterAnimation(".pending_vms", this.pendingVms);

    $(".failed_vms").removeClass("fadeinout");
    DashboardUtils.counterAnimation(".failed_vms", this.failedVms);

    $(".off_vms").text(this.offVms);

    VMsTableUtils.tooltipCharters()

    $("#rdp-buttons").foundation();

    var create_socket = function(token){
      if (Websocket.disconnected()){
        Websocket.start(token);
      }
    }

<<<<<<< HEAD
    if (FireedgeValidator.fireedgeToken == ""){
      FireedgeValidator.validateFireedgeToken(create_socket);
    }
=======
    FireedgeValidator.validateFireedgeToken(create_socket);
>>>>>>> 36e6cbe5

  }

  function _initialize(opts) {
    var that = this;

    TabDataTable.prototype.initialize.call(this, opts);
    
    //download virt-viewer file 
    $('#' + this.dataTableId).on("click", '.w-file', function(){
      var data = $(this).data();

      (data.hasOwnProperty("id") && data.hasOwnProperty("hostname") && data.hasOwnProperty("type") && data.hasOwnProperty("port"))
        ? Sunstone.runAction(
          "VM.save_virt_viewer_action",
          String(data.id),
          { hostname: data.hostname, type: data.type, port: data.port }
        )
        : Notifier.notifyError(Locale.tr("Data for virt-viewer file isn't correct"));

        return false;
    });

    //download RDP file
    $('#' + this.dataTableId).on("click", '.save-rdp', function() {
      var data = $(this).data();

      (data.hasOwnProperty("ip") && data.hasOwnProperty("name"))
        ? Sunstone.runAction("VM.save_rdp", data)
        : Notifier.notifyError(Locale.tr("This VM needs a nic with rdp active"));

      return false;
    });

    $('#' + this.dataTableId).on("click", ".rdp", function() {
      var data = $(this).data();

      (data.hasOwnProperty("id"))
        ? Sunstone.runAction("VM.startguac_action", String(data.id), 'rdp')
        : Notifier.notifyError(Locale.tr("RDP - Invalid action"));

      return false;
    });

    $('#' + this.dataTableId).on("click", ".ssh", function() {
      var data = $(this).data();

      (data.hasOwnProperty("id"))
        ? Sunstone.runAction("VM.startguac_action", String(data.id), 'ssh')
        : Notifier.notifyError(Locale.tr("SSH - Invalid action"));

      return false;
    });

    $('#' + this.dataTableId).on("click", ".guac-vnc", function() {
      var data = $(this).data();

      (data.hasOwnProperty("id"))
        ? Sunstone.runAction("VM.startguac_action", String(data.id), 'vnc')
        : Notifier.notifyError(Locale.tr("VNC - Invalid action"));

      return false;
    });

    $('#' + this.dataTableId).on("click", '.vnc', function() {
      var that = this;

      function promiseVmInfo(id, success) {
        return $.ajax({
          url: "vm/" + id,
          type: "GET",
          dataType: "json",
          success: success
        })
      }

      function callVNC() {
        var data = $(that).data();

        if (!Vnc.lockStatus() && data.hasOwnProperty("id")) {
          Vnc.lock();
          Sunstone.runAction("VM.startvnc_action", String(data.id));
        } else {
          Notifier.notifyError(Locale.tr("VNC Connection in progress"));
        }
      }

      function callVMRC(){
        var data = $(that).data();

        (data.hasOwnProperty("id"))
          ? Sunstone.runAction("VM.startvmrc_action", String(data.id), 'vnc')
          : Notifier.notifyError(Locale.tr("VNC - Invalid action"));
      }

      function callGuac(){
        var data = $(that).data();

        (data.hasOwnProperty("id"))
          ? Sunstone.runAction("VM.startguac_action", String(data.id), 'vnc')
          : Notifier.notifyError(Locale.tr("VNC - Invalid action"));
      }

      var remote_connections = function(fireedgeToken){
        if (fireedgeToken != ""){
          var data = $(that).data();
          // Get VM info
          if (data.hasOwnProperty('id')){
            promiseVmInfo(data['id'], function(data){
              if (data && data.VM && data.VM.USER_TEMPLATE && data.VM.USER_TEMPLATE.HYPERVISOR == 'vcenter'){
                callVMRC();
              }
              else{
                callGuac();
              }
            });
          }
        }
        else{
          callVNC();
        }
<<<<<<< HEAD
      }

      if (FireedgeValidator.fireedgeToken == "") {
        FireedgeValidator.validateFireedgeToken(remote_connections, callVNC);
      }
      else{
        remote_connections(FireedgeValidator.fireedgeToken);
=======
>>>>>>> 36e6cbe5
      }
        
      FireedgeValidator.validateFireedgeToken(remote_connections, callVNC);

      return false;
    });

    $('#' + this.dataTableId).on("click", '.spice', function() {
      var data = $(this).data();

      if (!Spice.lockStatus() && data.hasOwnProperty("id")) {
        Spice.lock();
        Sunstone.runAction("VM.startspice_action", String(data.id));
      } else {
        Notifier.notifyError(Locale.tr("SPICE Connection in progress"))
      }

      return false;
    });

    $('#' + this.dataTableId).on("change", 'tbody input.check_item', function() {
      if ($(this).is(":checked")){
        StateActions.enableStateActions($(this).attr("state"), $(this).attr("lcm_state"));
      } else {
        // First disable all actions
        StateActions.disableAllStateActions();

        // Enable actions available to any of the selected VMs
        var nodes = $('tr', that.dataTable); //visible nodes only
        $.each($('input.check_item:checked', nodes), function(){
          StateActions.enableStateActions($(this).attr("state"), $(this).attr("lcm_state"));
        });

      }

      return true;
    });

  }


});<|MERGE_RESOLUTION|>--- conflicted
+++ resolved
@@ -178,13 +178,7 @@
       }
     }
 
-<<<<<<< HEAD
-    if (FireedgeValidator.fireedgeToken == ""){
-      FireedgeValidator.validateFireedgeToken(create_socket);
-    }
-=======
-    FireedgeValidator.validateFireedgeToken(create_socket);
->>>>>>> 36e6cbe5
+   FireedgeValidator.validateFireedgeToken(create_socket);
 
   }
 
@@ -192,8 +186,8 @@
     var that = this;
 
     TabDataTable.prototype.initialize.call(this, opts);
-    
-    //download virt-viewer file 
+
+    //download virt-viewer file
     $('#' + this.dataTableId).on("click", '.w-file', function(){
       var data = $(this).data();
 
@@ -306,18 +300,8 @@
         else{
           callVNC();
         }
-<<<<<<< HEAD
-      }
-
-      if (FireedgeValidator.fireedgeToken == "") {
-        FireedgeValidator.validateFireedgeToken(remote_connections, callVNC);
-      }
-      else{
-        remote_connections(FireedgeValidator.fireedgeToken);
-=======
->>>>>>> 36e6cbe5
-      }
-        
+      }
+
       FireedgeValidator.validateFireedgeToken(remote_connections, callVNC);
 
       return false;
