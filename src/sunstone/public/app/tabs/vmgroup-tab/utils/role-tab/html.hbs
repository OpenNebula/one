--- conflicted
+++ resolved
@@ -20,11 +20,7 @@
       <span style="font-weight: 700; color: #7d7c7c;"> 
         {{tr "Role name"}}
       </span>
-<<<<<<< HEAD
       <input class="role_param" type="text" id="role_name" name="name" aria-describedby="helpText" required pattern="."/>
-=======
-      <input class="role_param" type="text" id="role_name" name="name" aria-describedby="helpText" required/>
->>>>>>> ca950a5e
       <small class="form-error">{{tr "Can only contain alphanumeric and underscore characters"}}</small>
     </label>
   </div> 
