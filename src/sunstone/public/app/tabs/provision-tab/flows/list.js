/* -------------------------------------------------------------------------- */
/* Copyright 2002-2019, OpenNebula Project, OpenNebula Systems                */
/*                                                                            */
/* Licensed under the Apache License, Version 2.0 (the "License"); you may    */
/* not use this file except in compliance with the License. You may obtain    */
/* a copy of the License at                                                   */
/*                                                                            */
/* http://www.apache.org/licenses/LICENSE-2.0                                 */
/*                                                                            */
/* Unless required by applicable law or agreed to in writing, software        */
/* distributed under the License is distributed on an "AS IS" BASIS,          */
/* WITHOUT WARRANTIES OR CONDITIONS OF ANY KIND, either express or implied.   */
/* See the License for the specific language governing permissions and        */
/* limitations under the License.                                             */
/* -------------------------------------------------------------------------- */

define(function(require) {
//  require('foundation.alert');
  var OpenNebula = require("opennebula");
<<<<<<< HEAD
  var OpenNebulaService = require("opennebula/service");
=======
  var OpenNebulaVm = require("opennebula/vm");
>>>>>>> e956aa14
  var Locale = require("utils/locale");
  var Notifier = require("utils/notifier");
  var Humanize = require("utils/humanize");
  var ResourceSelect = require("utils/resource-select");
  var RangeSlider = require("utils/range-slider");
  var TemplateUtils = require("utils/template-utils");

  var ProvisionVmsList = require("tabs/provision-tab/vms/list");

  var TemplateFlowsList = require("hbs!./list");

  var _accordionId = 0;

  return {
    "generate": generate_provision_flows_list,
    "show": show_provision_flow_list
  };


  function show_provision_flow_list(timeout) {
    $(".section_content").hide();
    $(".provision_flows_list_section").fadeIn();

    $("dd:not(.active) .provision_back", $(".provision_flows_list_section")).trigger("click");
    $(".provision_flows_list_refresh_button", $(".provision_flows_list_section")).trigger("click");
  }

  function generate_provision_flows_list(context, opts) {
    context.off();
    context.html(html(opts));
    Foundation.reflow(context, "accordion");
    setup_provision_flows_list(context, opts);
    setup_info_flow(context);
  }

  function html(opts_arg){
    opts = $.extend({
        title: Locale.tr("Services"),
        active: true,
        refresh: true,
        create: true,
        filter: true
      },opts_arg);

    _accordionId += 1;
    return TemplateFlowsList({"accordionId": _accordionId, "opts": opts});
  }

  function update_provision_flows_datatable(datatable, timeout) {
    datatable.html("<div class=\"text-center\">"+
      "<span class=\"fa-stack fa-5x\">"+
        "<i class=\"fas fa-cloud fa-stack-2x\"></i>"+
        "<i class=\"fa  fa-spinner fa-spin fa-stack-1x fa-inverse\"></i>"+
      "</span>"+
      "<br>"+
      "<br>"+
      "<span>"+
      "</span>"+
      "</div>");

    setTimeout( function(){
      OpenNebula.Service.list({
        timeout: true,
        success: function (request, item_list){
          var undoneServices = OpenNebulaService.filterDoneServices(item_list);
          $(".flow_error_message").hide();
          datatable.fnClearTable(true);
          if (undoneServices.length == 0) {
            datatable.html("<div class=\"text-center\">"+
              "<span class=\"fa-stack fa-5x\">"+
                "<i class=\"fas fa-cloud fa-stack-2x\"></i>"+
                "<i class=\"fas fa-info-circle fa-stack-1x fa-inverse\"></i>"+
              "</span>"+
              "<br>"+
              "<br>"+
              "<span>"+
                Locale.tr("There are no Services")+
              "</span>"+
              "<br>"+
              "<br>"+
              "</div>");
          } else {
            datatable.fnAddData(undoneServices);
          }
        },
        error: function(request, error_json) {
          datatable.html("<div class=\"text-center\">"+
            "<br>"+
            "<br>"+
            "<div class=\"row flow_error_message\" id=\"\" hidden>"+
              "<div class=\"small-6 columns small-centered text-center\">"+
                  "<div class=\"label alert radius\">"+Locale.tr("Cannot connect to OneFlow server")+"</div>"+
              "</div>"+
            "</div>"+
            "<br>"+
            "<br>"+
            "<span>"+
            "</span>"+
            "</div>");

            Notifier.onError(request, error_json, $(".flow_error_message"));
        }
      });
    }, timeout );
  }

  function setup_provision_flows_list(context, opts){
    //
    // List Flows
    //

    provision_flows_datatable = $(".provision_flows_table", context).dataTable({
      "iDisplayLength": 6,
      "sDom" : "<\"H\">t<\"F\"lp>",
      "aLengthMenu": [[6, 12, 36, 72], [6, 12, 36, 72]],
      "aaSorting"  : [[0, "desc"]],
      "aoColumnDefs": [
          { "bVisible": false, "aTargets": ["all"]}
      ],
      "aoColumns": [
          { "mDataProp": "DOCUMENT.ID" },
          { "mDataProp": "DOCUMENT.NAME" },
          { "mDataProp": "DOCUMENT.UID" }
      ],
      "fnPreDrawCallback": function (oSettings) {
        // create a thumbs container if it doesn't exist. put it in the dataTables_scrollbody div
        if (this.$("tr", {"filter": "applied"} ).length == 0) {
          this.html("<div class=\"text-center\">"+
            "<span class=\"fa-stack fa-5x\">"+
              "<i class=\"fas fa-cloud fa-stack-2x\"></i>"+
              "<i class=\"fas fa-info-circle fa-stack-1x fa-inverse\"></i>"+
            "</span>"+
            "<br>"+
            "<br>"+
            "<span>"+
              Locale.tr("There are no Services")+
            "</span>"+
            "<br>"+
            "<br>"+
            "</div>");
        } else {
          $(".provision_flows_table", context).html("<div class=\"provision_flows_ul large-up-3 medium-up-3 small-up-1\"></div>");
        }

        return true;
      },
      "fnRowCallback": function( nRow, aData, iDisplayIndex, iDisplayIndexFull ) {
        var data = aData.DOCUMENT;
        var body = data.TEMPLATE.BODY;
        var state = get_provision_flow_state(body);
        var start_time = get_provision_flow_start_time(body);

        var roles_li = "";
        if (body.roles) {
          $.each(body.roles, function(index, role) {
            var role_state = get_provision_flow_state(role);
            var rvms = {
              str : (role.nodes ? role.nodes.length : 0) + " / " + role.cardinality ,
              percentage : Math.floor((role.nodes ? role.nodes.length : 0) / role.cardinality)*100
            };

            roles_li +=
              "<li class=\"provision-bullet-item\"\">"+
                "<i class=\"fas fa-fw fa-lg fa-cube\"/> "+
                TemplateUtils.htmlEncode(role.name)+
                "<span class=\"right\">"+TemplateUtils.htmlEncode(rvms.str)+" VMs</span>"+
              "</li>";
          });
        }

        $(".provision_flows_ul", context).append("<div class=\"column\">"+
            "<ul class=\"provision-pricing-table menu vertical\" opennebula_id=\""+data.ID+"\" datatable_index=\""+iDisplayIndexFull+"\">"+
              "<li class=\"provision-title\">"+
                "<a class=\"provision_info_flow_button\" href=\"#\">"+
                  "<span class=\""+ state.color +"-color right\" title=\""+ state.str +"\">"+
                    "<i class=\"fas fa-square\"/>"+
                  "</span>"+
                  TemplateUtils.htmlEncode(data.NAME) +
                "</a>"+
              "</li>"+
              roles_li +
              "<li class=\"provision-bullet-item-last\">"+
                "<span>"+
                  "<i class=\"fas fa-fw fa-lg fa-user\"/> "+
                  TemplateUtils.htmlEncode(data.UNAME)+
                "</span>"+
                "<span class=\"right\">"+
                  (start_time ? Humanize.prettyTimeAgo(start_time) : "-") +
                "</span>"+
              "</li>"+
            "</ul>"+
          "</div>");

        return nRow;
      }
    });

    $(".provision_list_flows_search", context).on("input",function(){
      provision_flows_datatable.fnFilter( $(this).val() );
    });

    context.on("click", ".provision_flows_list_refresh_button", function(){
      OpenNebula.Action.clear_cache("SERVICE");
      update_provision_flows_datatable(provision_flows_datatable, 0);
      return false;
    });

    context.on("click", ".provision_flows_list_search_button", function(){
      $(".provision_list_flows_search", context).fadeIn();
    });

    $(".provision_list_flows_filter", context).on("change", ".resource_list_select", function(){
      if ($(this).val() != "-2"){
        provision_flows_datatable.fnFilter("^" + $(this).val() + "$", 2, true, false);
      } else {
        provision_flows_datatable.fnFilter("", 2);
      }
    });

    ResourceSelect.insert({
        context: $(".provision_list_flows_filter", context),
        resourceName: "User",
        initValue: (opts.filter_expression ? opts.filter_expression : "-2"),
        extraOptions: "<option value=\"-2\">" + Locale.tr("ALL") + "</option>",
        triggerChange: true,
        onlyName: true
      });

    context.on("click", ".provision_flows_list_filter_button", function(){
      $(".provision_list_flows_filter", context).fadeIn();
      return false;
    });

    OpenNebula.Action.clear_cache("SERVICE");
    update_provision_flows_datatable(provision_flows_datatable, 0);

    //$(document).foundation();
  }

  function setup_info_flow(context) {
    function update_provision_flow_info(flow_id, context, role_id) {
      $(".provision_info_flow_name", context).text("");
      $(".provision_info_flow", context).css("visibility", "hidden");
      $(".provision_info_flow_loading", context).fadeIn();
      $(".provision_role_vms_container").html("");

      OpenNebula.Service.show({
        data : {
          id: flow_id
        },
        error: Notifier.onError,
        success: function(request, response){
          var data = response.DOCUMENT;
          var body = data.TEMPLATE.BODY;
          var state = get_provision_flow_state(body);
          var start_time = get_provision_flow_start_time(body);

          switch (state.color) {
            case "deploying":
              $(".provision_recover_button", context).hide();
              $(".provision_delete_confirm_button", context).show();
              $(".provision_shutdown_confirm_button", context).show();
              break;
            case "running":
              $(".provision_recover_button", context).hide();
              $(".provision_delete_confirm_button", context).show();
              $(".provision_shutdown_confirm_button", context).show();
              break;
            case "off":
              $(".provision_recover_button", context).hide();
              $(".provision_delete_confirm_button", context).show();
              $(".provision_shutdown_confirm_button", context).hide();
              break;
            case "powering_off":
            case "error":
              $(".provision_recover_button", context).show();
              $(".provision_delete_confirm_button", context).show();
              $(".provision_shutdown_confirm_button", context).show();
              break;
            default:
              $(".provision_recover_button", context).show();
              $(".provision_delete_confirm_button", context).show();
              $(".provision_shutdown_confirm_button", context).show();
              break;
          }

          $(".provision_info_flow", context).attr("flow_id", data.ID);
          $(".provision_info_flow_name", context).text(data.NAME);

          $(".provision-pricing-table_flow_info", context).html(
              "<li class=\"provision-title\">"+
                "<span class=\"without-link "+ state.color +"-color\">"+
                  "<span class=\""+ state.color +"-color right\">"+
                    "<i class=\"fas fa-square\"/> "+
                  "</span>"+
                  state.str+
                "</span>"+
              "</li>"+
              "<li class=\"provision-bullet-item-last text-right\">"+
                "<span class=\"left\">"+
                  "<i class=\"fas fa-fw fa-lg fa-user\"/> "+
                  TemplateUtils.htmlEncode(data.UNAME)+
                "</span>"+
                "<span>"+
                  "<i class=\"fas fa-fw fa-lg fa-clock-o\"/> "+
                  (start_time ? Humanize.prettyTimeAgo(start_time) : "...") +
                  " - "+
                  "ID: "+
                  data.ID+
                "</span>"+
              "</li>"+
            "</ul>");

          $(".provision_roles_ul", context).html("");
          if (body.roles) {
            $.each(body.roles, function(index, role) {
              var role_state = get_provision_flow_state(role);
              var rvms = {
                str : (role.nodes ? role.nodes.length : 0) + " / " + role.cardinality ,
                percentage : Math.floor((role.nodes ? role.nodes.length : 0) / role.cardinality)*100
              };

              var li = $(
                "<div class=\"column\">"+
                  "<ul class=\"provision_role_ul provision-pricing-table menu vertical\">"+
                    "<li class=\"provision-title\">"+
                      "<span class=\"without-link\">" +
                        "<i class=\"fas fa-fw fa-cube\"/> "+
                        TemplateUtils.htmlEncode(role.name)+
                      "</span>" +
                    "</li>"+
                    "<li class=\"provision-bullet-item\">"+
                      "<meter id=\"" + TemplateUtils.htmlEncode(role.name) + "_meter\" min=\"0\" low=\"33\" high=\"66\" optimum=\"100\" max=\"100\" value=\"" + TemplateUtils.htmlEncode(rvms.percentage) + "\"></meter>" +
                    "</li>"+
                    "<li class=\"provision-bullet-item text-right\">"+
                      "<span class=\""+ role_state.color +"-color left\">"+
                        role_state.str+
                      "</span>"+
                      "<span>"+TemplateUtils.htmlEncode(rvms.str)+" VMs</span>"+
                    "</li>"+
                    "<li class=\"provision-bullet-item\">" +
                      "<hr>" +
                    "</li>" +
                    "<li class=\"provision-bullet-item-buttons\">"+
                      "<button class=\"provision_role_vms_button button medium radius\">"+
                        "<i class=\"fas fa-th fa-lg\"></i>"+
                      "</button>"+
                      "<button class=\"provision_role_cardinality_button button medium success radius\">"+
                        "<i class=\"fas fa-arrows-alt-h fa-lg\"></i>"+
                      "</button>"+
                    "</li>"+
                  "</ul>"+
                "</div>").appendTo($(".provision_roles_ul", context));

                $(".provision_role_ul", li).data("role", role);
                if (role_id && role_id == role.name) {
                  $(".provision_role_vms_button", li).trigger("click");
                }
            });
          }

          $(".provision_confirm_action:first", context).html("");

          $(".provision_info_flow_loading", context).hide();
          $(".provision_info_flow", context).css("visibility", "visible");
        }
      });
    }

    context.on("click", ".provision_role_vms_button", function(){
      $(".provision_role_vms_container", context).html("<div class=\"text-center\">"+
        "<span class=\"fa-stack fa-5x\">"+
          "<i class=\"fas fa-cloud fa-stack-2x\"></i>"+
          "<i class=\"fa  fa-spinner fa-spin fa-stack-1x fa-inverse\"></i>"+
        "</span>"+
        "<br>"+
        "<br>"+
        "<span>"+
        "</span>"+
        "</div>");

      var role = $(this).closest(".provision_role_ul").data("role");
      $(".provision_info_flow", context).data("role_id", role.name);

      if (role.nodes && role.nodes.length > 0) {
        var vms = [];

        $.each(role.nodes, function(_, node){
          if(node.vm_info != undefined){
            OpenNebulaVm.show({
              data : { id: node.deploy_id },
              timeout: true,
              success: function (_, vm_json) {
                vms.push(vm_json);
                ProvisionVmsList.generate(
                  $(".provision_role_vms_container", context),
                  {
                    title: role.name + " " + Locale.tr("VMs"),
                    active: true,
                    refresh: false,
                    create: false,
                    filter: false,
                    data: vms
                  });
              }
            });
          }
        });
      }
    });

    context.on("click", ".provision_role_cardinality_button", function(){
      var role = $(this).closest(".provision_role_ul").data("role");
      var min_vms = (role.min_vms||1);
      var max_vms = (role.max_vms||100);

      $(".provision_confirm_action:first", context).html(
        "<div data-closable class=\"callout secondary large\">"+
          "<div class=\"row\">"+
            "<div class=\"large-12 large-centered columns\">"+
              "<div class=\"row\">"+
                "<div class=\"large-8 small-centered columns\">"+
                "<div class=\"cardinality_slider_div\">"+
                "</div>"+
                "<br>"+
                "<button href\"#\" class=\"provision_change_cardinality_button success button right\" role_id=\""+role.name+"\">"+Locale.tr("Change Cardinality")+"</button>"+
                "<div class=\"cardinality_no_slider_div\">"+
                  "<span class=\"\">"+Locale.tr("The cardinality for this role cannot be changed")+"</span>"+
                "</div>"+
              "</div>"+
            "</div>"+
          "</div>"+
          "<button class=\"close-button\" aria-label=\"" + Locale.tr("Dismiss Alert") + " type=\"button\" data-close>" +
            "<span aria-hidden=\"true\">&times;</span>" +
          "</button>"+
        "</div>");

      if (max_vms > min_vms) {
        $( ".cardinality_slider_div", context).html(RangeSlider.html({
            min: min_vms,
            max: max_vms,
            initial: role.cardinality,
            label: Locale.tr("Number of VMs for Role")+" "+role.name
          }));

        $( ".cardinality_slider_div", context).show();
        $(".provision_change_cardinality_button").show();
        $( ".cardinality_no_slider_div", context).hide();
      } else {
        $( ".cardinality_slider_div", context).hide();
        $(".provision_change_cardinality_button").hide();
        $( ".cardinality_no_slider_div", context).show();
      }

      return false;
    });

    context.on("click", ".provision_change_cardinality_button", function(){
      var flow_id = $(".provision_info_flow", context).attr("flow_id");
      var cardinality = $(".uinput-slider-val", context).val();

      OpenNebula.Role.update({
        data : {
          id: flow_id + "/role/" + $(this).attr("role_id"),
          extra_param: {
            cardinality: cardinality
          }
        },
        success: function(request, response){
          OpenNebula.Action.clear_cache("SERVICE");
          $(".provision_refresh_info", context).trigger("click");
        },
        error: Notifier.onError
      });
    });

    context.on("click", ".provision_delete_confirm_button", function(){
      $(".provision_confirm_action:first", context).html(
        "<div data-closable class=\"callout secondary large\">"+
          "<div class=\"row\">"+
          "<div class=\"large-9 columns\">"+
            "<span>"+
              Locale.tr("Be careful, this action will immediately destroy your Service")+
              "<br>"+
              Locale.tr("All the information will be lost!")+
            "</span>"+
          "</div>"+
          "<div class=\"large-3 columns\">"+
            "<button href\"#\" class=\"provision_delete_button alert button large-12 radius\">"+Locale.tr("Delete")+"</button>"+
          "</div>"+
          "</div>"+
          "<button class=\"close-button\" aria-label=\"" + Locale.tr("Dismiss Alert") + " type=\"button\" data-close>" +
            "<span aria-hidden=\"true\">&times;</span>" +
          "</button>"+
        "</div>");
    });

    context.on("click", ".provision_shutdown_confirm_button", function(){
      $(".provision_confirm_action:first", context).html(
        "<div data-closable class=\"callout secondary large\">"+
          "<div class=\"row\">"+
          "<div class=\"large-9 columns\">"+
            "<span>"+
              Locale.tr("Be careful, this action will immediately shutdown your Service")+
              "<br>"+
              Locale.tr("All the information will be lost!")+
            "</span>"+
          "</div>"+
          "<div class=\"large-3 columns\">"+
            "<button href\"#\" class=\"provision_shutdown_button alert button large-12 radius\">"+Locale.tr("Shutdown")+"</button>"+
          "</div>"+
          "</div>"+
          "<button class=\"close-button\" aria-label=\"" + Locale.tr("Dismiss Alert") + " type=\"button\" data-close>" +
            "<span aria-hidden=\"true\">&times;</span>" +
          "</button>"+
        "</div>");
    });

    context.on("click", ".provision_recover_button", function(){
      var flow_id = $(".provision_info_flow", context).attr("flow_id");

      OpenNebula.Service.recover({
        data : {
          id: flow_id
        },
        success: function(request, response){
          update_provision_flow_info(flow_id, context);
        },
        error: Notifier.onError
      });
    });

    context.on("click", ".provision_shutdown_button", function(){
      var flow_id = $(".provision_info_flow", context).attr("flow_id");

      OpenNebula.Service.shutdown({
        data : {
          id: flow_id
        },
        success: function(request, response){
          update_provision_flow_info(flow_id, context);
        },
        error: Notifier.onError
      });
    });

    context.on("click", ".provision_delete_button", function(){
      var button = $(this);
      button.attr("disabled", "disabled");
      var flow_id = $(".provision_info_flow", context).attr("flow_id");

      OpenNebula.Service.del({
        data : {
          id: flow_id
        },
        success: function(request, response){
          $(".provision_back", context).click();
          $(".provision_flows_list_refresh_button", context).click();
          button.removeAttr("disabled");
        },
        error: function(request, response){
          Notifier.onError(request, response);
          button.removeAttr("disabled");
        }
      });
    });

    context.on("click", ".provision_refresh_info", function(){
      var flow_id = $(".provision_info_flow", context).attr("flow_id");
      var role_id = $(".provision_info_flow", context).data("role_id");
      update_provision_flow_info(flow_id, context, role_id);
      //$(".provision_flows_list_refresh_button", $(".provision_flows_list_section")).trigger("click");
      return false;
    });

    //
    // Info Flow
    //

    $(".provision_list_flows", context).on("click", ".provision_info_flow_button", function(){
      $("a.provision_show_flow_accordion", context).trigger("click");

      var flow_id = $(this).parents(".provision-pricing-table").attr("opennebula_id");
      update_provision_flow_info(flow_id, context);
      return false;
    });
  }

  function get_provision_flow_start_time(data) {
    if (data.log) {
      return data.log[0].timestamp;
    } else {
      return null;
    }
  }

  // @params
  //    data: and BODY object of the Document representing the Service
  //      Example: data.ID
  // @returns and object containing the following properties
  //    color: css class for this state.
  //      color + '-color' font color class
  //      color + '-bg' background class
  //    str: user friendly state string
  function get_provision_flow_state(data) {
    var state_color;
    var state_str;

    switch (parseInt(data.state)) {
      case OpenNebula.Service.STATES.PENDING:
        state_color = "deploying";
        state_str = Locale.tr("PENDING");
        break;
      case OpenNebula.Service.STATES.DEPLOYING:
        state_color = "deploying";
        state_str = Locale.tr("DEPLOYING");
        break;
      case OpenNebula.Service.STATES.UNDEPLOYING:
        state_color = "powering_off";
        state_str = Locale.tr("UNDEPLOYING");
        break;
      case OpenNebula.Service.STATES.FAILED_UNDEPLOYING:
        state_color = "error";
        state_str = Locale.tr("FAILED UNDEPLOYING");
        break;
      case OpenNebula.Service.STATES.FAILED_DEPLOYING:
        state_color = "error";
        state_str = Locale.tr("FAILED DEPLOYING");
        break;
      case OpenNebula.Service.STATES.FAILED_SCALING:
        state_color = "error";
        state_str = Locale.tr("FAILED SCALING");
        break;
      case OpenNebula.Service.STATES.WARNING:
        state_color = "error";
        state_str = Locale.tr("WARNING");
        break;
      case OpenNebula.Service.STATES.RUNNING:
        state_color = "running";
        state_str = Locale.tr("RUNNING");
        break;
      case OpenNebula.Service.STATES.SCALING:
        state_color = "deploying";
        state_str = Locale.tr("SCALING");
        break;
      case OpenNebula.Service.STATES.COOLDOWN:
        state_color = "running";
        state_str = Locale.tr("COOLDOWN");
        break;
      case OpenNebula.Service.STATES.DONE:
        state_color = "off";
        state_str = Locale.tr("DONE");
        break;
      default:
        state_color = "powering_off";
        state_str = Locale.tr("UNKNOWN");
        break;
    }

    return {
      color: state_color,
      str: state_str
    };
  }
});<|MERGE_RESOLUTION|>--- conflicted
+++ resolved
@@ -17,11 +17,8 @@
 define(function(require) {
 //  require('foundation.alert');
   var OpenNebula = require("opennebula");
-<<<<<<< HEAD
   var OpenNebulaService = require("opennebula/service");
-=======
   var OpenNebulaVm = require("opennebula/vm");
->>>>>>> e956aa14
   var Locale = require("utils/locale");
   var Notifier = require("utils/notifier");
   var Humanize = require("utils/humanize");
