{{! -------------------------------------------------------------------------- }}
{{! Copyright 2002-2015, OpenNebula Project, OpenNebula Systems                }}
{{!                                                                            }}
{{! Licensed under the Apache License, Version 2.0 (the "License"); you may    }}
{{! not use this file except in compliance with the License. You may obtain    }}
{{! a copy of the License at                                                   }}
{{!                                                                            }}
{{! http://www.apache.org/licenses/LICENSE-2.0                                 }}
{{!                                                                            }}
{{! Unless required by applicable law or agreed to in writing, software        }}
{{! distributed under the License is distributed on an "AS IS" BASIS,          }}
{{! WITHOUT WARRANTIES OR CONDITIONS OF ANY KIND, either express or implied.   }}
{{! See the License for the specific language governing permissions and        }}
{{! limitations under the License.                                             }}
{{! -------------------------------------------------------------------------- }}

<form data-abide="ajax" id="{{formPanelId}}Wizard" class="custom creation">
  <div>
    <dl id="vnet_create_tabs" class="tabs right-info-tabs text-center" data-tab>
      <dd class="active">
        <a href="#vnetCreateGeneralTab"> <i class="fa fa-globe"></i>
          <br>{{tr "General"}}</a>
      </dd>
      <dd>
        <a href="#vnetCreateBridgeTab"> <i class="fa fa-cog"></i>
          <br>{{tr "Conf"}}</a>
      </dd>
      <dd>
        <a href="#vnetCreateARTab">
          <i class="fa fa-align-justify"></i>
          <br>{{tr "Addresses"}}</a>
      </dd>
      <dd>
        <a href="#vnetCreateSecurityTab">
          <i class="fa fa-shield"></i>
          <br>{{tr "Security"}}</a>
      </dd>
      <dd>
        <a href="#vnetCreateContextTab">
          <i class="fa fa-folder"></i>
          <br>{{tr "Context"}}</a>
      </dd>
    </dl>
    <div id="vnet_create_tabs_content" class="tabs-content">
      <div class="content active" id="vnetCreateGeneralTab">
        <div class="row">
          <div class="medium-6 columns">
            <label for="name" >
              {{tr "Name"}}:
              <span class="tip">
                {{tr "Name that the Virtual Network will get for description purposes."}}
              </span>
            </label>
            <input type="text" wizard_field="NAME" required name="name" id="name"/>
          </div>
        </div>
        <div class="row">
          <div class="medium-6 columns">
            <label for="DESCRIPTION" >
              {{tr "Description"}}:
              <span class="tip">{{tr "Description of the Virtual Network"}}</span>
            </label>
            <textarea type="text" wizard_field="DESCRIPTION" id="DESCRIPTION" name="DESCRIPTION"/>
          </div>
        </div>
      </div>
      <div class="content" id="vnetCreateBridgeTab">
        <div class="row">
          <div class="medium-6 columns">
            <label for="bridge">
              {{tr "Bridge"}}:
              <span class="tip">
                {{tr "Name of the physical bridge in the physical host where the VM should connect its network interface"}}
              </span>
            </label>
            <input type="text" wizard_field="BRIDGE" name="bridge" id="bridge" />
          </div>
        </div>
        <div class="row">
<<<<<<< HEAD
          <div class="large-6 columns">
            <label for="vn_mad_from_host">
              <input type="checkbox" name="vn_mad_from_host" id="vn_mad_from_host" />
              {{tr "Use the network driver of the host."}}
              <span class="tip">
                {{tr "This virtual network will use the network driver from the host."}}
              </span>
            </label>
          </div>
        </div>
        <div class="row">
          <div class="large-6 columns">
=======
          <div class="medium-6 columns">
>>>>>>> ba7ffbb5
            <label for="network_mode">
              {{tr "Network model"}}:
              <span class="tip">
                {{tr "Choose the same networking model you chose for the hosts that will use this newtork"}}
              </span>
            </label>
            <select wizard_field="VN_MAD" name="network_mode" id="network_mode">
              <option value="default">{{tr "Default"}}</option>
              <option value="802.1Q">{{tr "802.1Q"}}</option>
              <option value="vxlan">{{tr "VXLAN"}}</option>
              <option value="ebtables">{{tr "ebtables"}}</option>
              <option value="openvswitch">{{tr "Open vSwitch"}}</option>
              <option value="vmware">{{tr "VMware"}}</option>
              <option value="custom">{{tr "Custom"}}</option>
            </select>
          </div>
          <div class="large-3 columns">
            <label for="vn_mad">
              {{tr "VN MAD"}}:
              <span class="tip">{{tr "Name of the custom network driver."}}</span>
            </label>
            <input type="text" wizard_field="VN_MAD" name="vn_mad" id="vn_mad" />
          </div>
          <div class="large-12 columns">
            <div class="network_mode_description" value="default">
              {{tr "Default: dummy driver that doesn’t perform any network operation. Firewalling rules are also ignored."}}
            </div>
            <div class="network_mode_description" value="802.1Q">
              {{tr "802.1Q: restrict network access through VLAN tagging, which also requires support from the hardware switches."}}
            </div>
            <div class="network_mode_description" value="vxlan">
              {{tr "VXLAN: creates a L2 network overlay based on the VXLAN protocol, each VLAN has associated a multicast address in the 239.0.0.0/8 range."}}
            </div>
            <div class="network_mode_description" value="ebtables">
              {{tr "ebtables: restrict network access through Ebtables rules. No special hardware configuration required."}}
            </div>
            <div class="network_mode_description" value="openvswitch">
              {{tr "Open vSwitch: restrict network access with Open vSwitch Virtual Switch."}}
            </div>
            <div class="network_mode_description" value="vmware">
              {{tr "VMware: uses the VMware networking infrastructure to provide an isolated and 802.1Q compatible network for VMs launched with the VMware hypervisor."}}
            </div>
            <div class="network_mode_description" value="custom">
              {{tr "Custom: uses a custom network driver."}}
            </div>
          </div>
        </div>
        <br>
        <div class="row">
          <div class="large-6 columns">
            <label for="mac_spoofing">
              <input type="checkbox" wizard_field="FILTER_MAC_SPOOFING" value="YES" name="mac_spoofing" id="mac_spoofing" />
              {{tr "Filter MAC spoofing"}}
              <span class="tip">
                {{tr "Activate the filter to prevent mac spoofing. Only works with FW, 802.1Q, VXLAN and Ebtables network drivers."}}
              </span>
            </label>
          </div>
        </div>
        <div class="row">
          <div class="large-6 columns">
            <label for="ip_spoofing">
              <input type="checkbox" wizard_field="FILTER_IP_SPOOFING" value="YES" name="ip_spoofing" id="ip_spoofing" />
              {{tr "Filter IP spoofing"}}
              <span class="tip">
                {{tr "Activate the filter to prevent IP spoofing. Only works with FW, 802.1Q, VXLAN and Ebtables network drivers."}}
              </span>
            </label>
          </div>
        </div>
        <div class="row">
          <div class="medium-6 columns">
            <div class="row">
              <div class="medium-6 columns">
                <label for="vlan">
                  {{tr "VLAN"}}:
                  <span class="tip">
                    {{tr "Whether or not to isolate this virtual network using the Virtual Network Manager drivers"}}
                  </span>
                </label>
                <select wizard_field="VLAN" name="vlan" id="vlan">
                  <option value="YES" selected="selected">{{tr "Yes"}}</option>
                  <option value="NO">{{tr "No"}}</option>
                </select>
              </div>
              <div class="medium-6 columns">
                <label for="vlan_id">
                  {{tr "VLAN ID"}}:
                  <span class="tip">{{tr "Optional: Set a specific VLAN id"}}</span>
                </label>
                <input type="text" wizard_field="VLAN_ID" name="vlan_id" id="vlan_id" />
              </div>
            </div>
          </div>
          <div class="medium-6 columns">
            <div class="row">
              <div class="large-12 columns">
                <label for="phydev">
                  {{tr "Physical device"}}:
                  <span class="tip">
                    {{tr "Name of the physical network device that will be attached to the bridge"}}
                  </span>
                </label>
                <input type="text" wizard_field="PHYDEV" name="phydev" id="phydev" />
              </div>
            </div>
          </div>
        </div>
        <div class="row">
          <div class="medium-3 columns">
            <label for="mtu">
              {{tr "MTU"}}:
              <span class="tip">
                {{tr "Set the MTU for the tagged interface. This MTU will be then inherited by the bridge and by the tagged interface."}}
              </span>
            </label>
            <input type="text" wizard_field="MTU" name="mtu" id="mtu" />
          </div>
        </div>
      </div>
      <div class="content" id="vnetCreateARTab">
        <div class="row" id="vnetCreateARTabCreate">
          <div class="large-12 columns">
            <div class="row">
              <dl class="tabs vertical" id="vnet_wizard_ar_tabs" data-tab>
                <dt class="text-center">
                  <button type="button" class="button tiny radius" id="vnet_wizard_ar_btn">
                    <span class="fa fa-plus"></span>
                    {{tr "Add another Address Range"}}
                  </button>
                </dt>
              </dl>
              <div class="tabs-content vertical" id="vnet_wizard_ar_tabs_content"></div>
            </div>
          </div>
        </div>
        <div class="row" id="vnetCreateARTabUpdate">
          <div class="large-12 columns">
            <p>
              {{tr "Address Ranges need to be managed in the individual Virtual Network panel"}}
            </p>
          </div>
        </div>
      </div>
      <div class="content" id="vnetCreateSecurityTab">
        {{{securityGroupsTableHTML}}}
        <div class="row" id="default_sg_warning">
          <div class="large-12 columns">
            <span class="radius secondary label">
              <i class="fa fa-warning"/>{{tr "The default Security Group 0 is automatically added to new Virtual Networks"}}
            </span>
          </div>
        </div>
      </div>
      <div class="content" id="vnetCreateContextTab">
        <div class="row">
          <div class="medium-6 columns">
            <label for="net_address">
              {{tr "Network address"}}:
              <span class="tip">{{tr "Base network address. For example, 192.168.1.0"}}</span>
            </label>
            <input type="text" wizard_field="NETWORK_ADDRESS" name="net_address" id="net_address" />
          </div>
          <div class="medium-6 columns">
            <label for="net_mask">
              {{tr "Network mask"}}:
              <span class="tip">{{tr "Network mask. For example, 255.255.255.0"}}</span>
            </label>
            <input type="text" wizard_field="NETWORK_MASK" name="net_mask" id="net_mask" />
          </div>
        </div>
        <div class="row">
          <div class="medium-6 columns">
            <label for="net_gateway">
              {{tr "Gateway"}}:
              <span class="tip">{{tr "Router for this network. Leave empty if the network is not routable"}}</span>
            </label>
            <input type="text" wizard_field="GATEWAY" name="net_gateway" id="net_gateway" />
          </div>
          <div class="medium-6 columns">
            <label for="net_gateway6">
              {{tr "IPv6 Gateway"}}:
              <span class="tip">{{tr "IPv6 Router for this network"}}</span>
            </label>
            <input type="text" wizard_field="GATEWAY6" name="net_gateway6" id="net_gateway6" />
          </div>
        </div>
        <div class="row">
          <div class="medium-6 columns">
            <label for="net_dns">
              {{tr "DNS"}}:
              <span class="tip">{{tr "Specific DNS for this network"}}</span>
            </label>
            <input type="text" wizard_field="DNS" name="net_dns" id="net_dns" />
          </div>
        </div>
        <br>
        <div class="row">
          <div class="large-12 columns">
            <span>{{tr "Custom attributes"}}</span>
            <br>
            <br>
          </div>
        </div>
        {{{customTagsHTML}}}
      </div>
    </div>
  </div>
</form><|MERGE_RESOLUTION|>--- conflicted
+++ resolved
@@ -77,7 +77,6 @@
           </div>
         </div>
         <div class="row">
-<<<<<<< HEAD
           <div class="large-6 columns">
             <label for="vn_mad_from_host">
               <input type="checkbox" name="vn_mad_from_host" id="vn_mad_from_host" />
@@ -89,10 +88,7 @@
           </div>
         </div>
         <div class="row">
-          <div class="large-6 columns">
-=======
-          <div class="medium-6 columns">
->>>>>>> ba7ffbb5
+          <div class="medium-6 columns">
             <label for="network_mode">
               {{tr "Network model"}}:
               <span class="tip">
