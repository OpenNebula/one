--- conflicted
+++ resolved
@@ -432,10 +432,8 @@
           var label = $("<label/>");
           var input = $("<input/>");
           var element = $("<option/>");
-<<<<<<< HEAD
           var type_nsxt = "Opaque Network";
-=======
->>>>>>> e2c92e7a
+
           nsx_type.empty().append(element.clone().text("--"));
           if (!(hosts instanceof Array)) {
             hosts = [hosts];
@@ -447,11 +445,7 @@
               var instanciate_id = host && host.TEMPLATE && host.TEMPLATE.VCENTER_INSTANCE_ID || "";
               var id = (host && host.ID) || 0;
               if(type_nsx && instanciate_id){
-<<<<<<< HEAD
                 type_nsx = type_nsx.toLowerCase() === "nsx-t"? type_nsxt : type_nsx;
-=======
-                type_nsx = type_nsx.toLowerCase() === "nsx-t"? "Opaque Network" : type_nsx;
->>>>>>> e2c92e7a
                 var option = element.clone();
                 option.val(type_nsx);
                 option.attr({"data-id":id, "data-instance": instanciate_id});
@@ -460,10 +454,7 @@
               }
             });
             nsx_type.off().on('change', function(){
-<<<<<<< HEAD
               $("div.network_mode_description").hide();
-=======
->>>>>>> e2c92e7a
               var optionSelected = $(this).find("option:selected");
               var selectId = optionSelected.attr("data-id");
               var instanceId = optionSelected.attr("data-instance");
@@ -492,11 +483,6 @@
                     maclearning: 'nsx-maclearning',
                     adminstatus: 'nsx-adminstatus'
                   };
-<<<<<<< HEAD
-                  console.log("TEST", type);
-=======
-
->>>>>>> e2c92e7a
                   switch (type.toLowerCase()) {
                     case 'nsx-v':
                       //NSX-V
@@ -538,11 +524,7 @@
                       );
                       nsx_fields.append(replication.add(universalSync).add(ipDiscover).add(macLearning));
                     break;
-<<<<<<< HEAD
                     case type_nsxt.toLowerCase():
-=======
-                    case 'nsx-t':
->>>>>>> e2c92e7a
                       //NSX-T
                       var adminStatusInput = input.clone().attr({type:'radio', name: idInputs.adminstatus, id: idInputs.adminstatus});
                       var inputRep = input.clone().attr({type:'radio', name: idInputs.replication, id: idInputs.replication});
@@ -588,12 +570,8 @@
           }
         }
       },
-      error: function(){
-<<<<<<< HEAD
-        console.log("ERRROR");
-=======
-        console.log("ERROR");
->>>>>>> e2c92e7a
+      error: function(error){
+        console.log("ERROR", error);
       }
     };
     OpenNebulaAction.list(hostActions,actionHost);
