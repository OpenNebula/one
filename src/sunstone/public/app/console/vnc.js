--- conflicted
+++ resolved
@@ -98,10 +98,6 @@
          }
          return(false);
   }
-<<<<<<< HEAD
-  console.log("JORGE");
-=======
->>>>>>> e2c92e7a
   token = window.token;
   var URL = "";
   var proxy_host = window.location.hostname;
