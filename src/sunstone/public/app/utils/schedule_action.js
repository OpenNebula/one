/* -------------------------------------------------------------------------- */
/* Copyright 2002-2019, OpenNebula Project, OpenNebula Systems                */
/*                                                                            */
/* Licensed under the Apache License, Version 2.0 (the "License"); you may    */
/* not use this file except in compliance with the License. You may obtain    */
/* a copy of the License at                                                   */
/*                                                                            */
/* http://www.apache.org/licenses/LICENSE-2.0                                 */
/*                                                                            */
/* Unless required by applicable law or agreed to in writing, software        */
/* distributed under the License is distributed on an "AS IS" BASIS,          */
/* WITHOUT WARRANTIES OR CONDITIONS OF ANY KIND, either express or implied.   */
/* See the License for the specific language governing permissions and        */
/* limitations under the License.                                             */
/* -------------------------------------------------------------------------- */

define(function (require) {
  var Config = require("sunstone-config");
  var Locale = require("utils/locale");
  var Humanize = require("utils/humanize");
  var TemplateUtils = require("utils/template-utils");
  var Tips = require("utils/tips");
  var Notifier = require("utils/notifier");

  var TemplateHTML = require("hbs!./schedule_action/html");
  var TemplateTableHTML = require("hbs!./schedule_action/table");

  function _html(resource) {
    this.res = resource;
    return TemplateTableHTML({
      res: resource
    });
  }

  function _htmlNewAction(actions, context, res) {
    var options = "";
    var clearEmpySpaces = function(e){
      var value = e.val().replace(/\s/g, "");
      e.val(value);
    };
<<<<<<< HEAD
=======

>>>>>>> e4e029dc
    var options_date_picker={
      dateFormat: "yy-mm-dd",
      minDate: new Date(),
      showOptions: { direction: "down" }
    };
    var options_hour_picker = {
      title: Locale.tr("Hour"),
      twentyFour: "true",
      timeSeparator: ":",
      beforeShow: clearEmpySpaces,
      now: "12:30"
    };
    var that = this;
    $.each(actions, function (key, action) {
      var actionAux = action.replace("-", "_");
      if (Config.isTabActionEnabled("vms-tab", "VM." + actionAux)) {
        options += "<option value=\"" + action + "\">" + Locale.tr(action) + "</option>";
      }
    });
    var schedule = $("#scheduling_" + res + "_actions_table tbody", context).append(TemplateHTML({
      "actions": options,
      "res": that.res
    }));

    //input periodic scheduled date
    schedule.find("#end_value_date",context).on("click",function(e){e.stopPropagation();$(".wickedpicker").hide();}).on("keypress",function(e){e.preventDefault(); return false;}).datepicker(options_date_picker);

    //input date scheduled
    schedule.find("#date_input",context).on("click",function(e){e.stopPropagation();$(".wickedpicker").hide();}).on("keypress",function(e){e.preventDefault(); return false;}).datepicker(options_date_picker);

    schedule.find("#time_input",context).on("click",function(e){e.stopPropagation();}).wickedpicker(options_hour_picker);
<<<<<<< HEAD
=======

>>>>>>> e4e029dc
    schedule.find("#relative_time", context).on("click", function (e) {
      $("#schedule_type", context).prop("checked", false);
      if ($(this).is(":checked")) {
        $("#no_relative_time_form, .periodic", context).addClass("hide");
        $("#schedule_time", context).prop("", false);
        $("#relative_time_form", context).removeClass("hide");
      } else {
        $("#relative_time_form", context).addClass("hide");
        $("#no_relative_time_form", context).removeClass("hide");
      }
    });
    if (res === "vms") {
      $("#title", context).prop("colspan", "2");
      $("#td_days", context).prop("colspan", "5");
    }
  }

  function _setup(context) {
    var today = new Date();
    var dd = today.getDate();
    var mm = today.getMonth() + 1;
    var yyyy = today.getFullYear();
    if (dd < 10) {
      dd = "0" + dd;
    }
    if (mm < 10) {
      mm = "0" + mm;
    }
    $("#date_input", context).attr("value", yyyy + "-" + mm + "-" + dd);
    $(".periodic", context).hide();

    $("input#schedule_type", context).on("change", function () {
      var periodic = $(this).prop("checked");

      if (periodic) {
        $(".periodic", context).show();
        $(".non-periodic", context).hide();
      } else {
        $(".periodic", context).hide();
        $(".non-periodic", context).show();
      }
    });
    var that = this;
    this.repeat = "week";
    this.end_type = "never";
    $("select[name='repeat']", context).change(function () {
      var value = $(this).val();
      that.repeat = value;
      var input_html = "";
      switch (value) {
        case "week":
          input_html = "<div id=\"days_week_value\" style=\"margin: 10px 0 10px 0;\">\
                    <input type=\"checkbox\" id=\"mon\" name=\"days\" value=\"0\"><label for=\"mon\">" + Locale.tr("Mo") + "</label>\
                    <input type=\"checkbox\" id=\"tue\" name=\"days\" value=\"1\"><label for=\"tue\">" + Locale.tr("Tu") + "</label>\
                    <input type=\"checkbox\" id=\"wed\" name=\"days\" value=\"2\"><label for=\"wed\">" + Locale.tr("We") + "</label>\
                    <input type=\"checkbox\" id=\"thu\" name=\"days\" value=\"3\"><label for=\"thu\">" + Locale.tr("Th") + "</label>\
                    <input type=\"checkbox\" id=\"fri\" name=\"days\" value=\"4\"><label for=\"fri\">" + Locale.tr("Fr") + "</label>\
                    <input type=\"checkbox\" id=\"sat\" name=\"days\" value=\"5\"><label for=\"sat\">" + Locale.tr("Sa") + "</label>\
                    <input type=\"checkbox\" id=\"sun\" name=\"days\" value=\"6\"><label for=\"sun\">" + Locale.tr("Su") + "</label>\
                </div>";
          break;
        case "month":
          input_html = "<div style=\"display: -webkit-box;\"><input style=\"margin-right: 4px;\" id=\"days_month_value\" type=\"text\" placeholder=\"1,31\"/>\
					<span class=\"tip\">"+ Locale.tr("Comma separated list of days of the month to repeat the action on. Ex: 1,15,25 repeats the action every first, 15th and 25th day of the month") + " </span></div>";
          break;
        case "year":
          input_html = "<div style=\"display: -webkit-box;\"><input style=\"margin-right: 4px;\" id=\"days_year_value\" type=\"text\" placeholder=\"0,365\"/>\
					<span class=\"tip\">"+ Locale.tr("Comma separated list of days of the year to repeat the action on. Ex: 1,30,330 repeats the action every first, 30th and 330th day of the year") + " </span></div>";
          break;
        case "hour":
          input_html = "<div style=\"display: -webkit-box;\">\
									<label style=\"margin-right: 5px;\">"+ Locale.tr("Each") + "</label>\
									<input style=\"margin-right: 4px;\" id=\"days_hour_value\" min=\"0\" max=\"168\" type=\"number\" placeholder=\"5\"/>\
									<label> "+ Locale.tr("hours") + "</label>\
								</div>";
          break;
      }
      $("#td_days").html(input_html);
      Tips.setup(context);
    });

    $("input[name='end_type']", context).change(function () {
      var value = $(this).val();
      that.end_type = value;
      var input_html = "";
      var min;
      $(".end_input", context).prop("disabled", true);
      switch (value) {
        case "n_rep":
          min = 1;
          break;
        case "date":
          var today = new Date();
          var dd = today.getDate();
          var mm = today.getMonth() + 1;
          var yyyy = today.getFullYear();
          if (dd < 10) {
            dd = "0" + dd;
          }
          if (mm < 10) {
            mm = "0" + mm;
          }
          min = yyyy + "-" + mm + "-" + dd ;
          break;
      }
      $("#end_value_" + value, context).attr("value", min);
      $("#end_value_" + value, context).prop("disabled", false);
    });

    context.on("focusout", "#time_input", function () {
      $("#time_input").removeAttr("data-invalid");
      $("#time_input").removeAttr("class");
    });

  }

  function _retrieve(context) {
    $("#scheduling_" + this.res + "_actions_table .create", context).remove();
    var actionsJSON = [];
    $("#scheduling_" + this.res + "_actions_table tbody tr").each(function (index) {
      var first = $(this).children("td")[0];
      if (!$("select", first).html()) {
        var actionJSON = {};
        if ($(this).attr("data")) {
          actionJSON = JSON.parse($(this).attr("data"));
          actionJSON.ID = index;
        }
      }
      if (!$.isEmptyObject(actionJSON)) { actionsJSON.push(actionJSON); };
    });
    return actionsJSON;
  }

  function _retrieveNewAction(context) {
    var relative_time = $("#relative_time", context).prop("checked");
    var new_action = $("#select_new_action", context).val();
    var sched_action = {};
    if (relative_time) {
      var time_number = $("#time_number", context).val();
      var time_unit = $("#time_unit", context).val();
      var send_time = 0;
      if (time_number === "" || time_number <= 0) {
        Notifier.notifyError("Time Number not defined.");
        return false;
      }
      switch (time_unit) {
        case "years":
          send_time = time_number * 365 * 24 * 3600;
          break;
        case "months":
          send_time = time_number * 30 * 24 * 3600;
          break;
        case "weeks":
          send_time = time_number * 7 * 24 * 3600;
          break;
        case "days":
          send_time = time_number * 24 * 3600;
          break;
        case "hours":
          send_time = time_number * 3600;
          break;
        case "minutes":
          send_time = time_number * 60;
          break;
        default:
          Notifier.notifyError("Error in unit time");
          return false;
          break;
      }
      sched_action.TIME = "+" + send_time;
    } else {
      var periodic = $("input#schedule_type", context).prop("checked");
      var time_input_value = $("#time_input", context).val();
      var date_input_value = $("#date_input", context).val();
      var rep = 0;
      var end_type = 1;
      var days = "";
      var end_value = 1;
      if (date_input_value === "") {
        Notifier.notifyError("Date not defined.");
        return false;
      }
      if (time_input_value === "") {
        Notifier.notifyError("Time not defined.");
        return false;
      }
      end_type = 2;
      var timeCal = date_input_value + " " + time_input_value;
      epochStr = new Date(timeCal);
      var time = parseInt(epochStr.getTime()) / 1000;
      sched_action.END_TYPE = end_type;
      sched_action.END_VALUE = time;
      sched_action.TIME = time;
      if (periodic) {
        end_type = 1;
        if (!this.repeat || !this.end_type) {
          return false;
        }
        if (this.repeat === "week") {
          $("input[name='days']:checked").each(function () {
            days = days + (this).value + ",";
          });
          days = days.slice(0, -1);
        } else if (this.repeat === "month") {
          rep = 1;
          days = $("#days_month_value", context).val();
        } else if (this.repeat === "year") {
          rep = 2;
          days = $("#days_year_value", context).val();
        } else {
          rep = 3;
          days = $("#days_hour_value", context).val();
        }
        if (days === "") {
          Notifier.notifyError("Hours or days not defined.");
          return false;
        }
        if (this.end_type === "never") {
          end_type = 0;
        } else if (this.end_type === "n_rep") {
          end_value = $("#end_value_n_rep", context).val();
          if (end_value === "") {
            Notifier.notifyError("Repetition number not defined.");
            return false;
          }
        } else if (this.end_type === "date") {
          end_type = 2;
          end_date = $("#end_value_date", context).val();
          if (end_date === "") {
            Notifier.notifyError("End date not defined.");
            return false;
          }
          var time_value = end_date + " 12:00";
          var epoch_str = new Date(time_value);
          end_value = parseInt(epoch_str.getTime()) / 1000;
        }
        sched_action.DAYS = days;
        sched_action.REPEAT = rep;
        sched_action.END_VALUE = end_value;
      }
      sched_action.END_TYPE = end_type;
    }
    sched_action.ACTION = new_action;
    $("#scheduling_" + this.res + "_actions_table .create", context).remove();
    $("#scheduling_" + this.res + "_actions_table #relative_time_form", context).remove();
    $("#scheduling_" + this.res + "_actions_table #no_relative_time_form", context).remove();
    $("#no_relative_time_form", context).addClass("hide");
    $("#add_scheduling_" + this.res + "_action", context).removeAttr("disabled");
    return sched_action;
  }

  function _fromJSONtoActionsTable(actions_array, action_id, minus) {
    var str = "";

    if (!actions_array) {
      return "";
    }

    if (!$.isArray(actions_array)) {
      var tmp_array = new Array();
      tmp_array[0] = actions_array;
      actions_array = tmp_array;
    }

    if (!actions_array.length) {
      return "";
    }

    $.each(actions_array, function (index, scheduling_action) {
      str += _fromJSONtoActionRow(scheduling_action, action_id, minus);
    });

    return str;
  }

  function _parseTime(time = 0) {
    r = time;
    if (Math.round(time) !== time) {
      r = time.toFixed(2);
    }
    return r;
  }

  function _time(unit = undefined) {
    if (unit && unit > 0) {
      years = unit / 365 / 24 / 3600;
      months = unit / 30 / 24 / 3600;
      weeks = unit / 7 / 24 / 3600;
      days = unit / 24 / 3600;
      hours = unit / 3600;
      minutes = unit / 60;
      if (years >= 1) {
        return _parseTime(years) + " " + Locale.tr("Years");
      }
      if (months >= 1) {
        return _parseTime(months) + " " + Locale.tr("Months");
      }
      if (weeks >= 1) {
        return _parseTime(weeks) + " " + Locale.tr("Weeks");
      }
      if (days >= 1) {
        return _parseTime(days) + " " + Locale.tr("Days");
      }
      if (hours >= 1) {
        return _parseTime(hours) + " " + Locale.tr("Hours");
      }
      if (minutes >= 1) {
        return _parseTime(minutes) + " " + Locale.tr("Minutes");
      }
    }
  }

  function _fromJSONtoActionRow(scheduling_action, action_id, minus) {
    var time_str = Humanize.prettyTime(scheduling_action.TIME);
    var rep_str = "";
    var end_str = "";

    if (scheduling_action.REPEAT !== undefined) {
      if (scheduling_action.REPEAT == 0) {
        rep_str = "Weekly ";
      } else if (scheduling_action.REPEAT == 1) {
        rep_str = "Monthly ";
      } else if (scheduling_action.REPEAT == 2) {
        rep_str = "Yearly ";
      } else if (scheduling_action.REPEAT == 3) {
        rep_str = "Each " + scheduling_action.DAYS + " hours";
      }

      if (scheduling_action.REPEAT != 3) {
        if (scheduling_action.REPEAT != 0) {
          rep_str += scheduling_action.DAYS;
        } else {
          rep_str += Humanize.week_days(scheduling_action.DAYS);
        }
      }
    }

    if (scheduling_action.END_TYPE !== undefined) {
      if (scheduling_action.END_TYPE == 0) {
        end_str = "None";
      } else if (scheduling_action.END_TYPE == 1) {
        end_str = "After " + scheduling_action.END_VALUE + " times";
      } else if (scheduling_action.END_TYPE == 2) {
        end_str = "on " + Humanize.prettyTime(scheduling_action.END_VALUE);
      }
    }

    var str = "";
    if (action_id === undefined) {
      str += "<tr class='tr_action' data='" + JSON.stringify(scheduling_action) + "'>";
    }

    var time = scheduling_action.TIME.toString();
    time = isNaN(time) ? time_str : (time && time.match(/^\+(.*)/gi) ? _time(time) : time_str);

    str += "<td class='action_row'>" + TemplateUtils.htmlEncode(scheduling_action.ACTION) + "</td>\
        <td nowrap class='time_row'>" + time + "</td>\
        <td nowrap class='rep_row'>" + rep_str + "</td>\
        <td nowrap class='end_row'>" + end_str + "</td>";
    if (minus === undefined) {
      str += "<td>\
                <div>\
                <a id='minus' class='remove_action_x' href='#'><i class='fas fa-trash-alt'/></a>\
                </div>\
            </td>\
            </tr>";
    }

    return str;
  }

  function convertDate(date_string) {
    date_string = date_string.split("/");
    return date_string[2] + "-" + date_string[1] + "-" + date_string[0];
  }

  return {
    "fromJSONtoActionRow": _fromJSONtoActionRow,
    "fromJSONtoActionsTable": _fromJSONtoActionsTable,
    "htmlNewAction": _htmlNewAction,
    "setup": _setup,
    "htmlTable": _html,
    "retrieveNewAction": _retrieveNewAction,
    "retrieve": _retrieve
  };
});<|MERGE_RESOLUTION|>--- conflicted
+++ resolved
@@ -38,10 +38,7 @@
       var value = e.val().replace(/\s/g, "");
       e.val(value);
     };
-<<<<<<< HEAD
-=======
-
->>>>>>> e4e029dc
+
     var options_date_picker={
       dateFormat: "yy-mm-dd",
       minDate: new Date(),
@@ -73,10 +70,7 @@
     schedule.find("#date_input",context).on("click",function(e){e.stopPropagation();$(".wickedpicker").hide();}).on("keypress",function(e){e.preventDefault(); return false;}).datepicker(options_date_picker);
 
     schedule.find("#time_input",context).on("click",function(e){e.stopPropagation();}).wickedpicker(options_hour_picker);
-<<<<<<< HEAD
-=======
-
->>>>>>> e4e029dc
+
     schedule.find("#relative_time", context).on("click", function (e) {
       $("#schedule_type", context).prop("checked", false);
       if ($(this).is(":checked")) {
