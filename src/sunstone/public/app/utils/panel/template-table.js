--- conflicted
+++ resolved
@@ -65,11 +65,9 @@
       have been deleted from the templateJSON param. Whithout this, a template
       update would permanently delete the missing values from OpenNebula
    */
-<<<<<<< HEAD
+
   var _setup = function(templateJSON, resourceType, resourceId, context, unshownValues, templateJSON_Others) {
-=======
-  var _setup = function(templateJSON, resourceType, resourceId, context, unshownValues, modify=true) {
->>>>>>> b5cd9190
+
     // Remove previous listeners
     context.off("keypress", "#new_key");
     context.off("keypress", "#new_value");
@@ -88,16 +86,12 @@
     context.on("click", '#button_add_value', function() {
       new_value = $('#new_value', $(this).parent().parent()).val();
       new_key   = $('#new_key', $(this).parent().parent()).val();
-<<<<<<< HEAD
+
       if (!templateJSON[new_key]){
         if (new_key != "") {
           templateJSON = $.extend({}, templateJSON_Others, templateJSON);
           var templateJSON_bk = $.extend({},templateJSON);
-=======
-      if (modify && !templateJSON[new_key]){
-        if (new_key != "") {
-          var templateJSON_bk = $.extend({}, templateJSON);
->>>>>>> b5cd9190
+
           if (templateJSON[$.trim(new_key)] && (templateJSON[$.trim(new_key)] instanceof Array)) {
             templateJSON[$.trim(new_key)].push($.trim(new_value));
           } else {
