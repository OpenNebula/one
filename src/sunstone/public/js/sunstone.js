 /* -------------------------------------------------------------------------- */
/* Copyright 2002-2014, OpenNebula Project (OpenNebula.org), C12G Labs        */
/*                                                                            */
/* Licensed under the Apache License, Version 2.0 (the "License"); you may    */
/* not use this file except in compliance with the License. You may obtain    */
/* a copy of the License at                                                   */
/*                                                                            */
/* http://www.apache.org/licenses/LICENSE-2.0                                 */
/*                                                                            */
/* Unless required by applicable law or agreed to in writing, software        */
/* distributed under the License is distributed on an "AS IS" BASIS,          */
/* WITHOUT WARRANTIES OR CONDITIONS OF ANY KIND, either express or implied.   */
/* See the License for the specific language governing permissions and        */
/* limitations under the License.                                             */
/* -------------------------------------------------------------------------- */

/*!
 * jQuery Cookie Plugin v1.4.0
 * https://github.com/carhartl/jquery-cookie
 *
 * Copyright 2013 Klaus Hartl
 * Released under the MIT license
 */
!function(a){"function"==typeof define&&define.amd?define(["jquery"],a):a(jQuery)}(function(a){function b(a){return h.raw?a:encodeURIComponent(a)}function c(a){return h.raw?a:decodeURIComponent(a)}function d(a){return b(h.json?JSON.stringify(a):String(a))}function e(a){0===a.indexOf('"')&&(a=a.slice(1,-1).replace(/\\"/g,'"').replace(/\\\\/g,"\\"));try{a=decodeURIComponent(a.replace(g," "))}catch(b){return}try{return h.json?JSON.parse(a):a}catch(b){}}function f(b,c){var d=h.raw?b:e(b);return a.isFunction(c)?c(d):d}var g=/\+/g,h=a.cookie=function(e,g,i){if(void 0!==g&&!a.isFunction(g)){if(i=a.extend({},h.defaults,i),"number"==typeof i.expires){var j=i.expires,k=i.expires=new Date;k.setDate(k.getDate()+j)}return document.cookie=[b(e),"=",d(g),i.expires?"; expires="+i.expires.toUTCString():"",i.path?"; path="+i.path:"",i.domain?"; domain="+i.domain:"",i.secure?"; secure":""].join("")}for(var l=e?void 0:{},m=document.cookie?document.cookie.split("; "):[],n=0,o=m.length;o>n;n++){var p=m[n].split("="),q=c(p.shift()),r=p.join("=");if(e&&e===q){l=f(r,g);break}e||void 0===(r=f(r))||(l[q]=r)}return l};h.defaults={},a.removeCookie=function(b,c){return void 0!==a.cookie(b)?(a.cookie(b,"",a.extend({},c,{expires:-1})),!0):!1}});
/*!
 * end jQuery Cookie Plugin v1.4.0
 */

var cookie = {};
var username = '';
var uid = '';
var gid = '';
var spinner = '<img src="images/ajax-loader.gif" alt="retrieving" class="loading_img" />';

var main_tabs_context;
var dialogs_context;
var plots_context;
var info_panels_context;

panel_extended = false;

// global settings
var top_interval = 10000; //ms
var top_interval_ids = {};

//Sunstone configuration is formed by predifined "actions", main tabs
//and "info_panels". Each tab has "content" and "buttons". Each
//"info_panel" has "tabs" with "content".
var SunstoneCfg = {
    "actions" : {},
     "tabs" : {},
     "info_panels" : {}
};

var language_options = '<option value="en_US">English (en_US)</option>\
   <option value="ca">Catalan (ca)</option>\
   <option value="cs_CZ">Czech (cs_CZ)</option>\
   <option value="nl_NL">Dutch (nl_NL)</option>\
   <option value="da">Danish (da)</option>\
   <option value="fr_FR">French (fr_FR)</option>\
   <option value="de">German (de)</option>\
   <option value="el_GR">Greek (el_GR)</option>\
   <option value="it_IT">Italian (el_GR)</option>\
   <option value="fa_IR">Persian (fa_IR)</option>\
   <option value="pl">Polish (pl)</option>\
   <option value="pt_BR">Portuguese (pt_BR)</option>\
   <option value="pt_PT">Portuguese (pt_PT)</option>\
   <option value="ru_RU">Russian (ru_RU)</option>\
   <option value="zh_CN">Simplified Chinese (zh_CN)</option>\
   <option value="sk_SK">Slovak (sk_SK)</option>\
   <option value="es_ES">Spanish (es_ES)</option>\
   <option value="zh_TW">Traditional Chinese (zh_TW)</option>';

/* Public plugin interface */

var Sunstone = {

    //Adds a predifined action
    "addAction" : function (action_name,action_obj) {
        SunstoneCfg["actions"][action_name] = action_obj;
    },

    //Replaces a predefined action
    "updateAction" : function(action_name,action_obj) {
         SunstoneCfg["actions"][action_name] = action_obj;
    },

    //Deletes a predefined action.
    "removeAction" : function(action_name) {
         delete SunstoneCfg["actions"][action_name];
    },

    //Adds several actions encapsulated in an js object.
    "addActions" : function(actions) {
        for (action in actions){
            Sunstone.addAction(action,actions[action]);
        }
    },

    //Adds a new main tab. Refreshes the dom if wanted.
    "addMainTab" : function(tab_id,tab_obj,refresh) {
        if (Config.isTabEnabled(tab_id)) {
            SunstoneCfg["tabs"][tab_id] = tab_obj;
            if (refresh){
                insertTab(tab_id);
                //$(document).foundationCustomForms();
            }
        }
    },

    //Updates the content of an info tab and refreshes the DOM if wanted.
    "updateMainTabContent" : function(tab_id,content_arg,refresh){
        SunstoneCfg["tabs"][tab_id]["content"]=content_arg;
        //if not present it will not be updated
        if (refresh){
            $('div#'+tab_id, main_tabs_context).html(content_arg);
        }
    },

    //Replaces the buttons of an info tab and regenerates them if wanted.
    "updateMainTabButtons" : function(tab_id,buttons_arg,refresh){
        SunstoneCfg["tabs"][tab_id]["buttons"]=buttons_arg;
        if (refresh){
            $('div#'+tab_id+' .action_blocks', main_tabs_context).empty();
            insertButtonsInTab(tab_id);
        }
    },

    //Removes a tab and refreshes the DOM
    "removeMainTab" : function(tab_id,refresh) {
         delete SunstoneCfg["tabs"][tab_id];
         if (refresh) {
             $('div#'+tab_id, main_tabs_context).remove();
              $('ul#navigation li#li_'+tab_id).remove();
         }
    },

    //Adds a new info panel
    "addInfoPanel" : function(panel_name, panel_obj){
        SunstoneCfg["info_panels"][panel_name]=panel_obj;
    },

    //Replaces an existing info panel
    "updateInfoPanel" : function(panel_name,panel_obj){
        SunstoneCfg["info_panels"][panel_name]=panel_obj;
    },

    //Removes an info panel
    "removeInfoPanel" : function(panel_name){
        delete SunstoneCfg["info_panels"][panel_name];
    },

    //Makes an info panel content pop up in the screen.
    "popUpInfoPanel" : function(panel_name, selected_tab){
        popDialog(Sunstone.getInfoPanelHTML(panel_name, selected_tab), $("#"+selected_tab));
    },

    //Generates and returns the HTML div element for an info panel, with
    //Jquery tabs.
    "getInfoPanelHTML" : function(panel_name,selected_tab){
        var active_tab = $("dd.active a", $("#"+panel_name));
        if (active_tab) {
            var active_tab_href = active_tab.attr('href');
        }

        var dl_tabs = $('<div id="'+panel_name+'">\
            <div class="row">\
                <div class="large-12 columns">\
                    <dl class="tabs right-info-tabs text-center" data-tab>\
                    </dl>\
                </div>\
            </div>\
            <div class="tabs-content"></div>\
            </div>\
        </div>');

        var tabs = SunstoneCfg["info_panels"][panel_name];
        var tab=null;
        var active=false;

        for (panel_tab_name in tabs){
            if (Config.isTabPanelEnabled(selected_tab, panel_tab_name) == false) {
                continue;
            }

            tab=tabs[panel_tab_name];
            var dd = $('<dd><a href="#'+panel_tab_name+'"><i class="fa '+tab.icon+'"></i><br>'+tab.title+'</a></dd>').appendTo($('dl',dl_tabs));
            //$('ul', dl_tabs).append('<div id="'+panel_tab_name+'"><li id="'+panel_tab_name+'Tab">'+tab.content+'</li></div>');
            var li = $('<div id="'+panel_tab_name+'" class="content">'+tab.content+'</div>').appendTo($('.tabs-content', dl_tabs));

            if (active_tab_href) {
                if (active_tab_href == "#"+panel_tab_name) {
                    dd.addClass('active');
                    li.addClass('active');
                }
            }
            else {
                if (!active) {
                    dd.addClass('active');
                    li.addClass('active');
                    active = true;
                }
            }
        }
        if (selected_tab){
            // TODO select tab
            return dl_tabs
        }
        return dl_tabs

    },

    //adds a tab to an info panel.
    "addInfoPanelTab" : function(panel_name, panel_tab_id, panel_tab_obj){
        SunstoneCfg["info_panels"][panel_name][panel_tab_id] = panel_tab_obj;
    },

    //Replaces a tab from an info panel. Refreshes the DOM if wanted.
    "updateInfoPanelTab" : function(panel_name, panel_tab_id,
                                    panel_tab_obj, refresh){
        SunstoneCfg["info_panels"][panel_name][panel_tab_id] = panel_tab_obj;
        if (refresh){
            var tab_content = panel_tab_obj.content;
            $('div#'+panel_name+' div#'+panel_tab_id,info_panel_context).html(tab_content);
        }
    },

    //Removes a tab from an info panel configuration.
    "removeInfoPanelTab" : function(panel_name,panel_tab_id){
        delete SunstoneCfg["info_panels"][panel_name][panel_tab_id];
    },

    //Runs a predefined action. Wraps the calls to opennebula.js and
    //can be use to run action depending on conditions and notify them
    //if desired. Returns 1 if some problem has been detected: i.e
    //the condition to run the action is not met, the action is not found
    "runAction" : function(action, data_arg, extra_param){

        var actions = SunstoneCfg["actions"];
        if (!actions[action]){
            notifyError("Action "+action+" not defined");
            return 1;
        }

        var action_cfg = actions[action];
        var notify = action_cfg.notify;

        var condition = action_cfg["condition"];

        //Is the condition to run the action met?
        //Should we inform if it is not met?
        if (condition && !condition()){
            if (notify) {
            notifyError("This action cannot be run");
            }
            return 1;
        }

        var call = action_cfg["call"];
        var callback = action_cfg["callback"];
        var err = action_cfg["error"];

        //We ease the use of:
        // * "create" calls to opennebula.js
        // * "single" element calls to opennebula.js
        // * "list" (get the pool of elements) calls to opennebula.js
        // * "monitor_global" (returns monitoring info from a pool of elements
        // * "monitor_single" (returns monitoring info from 1 element)
        // * "multiple" - actions to be run on a given list of elements
        //      (with maybe an extra parameter).
        // * The default actions. Simple call the the pre-defined "call"
        //      function with an extraparam if defined.
        switch (action_cfg.type){

        case "create":
        case "register":
            call({data:data_arg, success: callback, error:err});
            break;
        case "single":
            if (extra_param){
                call({
                    data:{
                        id:data_arg,
                        extra_param:extra_param
                    },
                    success: callback,error:err
                });
            } else {
                call({data:{id:data_arg}, success: callback,error:err});
            };
            break;
        case "list":
            call({success: callback, error:err, options:data_arg});
            break;
        case "monitor_global":
            call({
                timeout: true,
                success: callback,
                error:err,
                data: {monitor: data_arg}});
            break;
        case "monitor":
        case "monitor_single":
            call({
                timeout: true,
                success: callback,
                error:err,
                data: {id:data_arg, monitor: extra_param}});
            break;
        case "multiple":
            //run on the list of nodes that come on the data
            $.each(data_arg,function(){
                if (extra_param){
                    call({
                        data:{
                            id:this,
                            extra_param:extra_param
                        },
                        success: callback,
                        error: err});
                } else {
                    call({
                        data:{id:this},
                        success: callback,
                        error:err});
                }
            });
            break;
            default:
            //This action is complemente handled by the "call" function.
                //we pass any data if present.
            if (data_arg && extra_param) {call(data_arg,extra_param);}
            else if (data_arg) {call(data_arg);}
            else {call();}
        }
        //notify submission
        if (notify) {
            notifySubmit(action,data_arg,extra_param);
        }

        return 0;
    },

    //returns a button object from the desired tab
    "getButton" : function(tab_id,button_name){
        var button = null;
        var buttons = SunstoneCfg["tabs"][tab_id]["buttons"];
        button = buttons[button_name];
        //not found, is it in the list then?
        if (!button && buttons["action_list"])
        {
            button = buttons["action_list"]["actions"][button_name];
        }
        return button;
    }, //end sunstone methods

    "rightInfoVisible" : function(context) {
        return $(".right-info", context).is(':visible');
    },

    "rightListVisible" : function(context) {
        return $(".right-list", context).is(':visible');
    },

    "rightInfoResourceId" : function(context) {
        return $(".resource-id", context).text();
    },
};

//reads the cookie and places its info in the 'cookie' var
function zone_refresh(){
    // Populate Zones dropdown
    OpenNebula.Zone.list({
      timeout: true,
      success: function (request, obj_list){
          $('.zone-ul').empty();
          $.each(obj_list,function(){
              $('.zone-ul').append('<li><a id="'+this.ZONE.NAME+'" class="zone-choice">'+this.ZONE.NAME+'</a></li>');
          });
      },
      error: onError
    });
}



//reads the cookie and places its info in the 'cookie' var
function readCookie(){
    $.each(document.cookie.split("; "), function(i,e){
        var e_split = e.split("=");
        var key = e_split[0];
        var value = e_split[1];
        cookie[key] = value;
    });
}

//sets the user info in the top bar and creates a listener in the
//signout button
function setLogin(){
    //This variables can be used anywhere
    switch(whichUI()){
    case "sunstone":
        username = cookie["one-user"];
        uid = cookie["one-user_id"];
        gid = cookie["one-user_gid"];
        break;
    case "selfservice":
        username = cookie["occi-user"];
        uid = cookie["occi-user-id"];
        break;
    };

    var user_login_content =  '<a href="#" data-dropdown="drop1" class="button small radius secondary dropdown" id="logout">\
      <i class="fa fa-user fa-lg fa-fw header-icon"></i> '+ config['display_name'] + '</a>\
      <ul id="drop1" data-dropdown-content class="f-dropdown">\
        <li><a href="#" class="configuration"><i class="fa fa-cog"></i> Settings</a></li>\
        <li><a href="#" class="logout"><i class="fa fa-power-off"></i> Sign Out</a></li>\
      </ul>\
    <a href="#" data-dropdown="drop2" class="button small radius secondary dropdown" id="zonelector">\
      <i class="fa fa-home fa-lg fa-fw header-icon"></i> '+ config['zone_name'] + '</a>\
      <ul id="drop2" data-dropdown-content class="zone-ul f-dropdown"></ul>';

    $(".user-zone-info").html(user_login_content);

    // TODOO do not use same id for all drop1
    // TODOO only call dropdown initialization
    $(document).foundation();

    $("a.logout", $(".user-zone-info ")).click(function(){
        OpenNebula.Auth.logout({
          success: function(){
            window.location.href = "login";
          }
        });

        return false;
    });
}

//returns whether we are Sunstone, or other
//not the most elegant way, but better in its own function
function whichUI(){
    if (typeof(OpenNebula)!="undefined")
        return "sunstone";
    if (typeof(OCCI)!="undefined")
        return "selfservice";
};

//Inserts all main tabs in the DOM
function insertTabs(){
    var tab_info;
    for (tab in SunstoneCfg["tabs"]){
        insertTab(tab);

        if (config['view']['autorefresh']) {
            var tab_context = $("#" + tab);
            var refresh_button = $(".fa-refresh", $(".action_blocks", tab_context).first());
            setInterval(function(){
                if(Sunstone.rightListVisible(tab_context)){
                    refresh_button.click();
                }
                //else {console.log("top not visible for "+custom_id);}
            }, top_interval);
        }
    }
}


//Inserts a main tab in the DOM. This is done by
//adding the content to the proper div and by adding a list item
//link to the navigation menu
function insertTab(tab_name){
    var tab_info = SunstoneCfg['tabs'][tab_name];
    var condition = tab_info['condition'];
    var tabClass = tab_info['tabClass'] ? tab_info['tabClass'] : 'topTab';
    var parent = tab_info['parentTab'] ? tab_info['parentTab'] : '';
    var showOnTop = tab_info['showOnTopMenu'];

    //skip this tab if we do not meet the condition
    if (condition && !condition()) {return;}

    if (tab_info.no_content === true) {
        tabClass += " tab_with_no_content"
    }
    else {
        var tab_content_str;
        tab_content_str = '<div id="'+tab_name+'" class="tab" style="display:none;">';

        if (tab_info.list_header || tab_info.info_header) {
            tab_content_str += '<div class="row">\
              <div class="large-12 columns">\
                <h3 class="subheader header-title only-right-list">\
                  <span class="header-resource">' +
                    tab_info.list_header +
                  '</span>\
                </h3>\
                <h3 class="subheader header-title only-right-info" hidden>\
                  <span class="header-resource">' +
                    tab_info.info_header +
                  '</span>&emsp;\
                  <span class="resource-id"></span>\
                </h3>\
              </div>\
            </div>'
        }
/*
        if (tab_info.search_input) {
            tab_content_str += '<div class="row header-info">\
              <div class="large-3 columns right">' +
                tab_info.search_input +
              '</div>\
              <div class="large-9 columns">' +
                  (tab_info.subheader ? tab_info.subheader : "") +
              '</div>\
            </div>'
        }
*/
        if (tab_info.buttons) {
            tab_content_str += '<div class="row">\
              <div class="small-9 large-9 columns">\
                <div class="action_blocks">\
                </div>\
              </div>\
              <div class="small-3 large-3 columns only-right-list">'

            if (tab_info.search_input) {
                tab_content_str += tab_info.search_input;
            }

            tab_content_str += '</div>\
            </div>'
        }

        tab_content_str += '<div class="right-list">'

        if (tab_info.table) {
            tab_content_str += '<div class="row">\
                <div class="large-12 columns">'+
                    tab_info.table +
              '</div>\
            </div>'
        }

        if (tab_info.content) {
            tab_content_str += tab_info.content
        }


        if (tab_info.subheader) {
            tab_content_str += '<div class="row header-info">\
              <div class="large-12 columns text-center totals-info">' +
                '<h3 class="subheader">'+
                  (tab_info.subheader ? tab_info.subheader : "") +
                '</h3>\
              </div>\
            </div>'
        }

        tab_content_str += '</div>'

        tab_content_str += '<div class="right-info" hidden>'
        tab_content_str += '</div>'

        tab_content_str += '</div>';
        main_tabs_context.append(tab_content_str);
    }


    var li_item = '<li id="li_'+tab_name+'" class="'+tabClass+' '+parent+'"><a href="#">'+tab_info.title+'</a></li>';

    $('div#menu ul#navigation').append(li_item);

    //if this is a submenu...
    if (parent.length) {
        var children = $('div#menu ul#navigation #li_'+parent);
        //if there are other submenus, insert after last of them
        if (children.length) {
            $('div#menu li#li_'+tab_name).hide();//hide by default
            $('div#menu li#li_'+parent+' span').css("display","inline-block");
        }
    };

    if (showOnTop){
        $('div#header ul#menutop_ul').append('<li id="top_'+tab_name+'">'+tab_info.title+'</li>');
    };
};

function hideSubTabs(){
    for (tab in SunstoneCfg["tabs"]){
        var tab_info = SunstoneCfg["tabs"][tab];
        var tabClass = tab_info["tabClass"];
        if (tabClass=="subTab"){
            $('div#menu ul#navigation #li_'+tab).hide();
        };
    };
}



//Inserts the buttons of all tabs.
function insertButtons(){
    for (tab in SunstoneCfg["tabs"]){
        insertButtonsInTab(tab)
    }
}

//If we have defined a block of action buttons in a tab,
//this function takes care of inserting them in the DOM.
function insertButtonsInTab(tab_name, panel_name, panel_buttons, custom_context){
    var buttons = panel_buttons ? panel_buttons : SunstoneCfg["tabs"][tab_name]["buttons"];
    var button_code="";
    var sel_obj=null;
    var condition=null;

    var context, custom_id;
    if (custom_context) {
        custom_id = custom_context.attr("id");
        context = custom_context;
    } else {
        custom_id = tab_name;
        context = $('div#'+tab_name, main_tabs_context);
    }

    var action_block = $('div.action_blocks', context)

    if (action_block.length){

        var buttons_row = $('<div class="text-center">'+
                  '<span class="left">'+

                    '<span id="'+custom_id+'refresh_buttons">'+
                    '</span>'+

                    (custom_context ? '' : '<span id="'+custom_id+'back_button" class="only-right-info">'+
                        '<a class="button small radius" href="back"><i class="fa fa-arrow-left"></i>&emsp;&emsp;<i class="fa fa-list"></i></a>'+
                    '</span>')+

                    '<span id="'+custom_id+'create_buttons" class="only-right-list">'+
                    '</span>'+
                  '</span>'+

                  '<span>'+
                    '<span id="'+custom_id+'vmsplay_buttons">'+
                    '</span>'+

                    "<a href='#' data-dropdown='"+custom_id+"vmspause_buttons' class='top_button small  button secondary dropdown radius'>"+
                        "<i class='fa fa-pause'/>"+
                    "</a>"+
                    "<ul id='"+custom_id+"vmspause_buttons' class='f-dropdown' data-dropdown-content>"+
                    "</ul>"+

                    "<a href='#' data-dropdown='"+custom_id+"vmsstop_buttons' class='top_button small  button secondary dropdown radius'>"+
                        "<i class='fa fa-stop'/>"+
                    "</a>"+
                    "<ul id='"+custom_id+"vmsstop_buttons' class='f-dropdown' data-dropdown-content>"+
                    "</ul>"+

                    "<a href='#' data-dropdown='"+custom_id+"vmsrepeat_buttons' class='top_button small  button secondary dropdown radius'>"+
                        "<i class='fa fa-repeat'/>"+
                    "</a>"+
                    "<ul id='"+custom_id+"vmsrepeat_buttons' class='f-dropdown' data-dropdown-content>"+
                    "</ul>"+

                    "<a href='#' data-dropdown='"+custom_id+"vmsplanification_buttons' class='top_button small  button secondary dropdown radius'>"+
                        "<i class='fa fa-th-list'/>"+
                    "</a>"+
                    "<ul id='"+custom_id+"vmsplanification_buttons' class='f-dropdown' data-dropdown-content>"+
                    "</ul>"+
                  '</span>'+

                  '<span class="right">'+
                    '<span id="'+custom_id+'main_buttons">'+
                    "</span>"+

                    "<a href='#' data-dropdown='"+custom_id+"more_buttons' class='top_button small  button secondary dropdown radius'> " +
                        "<i class='fa fa-ellipsis-v'/>"+
                    "</a>"+
                    "<ul id='"+custom_id+"more_buttons' class='f-dropdown' data-dropdown-content>"+
                    "</ul>"+

                    "<a href='#' data-dropdown='"+custom_id+"user_buttons' class='top_button small  secondary button dropdown radius'>"+
                        "<i class='fa fa-user'/>"+
                    "</a>"+
                    "<ul id='"+custom_id+"user_buttons' class='f-dropdown' data-dropdown-content>"+
                    "</ul>"+

                    "<a href='#' data-dropdown='"+custom_id+"vmsdelete_buttons' class='top_button small  button alert dropdown radius'>"+
                        "<i class='fa fa-trash-o'/>"+
                    "</a>"+
                    "<ul id='"+custom_id+"vmsdelete_buttons' class='f-dropdown' data-dropdown-content>"+
                    "</ul>"+

                    "<span id='"+custom_id+"delete_buttons'>"+
                    "</span>"+
                  "</span>"+
        "</div>");

        //for every button defined for this tab...
        for (button_name in buttons){
            button_code = "";
            button = buttons[button_name];

            //if we meet the condition we proceed. Otherwise we skip it.
            if (Config.isTabActionEnabled(tab_name, button_name, panel_name) == false) {
                continue;
            }

            var type = button.type+'_button';
            var str_class = [type]
            switch (button.type) {
            case "select":
                break;
            case "image":
                str_class.push("action_button")
                break;
            case "create_dialog":
                str_class.push("action_button")
                str_class.push("top_button")
                break;
            default:
                str_class.push("top_button")
            }

            if (button.alwaysActive) {
                str_class.push("alwaysActive");
            }

            if (button.custom_classes) {
                str_class.push(button.custom_classes);
            }

            var context;
            var text;
            switch (button.layout) {
            case "create":
                context = $("#"+custom_id+"create_buttons", buttons_row);
                text = button.text ? '<i class="fa fa-plus"/>  ' + button.text : '<i class="fa fa-plus"/>';
                str_class.push("success", "button", "small", "radius");
                button_code = '<button class="'+str_class.join(' ')+'" href="'+button_name+'">'+text+'</button>';
                break;
            case "refresh":
                context = $("#"+custom_id+"refresh_buttons", buttons_row);
                text = '<span class="fa-stack">'+
                    '<i class="fa fa-refresh fa-stack-lg" style="font-size: 1.5em"></i>'+
                    //'<i class="fa fa-play fa-stack-1x"></i>'+
                  '</span>';
                str_class.push("white_button", "refresh", "secondary", "button", "small", "radius");
                button_code = '<a class="'+str_class.join(' ')+'" href="'+button_name+'" style="padding-left: 5px">'+text+'</a>';
                break;
            case "top":
                context = $("#"+custom_id+"refresh_buttons", buttons_row);
                text = '<span class="fa-stack">'+
                    '<i class="fa fa-refresh fa-stack-2x" style="color: #dfdfdf"></i>'+
                    '<i class="fa fa-play fa-stack-1x"></i>'+
                  '</span>';
                str_class.push("white_button", "toggle_top_button", "only-right-list","secondary", "button", "small", "radius");
                button_code = '<a class="'+str_class.join(' ')+'" style="padding-left:0px; margin-right: 20px">'+text+'</a>';
                break;
            case "main":
                context = $("#"+custom_id+"main_buttons", buttons_row);
                text = button.text;
                str_class.push("secondary", "button", "small", "radius");
                button_code = '<button class="'+str_class.join(' ')+'" href="'+button_name+'">'+text+'</button>';
                break;
            case "vmsplay_buttons":
                context = $("#"+custom_id+"vmsplay_buttons", buttons_row);
                text = button.text;
                str_class.push("secondary", "button", "small", "radius");
                button_code = '<button class="'+str_class.join(' ')+'" href="'+button_name+'">'+text+'</button>';
                break;
            case "vmspause_buttons":
                context = $("#"+custom_id+"vmspause_buttons", buttons_row);
                text = button.text;
                button_code = '<li><a class="'+str_class.join(' ')+'" href="'+button_name+'">'+text+'</a></li>';
                break;
            case "vmsstop_buttons":
                context = $("#"+custom_id+"vmsstop_buttons", buttons_row);
                text = button.text;
                button_code = '<li><a class="'+str_class.join(' ')+'" href="'+button_name+'">'+text+'</a></li>';
                break;
            case "vmsrepeat_buttons":
                context = $("#"+custom_id+"vmsrepeat_buttons", buttons_row);
                text = button.text;
                button_code = '<li><a class="'+str_class.join(' ')+'" href="'+button_name+'">'+text+'</a></li>';
                break;
            case "vmsdelete_buttons":
                context = $("#"+custom_id+"vmsdelete_buttons", buttons_row);
                text = button.text;
                button_code = '<li><a class="'+str_class.join(' ')+'" href="'+button_name+'">'+text+'</a></li>';
                break;
            case "vmsplanification_buttons":
                context = $("#"+custom_id+"vmsplanification_buttons", buttons_row);
                text = button.text;
                button_code = '<li><a class="'+str_class.join(' ')+'" href="'+button_name+'">'+text+'</a></li>';
                break;
            case "more_select":
                context = $("#"+custom_id+"more_buttons", buttons_row);
                text = button.text;
                button_code = '<li><a class="'+str_class.join(' ')+'" href="'+button_name+'">'+text+'</a></li>';
                break;
            case "user_select":
                context = $("#"+custom_id+"user_buttons", buttons_row);
                text = button.text;
                button_code = '<li><a class="'+str_class.join(' ')+'" href="'+button_name+'">'+text+'</a></li>';
                break;
            case "del":
                context = $("#"+custom_id+"delete_buttons", buttons_row);
                text = '<i class=" fa fa-trash-o"/> ';
                str_class.push("alert", "button", "small", "radius");
                button_code = '<button class="'+str_class.join(' ')+'" href="'+button_name+'">'+text+'</button>';
                break;
            default:
                context = $("#"+custom_id+"main_buttons", buttons_row);
                text = button.text;
                str_class.push("secondary", "button", "small", "radius");
                button_code = '<button class="'+str_class.join(' ')+'" href="'+button_name+'">'+text+'</button>';
            }

            context.append(button_code);
        }//for each button in tab
        //$('.top_button',action_block).button();
        //$('.top_button',action_block).addClass("secondary small button")

        action_block.append(buttons_row);

        if  ($("#"+custom_id+"more_buttons li", action_block).length == 0 ) {
            $("a[data-dropdown="+custom_id+"more_buttons]", action_block).remove()
        }

        if  ($("#"+custom_id+"user_buttons li", action_block).length == 0 ) {
            $("a[data-dropdown="+custom_id+"user_buttons]", action_block).remove()
        }

        if  ($("#"+custom_id+"vmsplanification_buttons li", action_block).length == 0 ) {
            $("a[data-dropdown="+custom_id+"vmsplanification_buttons]", action_block).remove()
        }

        if  ($("#"+custom_id+"vmsdelete_buttons li", action_block).length == 0 ) {
            $("a[data-dropdown="+custom_id+"vmsdelete_buttons]", action_block).remove()
        }

        if  ($("#"+custom_id+"vmsstop_buttons li", action_block).length == 0 ) {
            $("a[data-dropdown="+custom_id+"vmsstop_buttons]", action_block).remove()
        }

        if  ($("#"+custom_id+"vmspause_buttons li", action_block).length == 0 ) {
            $("a[data-dropdown="+custom_id+"vmspause_buttons]", action_block).remove()
        }

        if  ($("#"+custom_id+"vmsrepeat_buttons li", action_block).length == 0 ) {
            $("a[data-dropdown="+custom_id+"vmsrepeat_buttons]", action_block).remove()
        }

        if  ($("#"+custom_id+"user_buttons li", action_block).length == 0 ) {
            $("a[data-dropdown="+custom_id+"user_buttons]", action_block).remove()
        }
        //action_block.foundationButtons();
        $('.top_button, .list_button',action_block).attr('disabled', false);
        $('.top_button, .list_button',action_block).attr('disabled', true);
        $('.create_dialog_button',action_block).attr('disabled', false);
        $('.alwaysActive',action_block).attr('disabled', false);

    $(document).foundation();
    }//if tab exists
}

//Converts selects into buttons which show a list of actions when
//clicked. This lists have two parts, one for the last action run, and
//another containing a list of actions that can be folded/unfolded.
function initListButtons(){

}

//Prepares the standard confirm dialogs
function setupConfirmDialogs(){
    dialogs_context.append('<div id="confirm_dialog" title=\"'+tr("Confirmation of action")+'\"></div>');
    var dialog = $('div#confirm_dialog',dialogs_context);

    //add the HTML with the standard question and buttons.
        dialog.html(
        '<div class="row">\
            <h3 class="subheader">'+tr("Confirm")+'<br>&emsp;<small class="confirm_action"></small></h3>\
          </div>\
        <form action="">\
           <div id="confirm_tip">'+tr("You have to confirm this action.")+'</div>\
           <br />\
           <div id="question">'+tr("Do you want to proceed?")+'</div>\
           <br />\
           <div class="form_buttons">\
             <button id="confirm_proceed" class="action_button radius button right" value="">'+tr("OK")+'</button>\
          </div>\
            <a class="close-reveal-modal">&#215;</a>\
        </form>');

    dialog.addClass("reveal-modal").attr("data-reveal", "");
    dialogs_context.append('<div id="confirm_with_select_dialog" title=\"'+tr("Confirmation of action")+'\"></div>');
    dialog = $('div#confirm_with_select_dialog',dialogs_context);

    dialog.html(
        '<div class="row">\
            <h3 class="subheader">'+tr("Confirm")+'<br>&emsp;<small class="confirm_action"></small></h3>\
          </div>\
          <form action="">\
            <div class="row">\
                <div id="confirm_with_select_tip">'+tr("You need to select something.")+'</div>\
            </div>\
            <br />\
            <div class="row">\
                <div class="large-12 columns" id="confirm_select">\
                </div>\
            </div>\
            <br />\            <br />\
           <div class="form_buttons">\
              <button id="confirm_with_select_proceed" class="action_button radius button right" value="">'+tr("OK")+'</button>\
           </div>\
            <a class="close-reveal-modal">&#215;</a>\
         </form>');

    dialog.addClass("reveal-modal").attr("data-reveal", "");

    //when we proceed with a "confirm with select" we need to
    //find out if we are running an action with a parametre on a datatable
    //items or if its just an action
    $('button#confirm_with_select_proceed',dialog).click(function(){
        var context = $(this).parents('div.reveal-modal');
        var error = 0;
        var value = $(this).val();
        var action = SunstoneCfg["actions"][value];
        var param = $('select.resource_list_select',context).val();

        if (!param.length){
            notifyError("You must select a value");
            return false;
        };

        if (!action) { notifyError("Action "+value+" not defined."); return false;};
        switch (action.type){
        case "multiple": //find the datatable
            var nodes = action.elements();
            error = Sunstone.runAction(value,nodes,param);
            break;
        default:
            error = Sunstone.runAction(value,param);
            break;
        }

        if (!error){
            context.foundation('reveal', 'close')
            $('.button.dropdown').find('ul').removeClass('show-dropdown');
        }

        return false;
    });
}

//Popup a confirmation dialog.
//In order to find out the dialog action and
//tip for the user we need to access the clicked button
//configuration. We do this by discovering the name of the parent tab
//and with the value of the clicked element.
function popUpConfirmDialog(target_elem){
    var dialog = $('div#confirm_dialog');
    var value = $(target_elem).attr('href');
    var tab_id = $(target_elem).parents('.tab').attr('id');
    var button = Sunstone.getButton(tab_id,value);

    if (button.tip == undefined)
        var tip = tr("You have to confirm this action");
    else
        var tip = button.tip

    $('button#confirm_proceed',dialog).val(value);

    var action = SunstoneCfg["actions"][value];
    if (action.elements()) {
        var str = value.split('.');
        $(".confirm_action", dialog).html(str[1] + ' ' + str[0] + ': ' + action.elements().join(', '))
    }

    $('div#confirm_tip',dialog).text(tip);
    dialog.foundation().foundation('reveal', 'open');
}

//Same as previous. This time we need as well to access the updated
//select list, which is done through the pointer of found in the
//config of the button (a function returning the select options).
function popUpConfirmWithSelectDialog(target_elem){
    var dialog = $('div#confirm_with_select_dialog');
    var value = $(target_elem).attr('href');
    var tab_id = $(target_elem).parents('.tab').attr('id');
    var button = Sunstone.getButton(tab_id,value);
    var tip = tr("You have to confirm this action");

    if (button.tip == undefined)
        var tip = tr("You have to confirm this action");
    else
        var tip = button.tip

    if (button.custom_select){
        $('div#confirm_select', dialog).html(button.custom_select);
    } else{
        insertSelectOptions('div#confirm_select', dialog, button.select, null, true);
    }

    $('div#confirm_with_select_tip',dialog).text(tip);

    var action = SunstoneCfg["actions"][value];
    if (action.elements()) {
        var str = value.split('.');
        $(".confirm_action", dialog).html(str[1] + ' ' + str[0] + ': ' + action.elements().join(', '))
    }

    $('button#confirm_with_select_proceed',dialog).val(value);
    dialog.foundation().foundation('reveal', 'open');
}


/* Some useful functions for Sunstone default plugins */
var INTERVAL=60000; //milisecs

var last_selected_row = null;

function someTime(){ //some time under 30secs
    return Math.floor(Math.random()*30000);
}

//introduces 0s before a number until in reaches 'length'.
function pad(number,length) {
    var str = '' + number;
    while (str.length < length)
        str = '0' + str;
    return str;
}

//turns a Unix-formatted time into a human readable string
function pretty_time(time_seconds)
{
    var d = new Date();
    d.setTime(time_seconds*1000);

    var secs = pad(d.getSeconds(),2);
    var hour = pad(d.getHours(),2);
    var mins = pad(d.getMinutes(),2);
    var day = pad(d.getDate(),2);
    var month = pad(d.getMonth()+1,2); //getMonths returns 0-11
    var year = d.getFullYear();

    return hour + ":" + mins +":" + secs + "&nbsp;" + day + "/" + month + "/" + year;
}

// Format time for plot axis
// If show date, only date information is shown
function pretty_time_axis(time, show_date){
    var d = new Date();
    d.setTime(time*1000);

    var secs = pad(d.getSeconds(),2);
    var hour = pad(d.getHours(),2);
    var mins = pad(d.getMinutes(),2);
    var day = pad(d.getDate(),2);
    var month = pad(d.getMonth()+1,2); //getMonths returns 0-11
    var year = d.getFullYear();

    if (show_date)
        return day + "/" + month;
    else
        return hour + ":" + mins;
}

function pretty_time_runtime(time){
    var d = new Date();
    d.setTime(time*1000);

    var secs = pad(d.getUTCSeconds(),2);
    var hour = pad(d.getUTCHours(),2);
    var mins = pad(d.getUTCMinutes(),2);
    var day = d.getUTCDate()-1;
    var month = pad(d.getUTCMonth()+1,2); //getMonths returns 0-11
    var year = d.getUTCFullYear();

    return day + "d " + hour + "h " + mins + "m ";
}

function _format_date(unix_timestamp) {
  var difference_in_seconds = (Math.round((new Date()).getTime() / 1000)) - unix_timestamp,
      current_date = new Date(unix_timestamp * 1000), minutes, hours,
      months = new Array(
        'January','February','March','April','May',
        'June','July','August','September','October',
        'November','December');

  if(difference_in_seconds < 60) {
    return difference_in_seconds + "s" + " ago";
  } else if (difference_in_seconds < 60*60) {
    minutes = Math.floor(difference_in_seconds/60);
    return minutes + "m" + " ago";
  } else if (difference_in_seconds < 60*60*24) {
    hours = Math.floor(difference_in_seconds/60/60);
    return hours + "h" + " ago";
  } else if (difference_in_seconds > 60*60*24){
    if(current_date.getYear() !== new Date().getYear())
      return current_date.getDay() + " " + months[current_date.getMonth()].substr(0,3) + " " + _fourdigits(current_date.getYear());
    else {
        return current_date.getDay() + " " + months[current_date.getMonth()].substr(0,3);
    }
  }

  return difference_in_seconds;

  function _fourdigits(number)  {
        return (number < 1000) ? number + 1900 : number;}

  //function _plural(number) {
  //  if(parseInt(number) === 1) {
  //    return "";
  //  }
  //  return "s";
  //}
}
//returns a human readable size in Kilo, Mega, Giga or Tera bytes
//if no from_bytes, assumes value comes in Ks
function humanize_size(value,from_bytes,sufix) {
    if (typeof(value) === "undefined") {
        value = 0;
    }
    var binarySufix = ["", "K", "M", "G", "T" ];

    var i = from_bytes ? 0 : 1;
    while (value >= 1024 && i < 4){
        value = value / 1024;
        i++;
    }
    value = Math.round(value * 10) / 10;

    if (value - Math.round(value) == 0) {
        value = Math.round(value);
    }

    if(sufix == undefined) {
        sufix = "B";
    }

    var st = value + binarySufix[i] + sufix;
    return st;
}

function humanize_size_from_mb(value) {
    if (typeof(value) === "undefined") {
        value = 0;
    }
    var binarySufix =  ["MB", "GB", "TB" ];
    var i=0;
    while (value >= 1024 && i < 2){
        value = value / 1024;
        i++;
    }
    value = Math.round(value * 10) / 10;

    if (value - Math.round(value) == 0) {
        value = Math.round(value);
    }

    var st = value + binarySufix[i];
    return st;
}

//Wrapper to add an element to a dataTable
function addElement(element,dataTable){
    dataTable.fnAddData(element);
}

//deletes an element with id 'tag' from a dataTable
function deleteElement(dataTable,tag){
    var tr = $(tag,dataTable).parents('tr')[0];
    dataTable.fnDeleteRow(tr);
    recountCheckboxes(dataTable);

    var tab = dataTable.parents(".tab");
    if (Sunstone.rightInfoVisible(tab)) {
        $("a[href='back']", tab).click();
    }
}

//Handle the activation of action buttons and the check_all box
//when elements in a datatable are modified.
function recountCheckboxes(dataTable, custom_context){
    var table = $('tbody',dataTable);

    var context;
    if (custom_context){
        context = custom_context;
    } else {
        context = table.parents('.tab');
        if ($(".right-info", context).is(':visible')) {
            return;
        }
    }

    var nodes = $('tr',table); //visible nodes
    var total_length = nodes.length;
    var checked_length = $('input.check_item:checked',nodes).length;
    var last_action_b = $('.last_action_button',context);

    if (checked_length) { //at least 1 element checked
        //enable action buttons
        $('.top_button, .list_button',context).attr('disabled', false);

        //enable checkall box
        if (total_length == checked_length){
            $('.check_all',dataTable).attr('checked','checked');
        } else {
            $('.check_all',dataTable).removeAttr('checked');
        };
    } else { //no elements cheked
        //disable action buttons, uncheck checkAll
        $('.check_all',dataTable).removeAttr('checked');
        $('.top_button, .list_button',context).attr('disabled', true);
    };

    //any case the create dialog buttons should always be enabled.
    $('.create_dialog_button',context).attr('disabled', false);
    $('.alwaysActive',context).attr('disabled', false);
}

//Init action buttons and checkboxes listeners
function tableCheckboxesListener(dataTable, custom_context){
    //Initialization - disable all buttons
    var context = custom_context||dataTable.parents('.tab');

    $('.last_action_button',context).attr('disabled', true);
    $('.top_button, .list_button',context).attr('disabled', true);
    //These are always enabled
    $('.create_dialog_button',context).attr('disabled', false);
    $('.alwaysActive',context).attr('disabled', false);

    //listen to changes in the visible inputs
    $('tbody input.check_item',dataTable).live("change",function(){
        var datatable = $(this).parents('table');

        if($(this).is(":checked"))
        {
            $(this).parents('tr').children().each(function(){$(this).addClass('markrowchecked');});
        }
        else
        {
            $(this).parents('tr').children().removeClass('markrowchecked');
            $(this).parents('tr').children().removeClass('markrowselected');
        }

        recountCheckboxes(datatable, context);
    });
}

// Updates a data_table, with a 2D array containing the new values
// Does a partial redraw, so the filter and pagination are kept
function updateView(item_list,dataTable){
    var selected_row_id = $($('td.markrowselected',dataTable.fnGetNodes())[1]).html();
    if (!selected_row_id) selected_row_id = $($('td.markrowselected',dataTable.fnGetNodes())[0]).html();
    var checked_row_ids = new Array();

    $.each($(dataTable.fnGetNodes()), function(){
        if($('td.markrowchecked',this).length!=0)
        {
            if (!isNaN($($('td',$(this))[1]).html()))
            {
                checked_row_ids.push($($('td',$(this))[1]).html());
            }
            else
            {
                checked_row_ids.push($($('td',$(this))[0]).html());
            }
        }
    });

    if (dataTable) {
        var dTable_settings = dataTable.fnSettings();
        var prev_start = dTable_settings._iDisplayStart;

        dataTable.fnClearTable(false);
        dataTable.fnAddData(item_list, false);

        var new_start = prev_start;

        if(new_start > item_list.length - 1) {
            if(item_list.length > 0)
                new_start = item_list.length - 1;
            else
                new_start = 0;
        }

        dTable_settings.iInitDisplayStart = new_start;

        dataTable.fnDraw(true);
    };

    if(selected_row_id)
    {
        $.each($(dataTable.fnGetNodes()),function(){
            if($($('td',this)[1]).html()==selected_row_id)
            {
                $('td',this)[2].click();
            }
        });
    }

    if(checked_row_ids.length!=0)
    {
        $.each($(dataTable.fnGetNodes()),function(){
            var current_id = $($('td',this)[1]).html();

            if (isNaN(current_id))
            {
                current_id = $($('td',this)[0]).html();
            }

            if (current_id)
            {
                if(jQuery.inArray(current_id, checked_row_ids)!=-1)
                {
                    $('input.check_item',this).first().click();
                    $('td',this).addClass('markrowchecked');
                }
            }
        });
    }
}

//replaces an element with id 'tag' in a dataTable with a new one
function updateSingleElement(element,dataTable,tag){
    // fnGetData should be used instead, otherwise it depends on the visible columns
    var nodes = dataTable.fnGetNodes();
    var tr = $(tag,nodes).parents('tr')[0];
    if(tr){
        var checked_val = $('input.check_item',tr).attr('checked');
        var position = dataTable.fnGetPosition(tr);
        dataTable.fnUpdate(element,position,undefined,false);
        $('input.check_item',tr).attr('checked',checked_val);
        recountCheckboxes(dataTable);
    }
}

function getElementData(id, resource_tag, dataTable){
    var nodes = dataTable.fnGetNodes();
    var tr = $(resource_tag+'_'+id,nodes).parents('tr')[0];
    return dataTable.fnGetData(tr);
}

// Returns an string in the form key=value key=value ...
// Does not explore objects in depth.
function stringJSON(json){
    var str = "";
    for (field in json) {
        str+= field + '=' + json[field] + ' ';
    };
    return str;
}

//Notifications
//Notification of submission of action
function notifySubmit(action, args, extra_param){
    var action_text = action.replace(/OpenNebula\./,'').replace(/\./,' ');

    var msg = "";
    if (!args || (typeof args == 'object' && args.constructor != Array)){

        msg += action_text;
    } else {

        msg += action_text + ": " + args;
    };
    if (extra_param && extra_param.constructor != Object) {
        msg += " >> " + extra_param;
    };

    $.jGrowl(msg, {theme: "jGrowl-notify-submit", position: "bottom-right"});
}

//Notification on error
function notifyError(msg){
    $.jGrowl(msg, {theme: "jGrowl-notify-error", position: "bottom-right", sticky: true });
}

//Standard notification
function notifyMessage(msg){
    $.jGrowl(msg, {theme: "jGrowl-notify-submit", position: "bottom-right"});
}

function notifyCustom(title, msg, sticky) {
    msg = (title ? title : "") + msg;
    $.jGrowl(msg, {theme: "jGrowl-notify-submit", position: "bottom-right", sticky: sticky });
}

// Returns an HTML string with the json keys and values
// Attempts to css format output, giving different values to
// margins etc. according to depth level etc.
// See example of use in plugins.
function prettyPrintJSON(template_json,padding,weight, border_bottom,padding_top_bottom){
    var str = ""
    if (!template_json){ return "Not defined";}
    if (!padding) {padding=10};
    if (!weight) {weight="bold";}
    if (!border_bottom) {border_bottom = "1px solid #efefef";}
    if (!padding_top_bottom) {padding_top_bottom=6;}
    var field = null;

    if (template_json.constructor == Array){
        for (field = 0; field < template_json.length; ++field){
            str += prettyPrintRowJSON(field,template_json[field],padding,weight, border_bottom,padding_top_bottom);
        }
    } else {
        for (field in template_json) {
            str += prettyPrintRowJSON(field,template_json[field],padding,weight, border_bottom,padding_top_bottom);
        }
    }
    return str;
}

function prettyPrintRowJSON(field,value,padding,weight, border_bottom,padding_top_bottom){
    var str="";

    if (typeof value == 'object'){
        //name of field row
        str += '<tr>\
                  <td class="key_td" style=\
                      "padding-left:'+padding+'px;\
                       font-weight:'+weight+';\
                       border-bottom:'+border_bottom+';\
                       padding-top:'+padding_top_bottom+'px;\
                       padding-bottom:'+padding_top_bottom+'px;">'
                       +tr(field)+
                 '</td>\
                  <td class="value_td" style=\
                      "border-bottom:'+border_bottom+';\
                       padding-top:'+padding_top_bottom+'px;\
                       padding-bottom:'+padding_top_bottom+'px">\
                  </td>\
                </tr>';
        //attributes rows
        //empty row - prettyprint - empty row
        str += prettyPrintJSON(value,padding+25,"normal","0",1);
    } else {
        str += '<tr>\
                    <td class="key_td" style="\
                    padding-left:'+padding+'px;\
                    font-weight:'+weight+';\
                    border-bottom:'+border_bottom+';\
                    padding-top:'+padding_top_bottom+'px;\
                    padding-bottom:'+padding_top_bottom+'px">'+
                    tr(field)+
                   '</td>\
                    <td class="value_td" style="\
                       border-bottom:'+border_bottom+';\
                       padding-top:'+padding_top_bottom+'px;\
                       padding-bottom:'+padding_top_bottom+'px">'+
                    value+
                   '</td>\
                </tr>';
    };

    return str;
}

//Add a listener to the check-all box of a datatable, enabling it to
//check and uncheck all the checkboxes of its elements.
function initCheckAllBoxes(datatable, custom_context){

    //small css hack
    $('input.check_all', datatable).css({"border":"2px"});
    $('input.check_all', datatable).live("change",function(){
        var table = $(this).closest('.dataTables_wrapper');
        var checked = $(this).attr('checked');
        if (checked) { //check all
            $('tbody input.check_item',table).attr('checked','checked');
            $('td',table).addClass('markrowchecked');
        } else { //uncheck all
            $('tbody input.check_item',table).removeAttr('checked');
            $('td',table).removeClass('markrowchecked');
        };

        var context = custom_context||table.parents('.tab');
        recountCheckboxes(table, context);
    });
}

//standard handling for the server errors on ajax requests.
//Pops up a message with the information.
function onError(request,error_json, container) {
    var method;
    var action;
    var object;
    var id;
    var reason;
    var m;
    var message = error_json.error.message;

    if ( typeof onError.disabled == 'undefined' ) {
        onError.disabled=false;
    };

    //redirect to login if unauthenticated
    if (error_json.error.http_status=="401") {
        switch (whichUI()){
        case "selfservice":
            window.location.href = "ui";
            break;
        default:
            window.location.href = "login";
        };

        onError.disabled=false;
        return false;
    };


    if (!message){
        if (!onError.disabled){
            notifyError(tr("Cannot contact server: is it running and reachable?"));
            onError.disabled=true;
        }
        return false;
    };

    if (error_json.error.http_status=="404") {
        notifyError(message);
        return false;
    }

    if (container) {
        container.show();
        return false;
    }

    if (message.match(/^Network is unreachable .+$/)){
        if (!onError.disabled){
            notifyError(tr("Network is unreachable: is OpenNebula running?"));
            onError.disabled=true;
        };
        return false;
    } else {
        onError.disabled=false;
    };


    //Parse known errors:
    var get_error = /^\[(\w+)\] Error getting ([\w ]+) \[(\d+)\]\.$/;
    var auth_error = /^\[(\w+)\] User \[(\d+)\] not authorized to perform action on ([\w ]+).$/;

    if (m = message.match(get_error)) {
        method  = m[1];
        action  = "Show";
        object  = m[2];
        id      = m[3];
    } else if (m = message.match(auth_error)) {
        method = m[1];
        object     = m[3];
        reason = tr("Unauthorized");
    };

    if (m) {
        var rows;
        var i;
        var value;
        rows = ["method","action","object","id","reason"];
        message = "";
        for (i = 0; i<rows.length; i++){
            key = rows[i];
            value = eval(key);
            if (value)
                message += "<tr><td class=\"key_error\">"+key+"</td><td>"+value+"</td></tr>";
        }
        message = "<table>" + message + "</table>";
    };

    notifyError(message);
    return true;
}

//Replaces the checkboxes of a datatable with a ajax-loading spinner.
//Used when refreshing elements of a datatable.
function waitingNodes(dataTable){
    $('tr input.check_item:visible',dataTable).replaceWith(spinner);
    //recountCheckboxes(dataTable);
}


//The following functions extract the value of a specific column
//in a dataTable. If the order of datatable columns is changed this
//should be the only place to adjust.
function getUserName(uid){
    if (typeof(dataTable_users) != "undefined"){
        return getName(uid,dataTable_users,2);
    }
    return uid;
}

function getGroupName(gid){
    if (typeof(dataTable_groups) != "undefined"){
        return getName(gid,dataTable_groups,2);
    }
    return gid;
}

function getImageName(id){
    if (typeof(dataTable_images) != "undefined"){
        return getName(id,dataTable_images,4);
    }
    return id;
};

function getClusterName(id){
    if (typeof(dataTable_clusters) != "undefined"){
        return getName(id,dataTable_clusters,2);
    }
    return id;
};

function getDatastoreName(id){
    if (typeof(dataTable_datastores) != "undefined"){
        return getName(id,dataTable_datastores,4);
    }
    return id;
};

function getVNetName(id){
    if (typeof(dataTable_vNetworks) != "undefined"){
        return getName(id,dataTable_vNetworks,4);
    }
    return id;
};

function getHostName(id){
    if (typeof(dataTable_hosts) != "undefined"){
        return getName(id,dataTable_hosts,2);
    }
    return id;
};

function getTemplateName(id){
    if (typeof(dataTable_templates) != "undefined"){
        return getName(id,dataTable_templates,4);
    }
    return id;
};

function getZoneName(id){
    if (typeof(dataTable_zones) != "undefined"){
        return getName(id,dataTable_zones,2);
    }
    return id;
};

// Returns the value of the column with the resource of specified
// id in the dataTable.
function getName(id,dataTable,name_col){
    var name = id;
    if (typeof(dataTable) == "undefined") {
        return name;
    }
    var nodes = dataTable.fnGetData();

    $.each(nodes,function(){
        if (id == this[1]) {
            name = this[name_col];
            return false;
        }
    });
    return name;
};

// A more general version of the above.
// Search a datatable record matching the filter_str in the filter_col. Returns
// the value of that record in the desired value column.
function getValue(filter_str,filter_col,value_col,dataTable){
    var value="";
    if (typeof(dataTable) == "undefined") return value;

    var nodes = dataTable.fnGetData();

    $.each(nodes,function(){
        if (filter_str == this[filter_col]){
            value = this[value_col];
            return false;
        };
    });
    return value;
};

//Replaces all class"tip" divs with an information icon that
//displays the tip information on mouseover.
function setupTips(context, position){

    $('ui-dialog').css('z-index', '1000')
    //For each tip in this context
    $('.tip',context).each(function(){
        var obj = $(this);
        obj.removeClass('tip');
        var tip = obj.html();

        var tip_classes = ['has-tip']
        if (position) {
            tip_classes.push(position)
        }
        //replace the text with an icon and spans
        obj.html('<span data-tooltip class="'+tip_classes.join(' ')+'" data-width="210" title="'+tip+'"><i class="fa fa-question-circle"></i></span>');
        obj.foundation();
    });

}

//returns an array of ids of selected elements in a dataTable
function getSelectedNodes(dataTable, force_datatable){
    var selected_nodes = [];
    if (dataTable){
        var tab = dataTable.parents(".tab")
        if (Sunstone.rightInfoVisible(tab) && !force_datatable) {
            selected_nodes.push(Sunstone.rightInfoResourceId(tab));
        } else {
        //Which rows of the datatable are checked?
        var nodes = $('tbody input.check_item:checked',dataTable);
            $.each(nodes,function(){
                selected_nodes.push($(this).val());
            });
        }
    };
    return selected_nodes;
}

// TODO: Too many arguments. Change to use a params object
function insertSelectOptions(id, context, resource, init_val, empty_value,
    extra_options, filter_att, filter_val){

    $(id, context).html('<i class="fa fa-spinner fa-spin"></i>');

    OpenNebula[resource].list({
        timeout: true,
        success: function (request, obj_list){
            var select_str='<select class="resource_list_select">';

            if (empty_value){
                select_str += '<option class="empty_value" value="">'+
                                tr("Please select")+'</option>';
            }

            if (resource == "Cluster"){
                if(!extra_options){
                    extra_options = "";
                }

                extra_options += '<option value="-1">Default (none)</option>';
            }

            if (extra_options){
                select_str += extra_options;
            }

            if (!filter_att){
                filter_att = [];
            }

            var res_name = OpenNebula[resource].resource;
            $.each(obj_list,function(){
                var id = this[res_name].ID;
                var name = this[res_name].NAME;
                var add = true;

                for (var i=0;i<filter_att.length;i++){
                    if (this[res_name][filter_att[i]] == filter_val[i]){
                        add = false;
                        break;
                    }
                }

                if (add){
                    select_str +='<option elem_id="'+id+'" value="'+id+'">'+
                                    id+': '+name+'</option>';
                }
            });

            select_str+="</select>";

            $(id, context).html(select_str);

            if (init_val){
                $(id+" .resource_list_select", context).val(init_val);
                $(id+" .resource_list_select", context).change();
            }
        },
        error: onError
    });

}

//Escape doublequote in a string and return it
function escapeDoubleQuotes(string){
    if (string != undefined) {
        return string.replace(/\\/g,'\\').replace(/"/g,'\\"');
    } else {
        return string;
    }
}

function derivative(data) {
    for(var i=0; i<data.length-1; i++)
    {
        // Each elem is [timestamp, cumulative value]
        var first = data[i];
        var second = data[i+1];

        // value now - value before / seconds
        var speed = (second[1] - first[1]) / (second[0] - first[0]);

        // The first element is replaced with the second one
        data[i] = [first[0], speed];
    }

    // The last elem must be removed
    data.pop();
}

function plot_graph(response, info) {

    series = [];

    var attributes = info.monitor_resources.split(',');

    if (info.labels) {
        labels = info.labels.split(',')
    }

    for (var i=0; i<attributes.length; i++)
    {
        var attribute = attributes[i];

        var data = response.monitoring[attribute];

        if(info.derivative == true) {
            derivative(data);
        }

        series.push({
            stack: attribute,
            // Turns label TEMPLATE/BLABLA into BLABLA
            label: labels ? labels[i] : attribute[i].split('/').pop(),
            data: data
        });
    }

    var humanize = info.humanize_figures ?
        humanize_size : function(val){ return val };

    var options = {
//        colors: [ "#cdebf5", "#2ba6cb", "#6f6f6f" ]
        colors: [ "#2ba6cb", "#707D85", "#AC5A62" ],
        legend : { show : (info.div_legend != undefined),
                   noColumns: attributes.length,
                   container: info.div_legend
                 },
        xaxis : {
            tickFormatter: function(val,axis){
                return pretty_time_axis(val, info.show_date);
            },
            color: "#999",
            size: 8
        },
        yaxis : { labelWidth: 50,
                  tickFormatter: function(val, axis) {
                      return humanize(val, info.convert_from_bytes, info.y_sufix);
                  },
                  min: 0,
                color: "#999",
                size: 8
                },
        series: {
            lines: {
                lineWidth: 1
            }
        },
        grid: {
            borderWidth: 1,
            borderColor: "#cfcfcf"
        }
    };

    $.plot(info.div_graph, series, options);
}


function plot_totals(response, info) {

    series = [];

    var attributes = info.monitor_resources.split(',');

    if (info.labels) {
        labels = info.labels.split(',')
    }

    var min = Number.MAX_VALUE;
    var max = Number.MIN_VALUE;

    // Get min and max times, from any resource, using the first attribute
    for (var id in response) {
        if(id != "resource") {
            if(info.derivative == true) {
                for (var i=0; i<attributes.length; i++)
                {
                    var attribute = attributes[i];

                    var data = response[id][attribute];

                    derivative(data);
                }
            }

            if (response[id][attributes[0]].length > 0) {
                min = Math.min(min,
                    parseInt(response[id][attributes[0]][0][0]) );

                max = Math.max(max,
                    parseInt(response[id][attributes[0]][ response[id][attributes[0]].length - 1 ][0]) );
            }
        }
    }

    // First flot stack hack: Flot will stack values, but only they exist for all
    // series. Given these two series:
    //
    //        [3,x], [4,x], [5,x]
    // [2,x], [3,x], [4,x]
    //
    // Flot will draw values for 3 and 4. That's why we add 0s at the begining
    // and end of each serie
    //
    // [2,0], [2.9,0] [3,x], [4,x], [5,x]
    // [2,x],         [3,x], [4,x], [4.1,0] [5,0]

    for (var i=0; i<attributes.length; i++)
    {
        var attribute = attributes[i];

        for (var id in response) {
            if(id != "resource") {
                var data = response[id][attribute];

                if(data.length == 0) {
                    continue;
                }

                var local_min = parseInt( data[0][0] );
                var local_max = parseInt( data[data.length - 1][0] );

                if(local_min > min) {
                    data.unshift([local_min-1, 0]);
                    data.unshift([min, 0]);
                }

                if(local_max < max) {
                    data.push([local_max+1, 0]);
                    data.push([max, 0]);
                }

                // Invisible line
                series.push({
                  color: "rgba(0,0,0,0.0)",
                  shadowSize: 0,
                  stack: attribute,
                  data: data
                });
            }
        }

        // Second flot stack hack: We are not interested in the stacked position
        // of each line, we only want to draw the totals. To do that, the last
        // serie to be added is just a line with 0s stacked on top of the
        // invisible ones

        series.push({
            stack: attribute,
            // Turns label TEMPLATE/BLABLA into BLABLA
            label: labels ? labels[i] : attribute[i].split('/').pop(),
            data: [[min, 0], [max,0]]
        });
    }

    var humanize = info.humanize_figures ?
        humanize_size : function(val){ return val };

    var options = {
        //colors: [ "#2ba6cb", "#cdebf5", "#6f6f6f" ],
        colors: [ "#2ba6cb", "#707D85", "#AC5A62" ],
        legend : { show : (info.div_legend != undefined),
                   noColumns: attributes.length,
                   backgroundColor: "black",
                   container: info.div_legend
                 },
        xaxis : {
            tickFormatter: function(val,axis){
                return pretty_time_axis(val, info.show_date);
            }
        },
        yaxis : { labelWidth: 50,
                  tickFormatter: function(val, axis) {
                      return humanize(val, info.convert_from_bytes, info.y_sufix);
                  },
                  min: 0
                }
    };

    $.plot(info.div_graph, series, options);
}


//Shows run a custom action when clicking on rows.
function infoListener(dataTable, info_action, target_tab){
    $('tbody tr',dataTable).die("click");
    $('tbody tr',dataTable).live("click",function(e){

        if ($(e.target).is('input') ||
            $(e.target).is('select') ||
            $(e.target).is('option')) return true;

        var aData = dataTable.fnGetData(this);
        if (!aData) return true;
        var id = $(aData[0]).val();
        if (!id) return true;

        if (info_action)
        {
            //If ctrl is hold down, make check_box click
            if (e.ctrlKey || e.metaKey || $(e.target).is('input'))
            {
                $('.check_item',this).trigger('click');
            }
            else
            {
                if(!target_tab){
                    target_tab = activeTab;
                }

                showElement(target_tab, info_action, id);
            };
        }
        else
        {
            $('.check_item',this).trigger('click');
        };

        return false;
    });
}

function mustBeAdmin(){
    return gid == 0;
}

function mustNotBeAdmin(){
    return !mustBeAdmin();
}

/* Below functions to easier permission management */

function ownerUse(resource){
    return parseInt(resource.PERMISSIONS.OWNER_U);
};
function ownerManage(resource){
    return parseInt(resource.PERMISSIONS.OWNER_M);
};
function ownerAdmin(resource){
    return parseInt(resource.PERMISSIONS.OWNER_A);
};

function groupUse(resource){
    return parseInt(resource.PERMISSIONS.GROUP_U);
};
function groupManage(resource){
    return parseInt(resource.PERMISSIONS.GROUP_M);
};
function groupAdmin(resource){
    return parseInt(resource.PERMISSIONS.GROUP_A);
};

function otherUse(resource){
    return parseInt(resource.PERMISSIONS.OTHER_U);
};
function otherManage(resource){
    return parseInt(resource.PERMISSIONS.OTHER_M);
};
function otherAdmin(resource){
    return parseInt(resource.PERMISSIONS.OTHER_A);
};


function ownerPermStr(resource){
    var result = "";
    result += ownerUse(resource) ? "u" : "-";
    result += ownerManage(resource) ? "m" : "-";
    result += ownerAdmin(resource) ? "a" : "-";
    return result;
};

function groupPermStr(resource){
    var result = "";
    result += groupUse(resource) ? "u" : "-";
    result += groupManage(resource) ? "m" : "-";
    result += groupAdmin(resource) ? "a" : "-";
    return result;
};

function otherPermStr(resource){
    var result = "";
    result += otherUse(resource) ? "u" : "-";
    result += otherManage(resource) ? "m" : "-";
    result += otherAdmin(resource) ? "a" : "-";
    return result;
};

function setPermissionsTable(resource,context){
    if (ownerUse(resource))
        $('.owner_u',context).attr('checked','checked');
    if (ownerManage(resource))
        $('.owner_m',context).attr('checked','checked');
    if (ownerAdmin(resource))
        $('.owner_a',context).attr('checked','checked');
    if (groupUse(resource))
        $('.group_u',context).attr('checked','checked');
    if (groupManage(resource))
        $('.group_m',context).attr('checked','checked');
    if (groupAdmin(resource))
        $('.group_a',context).attr('checked','checked');
    if (otherUse(resource))
        $('.other_u',context).attr('checked','checked');
    if (otherManage(resource))
        $('.other_m',context).attr('checked','checked');
    if (otherAdmin(resource))
        $('.other_a',context).attr('checked','checked');
};


var Quotas = {
    "vms" : function(info, default_quotas){
        if (!$.isEmptyObject(info.VM_QUOTA)){
            var vms_bar = quotaBar(
                info.VM_QUOTA.VM.VMS_USED,
                info.VM_QUOTA.VM.VMS,
                default_quotas.VM_QUOTA.VM.VMS);

            var quotas_tab_html =
            '<fieldset><legend>' + tr("VMs") + '</legend><div>'+vms_bar+'</div><br></fieldset>'

            return quotas_tab_html;
        } else {
            return '';
        }
    },
    "cpu" : function(info, default_quotas){
        if (!$.isEmptyObject(info.VM_QUOTA)){
            var cpu_bar = quotaBarFloat(
                info.VM_QUOTA.VM.CPU_USED,
                info.VM_QUOTA.VM.CPU,
                default_quotas.VM_QUOTA.VM.CPU);

            var quotas_tab_html =
            '<fieldset><legend>' + tr("CPU") + '</legend><div>'+cpu_bar+'</div><br></fieldset>'

            return quotas_tab_html;
        } else {
            return '';
        }
    },
    "memory" : function(info, default_quotas){
        if (!$.isEmptyObject(info.VM_QUOTA)){
            var memory_bar = quotaBarMB(
                info.VM_QUOTA.VM.MEMORY_USED,
                info.VM_QUOTA.VM.MEMORY,
                default_quotas.VM_QUOTA.VM.MEMORY);

            var quotas_tab_html =
            '<fieldset><legend>' + tr("Memory") + '</legend><div>'+memory_bar+'</div><br></fieldset>'

            return quotas_tab_html;
        } else {
            return '';
        }
    },
    "volatile_size" : function(info, default_quotas){
        if (!$.isEmptyObject(info.VM_QUOTA)){
            var volatile_bar = quotaBarMB(
                info.VM_QUOTA.VM.VOLATILE_SIZE_USED,
                info.VM_QUOTA.VM.VOLATILE_SIZE,
                default_quotas.VM_QUOTA.VM.VOLATILE_SIZE);

            var quotas_tab_html =
            '<fieldset><legend>' + tr("Volatile disks") + '</legend><div>'+volatile_bar+'</div><br></fieldset>'

            return quotas_tab_html;
        } else {
            return '';
        }
    },
    "datastore" : function(info, default_quotas) {
        if (!$.isEmptyObject(info.DATASTORE_QUOTA)){
            var quotas_tab_html =
            '<fieldset style="padding: 5px 15px">\
                <legend>'+tr("Datastore")+'</legend>\
                <table class="quota_table extended_table">\
                <thead>\
                    <tr>\
                        <th style="width:16%">'+tr("ID")+'</th>\
                        <th style="width:42%">'+tr("Images")+'</th>\
                        <th style="width:42%">'+tr("Size")+'</th>\
                    </tr>\
                </thead>\
                <tbody>';

            var ds_quotas = [];

            if ($.isArray(info.DATASTORE_QUOTA.DATASTORE))
                ds_quotas = info.DATASTORE_QUOTA.DATASTORE;
            else if (info.DATASTORE_QUOTA.DATASTORE.ID)
                ds_quotas = [info.DATASTORE_QUOTA.DATASTORE];

            for (var i=0; i < ds_quotas.length; i++){

                var default_ds_quotas = default_quotas.DATASTORE_QUOTA[ds_quotas[i].ID]

                if (default_ds_quotas == undefined){
                    default_ds_quotas = {
                        "IMAGES"    : "0",
                        "SIZE"      : "0"
                    }
                }

                var img_bar = quotaBar(
                    ds_quotas[i].IMAGES_USED,
                    ds_quotas[i].IMAGES,
                    default_ds_quotas.IMAGES);

                var size_bar = quotaBarMB(
                    ds_quotas[i].SIZE_USED,
                    ds_quotas[i].SIZE,
                    default_ds_quotas.SIZE);

                quotas_tab_html +=
                '<tr>\
                    <td>'+ds_quotas[i].ID+'</td>\
                    <td>'+img_bar+'</td>\
                    <td>'+size_bar+'</td>\
                </tr>';
            }

            quotas_tab_html +=
                    '</tbody>\
                </table>\
            </fieldset>';

            return quotas_tab_html;
        } else {
            return '';
        }
    },
    "image" : function(info, default_quotas) {
        if (!$.isEmptyObject(info.IMAGE_QUOTA)){
            var quotas_tab_html =
            '<fieldset style="padding: 5px 15px">\
                <legend>'+tr("Image")+'</legend>\
                <table class="quota_table extended_table">\
                <thead>\
                    <tr>\
                        <th style="width:16%">'+tr("ID")+'</th>\
                        <th style="width:84%">'+tr("Running VMs")+'</th>\
                    </tr>\
                </thead>\
                <tbody>';

            var img_quotas = [];

            if ($.isArray(info.IMAGE_QUOTA.IMAGE))
                img_quotas = info.IMAGE_QUOTA.IMAGE;
            else if (info.IMAGE_QUOTA.IMAGE.ID)
                img_quotas = [info.IMAGE_QUOTA.IMAGE];

            for (var i=0; i < img_quotas.length; i++){

                var default_img_quotas = default_quotas.IMAGE_QUOTA[img_quotas[i].ID]

                if (default_img_quotas == undefined){
                    default_img_quotas = {
                        "RVMS"  : "0"
                    }
                }

                var rvms_bar = quotaBar(
                    img_quotas[i].RVMS_USED,
                    img_quotas[i].RVMS,
                    default_img_quotas.RVMS);

                quotas_tab_html +=
                '<tr>\
                    <td>'+img_quotas[i].ID+'</td>\
                    <td>'+rvms_bar+'</td>\
                </tr>';
            }

            quotas_tab_html +=
                    '</tbody>\
                </table>\
            </fieldset>';

            return quotas_tab_html;
        } else {
            return '';
        }
    },
    "network" : function(info, default_quotas){
        if (!$.isEmptyObject(info.NETWORK_QUOTA)){
            var quotas_tab_html =
            '<fieldset style="padding: 5px 15px">\
                <legend>'+tr("Network")+'</legend>\
                <table class="quota_table extended_table">\
                    <thead>\
                        <tr>\
                            <th style="width:16%">'+tr("ID")+'</th>\
                            <th style="width:84%">'+tr("Leases")+'</th>\
                        </tr>\
                    </thead>\
                    <tbody>';

            var net_quotas = [];

            if ($.isArray(info.NETWORK_QUOTA.NETWORK))
                net_quotas = info.NETWORK_QUOTA.NETWORK;
            else if (info.NETWORK_QUOTA.NETWORK.ID)
                net_quotas = [info.NETWORK_QUOTA.NETWORK];

            for (var i=0; i < net_quotas.length; i++){

                var default_net_quotas = default_quotas.NETWORK_QUOTA[net_quotas[i].ID]

                if (default_net_quotas == undefined){
                    default_net_quotas = {
                        "LEASES" : "0"
                    }
                }

                var leases_bar = quotaBar(
                    net_quotas[i].LEASES_USED,
                    net_quotas[i].LEASES,
                    default_net_quotas.LEASES);

                quotas_tab_html +=
                '<tr>\
                    <td>'+net_quotas[i].ID+'</td>\
                    <td>'+leases_bar+'</td>\
                </tr>';
            }

            quotas_tab_html +=
                    '</tbody>\
                </table>\
            </fieldset>';

            return quotas_tab_html;
        } else {
            return '';
        }
    },
    "default_quotas" : function(default_quotas){
        // Initialize the VM_QUOTA to unlimited if it does not exist
        if ($.isEmptyObject(default_quotas.VM_QUOTA)){
            default_quotas.VM_QUOTA = {
                "VM" : {
                    "VMS"           : "0",
                    "MEMORY"        : "0",
                    "CPU"           : "0",
                    "VOLATILE_SIZE" : "0"
                }
            }
        }

        // Replace the DATASTORE array with a map

        var ds_quotas = [];

        if ($.isArray(default_quotas.DATASTORE_QUOTA.DATASTORE))
            ds_quotas = default_quotas.DATASTORE_QUOTA.DATASTORE;
        else if (default_quotas.DATASTORE_QUOTA.DATASTORE)
            ds_quotas = [default_quotas.DATASTORE_QUOTA.DATASTORE];

        delete default_quotas.DATASTORE_QUOTA;

        default_quotas.DATASTORE_QUOTA = {};

        for (var i=0; i < ds_quotas.length; i++){
            default_quotas.DATASTORE_QUOTA[ds_quotas[i].ID] = ds_quotas[i]
        }

        // Replace the IMAGE array with a map

        var img_quotas = [];

        if ($.isArray(default_quotas.IMAGE_QUOTA.IMAGE))
            img_quotas = default_quotas.IMAGE_QUOTA.IMAGE;
        else if (default_quotas.IMAGE_QUOTA.IMAGE)
            img_quotas = [default_quotas.IMAGE_QUOTA.IMAGE];

        delete default_quotas.IMAGE_QUOTA;

        default_quotas.IMAGE_QUOTA = {};

        for (var i=0; i < img_quotas.length; i++){
            default_quotas.IMAGE_QUOTA[img_quotas[i].ID] = img_quotas[i]
        }

        // Replace the NETWORK array with a map

        var net_quotas = [];

        if ($.isArray(default_quotas.NETWORK_QUOTA.NETWORK))
            net_quotas = default_quotas.NETWORK_QUOTA.NETWORK;
        else if (default_quotas.NETWORK_QUOTA.NETWORK)
            net_quotas = [default_quotas.NETWORK_QUOTA.NETWORK];

        delete default_quotas.NETWORK_QUOTA;

        default_quotas.NETWORK_QUOTA = {};

        for (var i=0; i < net_quotas.length; i++){
            default_quotas.NETWORK_QUOTA[net_quotas[i].ID] = net_quotas[i]
        }

        return default_quotas;
    }
}
// Sets up a dialog to edit and update user and group quotas
// Called from user/group plugins
function setupQuotasDialog(dialog){
    dialog.addClass("reveal-modal large max-height").attr("data-reveal", "");

    $('#add_quota_button',dialog).click(function(){
        var sel = $('.tabs-content div.content.active',dialog).attr("id");
        var fields = $('div#'+sel+' input,div#'+sel+' select',dialog);
        var json = {};

        for (var i = 0; i < fields.length; i++){
            var field = $(fields[i]);
            var name = field.attr('name');
            var value = field.val();
            if (name == 'ID' && !value.length){
                notifyError(tr("Please select an element"));
                return false;
            };
            if (!value) value = -1;
            json[name] = value;
        };

        json['TYPE'] = sel.split("_quota")[0].toUpperCase();

        if (json['TYPE'] == "VM" &&
            $('.current_quotas table tbody tr.vm_quota', dialog).length){
            notifyError("Only 1 VM quota is allowed")
            return false;
        }


        var tr = quotaListItem(json)
        $('.current_quotas table tbody',dialog).append($(tr).hide().fadeIn());
        return false;
    });

    $('form', dialog).submit(function(){
        var obj = {};
        $('table tbody tr',this).each(function(){
            var json = JSON.parse($(this).attr('quota'));
            var type = json['TYPE'];
            delete json['TYPE'];
            if (typeof obj[type.toUpperCase()] == "undefined") {
                obj[type.toUpperCase()] = [];
            }
            obj[type.toUpperCase()].push(json);
        });

        var action = $('div.form_buttons button',this).val();
        var sel_elems = SunstoneCfg["actions"][action].elements();
        Sunstone.runAction(action,sel_elems,obj);
        dialog.foundation('reveal', 'close');
        return false;
    });
}

function popUpQuotasDialog(dialog, resource, sel_elems){
    insertSelectOptions("#image_quota select",      dialog, "Image",    null, true);
    insertSelectOptions("#network_quota select",    dialog, "Network",  null, true);
    insertSelectOptions("#datastore_quota select",  dialog, "Datastore",null, true);

    $('table tbody',dialog).empty();
    //If only one user is selected we fecth the user's quotas, otherwise we do nothing.
    if (sel_elems.length == 1){
        var id = sel_elems[0];
        Sunstone.runAction(resource + '.fetch_quotas',id);
    };

    $('input[value="vm"]', dialog).click();

    dialog.foundation().foundation('reveal', 'open');

    $("input[name='VMS']",dialog).focus();
}


//Action to be performed when an edit quota icon is clicked.
function setupQuotaIcons(){
    $('.quota_edit_icon').live('click',function(){
        var dialog = $(this).parents('form');
        var tr = $(this).parents('tr');
        var quota = JSON.parse(tr.attr('quota'));
        switch (quota.TYPE){
            case "VM":
            $('div#vm_quota input[name="VMS"]',dialog).val(quota.VMS);
            $('div#vm_quota input[name="MEMORY"]',dialog).val(quota.MEMORY);
            $('div#vm_quota input[name="CPU"]',dialog).val(quota.CPU);
            $('div#vm_quota input[name="VOLATILE_SIZE"]',dialog).val(quota.VOLATILE_SIZE);
            break;
            case "DATASTORE":
            $('div#datastore_quota select[name="ID"]',dialog).val(quota.ID);
            $('div#datastore_quota input[name="SIZE"]',dialog).val(quota.SIZE);
            $('div#datastore_quota input[name="IMAGES"]').val(quota.IMAGES);
            break;
            case "IMAGE":
            $('div#image_quota select[name="ID"]',dialog).val(quota.ID);
            $('div#image_quota input[name="RVMS"]',dialog).val(quota.RVMS);
            break;
            case "NETWORK":
            $('div#network_quota select[name="ID"]',dialog).val(quota.ID);
            $('div#network_quota input[name="LEASES"]',dialog).val(quota.LEASES);
            break;
        }
        $('.tabs a[href="#'+quota.TYPE.toLowerCase()+'_quota"]',dialog).trigger('click');
        tr.fadeOut(function(){$(this).remove()});
        return false;
    });
}

// Returns an object with quota information in form of list items
function parseQuotas(elem, formatter_f){
    var quotas = [];
    var results = {
        VM : "",
        DATASTORE : "",
        IMAGE : "",
        NETWORK : ""
    }
    //max 1 vm quota
    if (!$.isEmptyObject(elem.VM_QUOTA)){
        elem.VM_QUOTA.VM.TYPE = 'VM'
        quotas.push(elem.VM_QUOTA.VM)
    }

    var ds_arr = []
    if ($.isArray(elem.DATASTORE_QUOTA.DATASTORE)){
        ds_arr = elem.DATASTORE_QUOTA.DATASTORE
    } else if (!$.isEmptyObject(elem.DATASTORE_QUOTA)){
        ds_arr = [elem.DATASTORE_QUOTA.DATASTORE]
    }

    for (var i = 0; i < ds_arr.length; i++){
        ds_arr[i].TYPE = 'DATASTORE';
        quotas.push(ds_arr[i]);
    }

    var im_arr = []
    if ($.isArray(elem.IMAGE_QUOTA.IMAGE)){
        im_arr = elem.IMAGE_QUOTA.IMAGE
    } else if (!$.isEmptyObject(elem.IMAGE_QUOTA)){
        im_arr = [elem.IMAGE_QUOTA.IMAGE]
    }

    for (var i = 0; i < im_arr.length; i++){
        im_arr[i].TYPE = 'IMAGE';
        quotas.push(im_arr[i]);
    }

    var vn_arr = []
    if ($.isArray(elem.NETWORK_QUOTA.NETWORK)){
        vn_arr = elem.NETWORK_QUOTA.NETWORK
    } else if (!$.isEmptyObject(elem.NETWORK_QUOTA)){
        vn_arr = [elem.NETWORK_QUOTA.NETWORK]
    }

    for (var i = 0; i < vn_arr.length; i++){
        vn_arr[i].TYPE = 'NETWORK';
        quotas.push(vn_arr[i]);
    }

    for (var i = 0; i < quotas.length; i++){
        var tr = formatter_f(quotas[i]);
        results[quotas[i].TYPE] += tr;
    }
    return results;
}

//Receives a quota json object. Returns a nice string out of it.
function quotaListItem(quota_json){
    var value = JSON.stringify(quota_json)
    var str = '<tr quota=\''+value+'\' ';

    if (quota_json.TYPE == "VM")
        str += ' class="vm_quota" ';

    str += '><td>'+
        quota_json.TYPE+
        '</td><td style="width:100%;">';
    switch(quota_json.TYPE){
    case "VM":
        str +=  'VMs: ' + quota_json.VMS + (quota_json.VMS_USED ? ' (' + quota_json.VMS_USED + '). ' : ". ") + '<br>' +
               'Memory: ' + quota_json.MEMORY + (quota_json.MEMORY_USED ? ' MB (' + quota_json.MEMORY_USED + ' MB). ' : " MB. ") + '<br>' +
               'CPU: ' + quota_json.CPU +  (quota_json.CPU_USED ? ' (' + quota_json.CPU_USED + '). ' : ". ") + '<br>' +
               'Volatile disks: ' + quota_json.VOLATILE_SIZE + (quota_json.VOLATILE_SIZE_USED ? ' MB (' + quota_json.VOLATILE_SIZE_USED + ' MB). ' : " MB. ");
        break;
    case "DATASTORE":
        str +=  'ID/Name: ' + getDatastoreName(quota_json.ID) + '. ' + '<br>' +
               'Size: ' + quota_json.SIZE +  (quota_json.SIZE_USED ? ' MB (' + quota_json.SIZE_USED + ' MB). ' : " MB. ") + '<br>' +
               'Images: ' + quota_json.IMAGES +  (quota_json.IMAGES_USED ? ' (' + quota_json.IMAGES_USED + '). ' : ".");
        break;
    case "IMAGE":
        str +=  'ID/Name: ' + getImageName(quota_json.ID) + '. ' + '<br>' +
               'RVMs: ' + quota_json.RVMS +  (quota_json.RVMS_USED ? ' (' + quota_json.RVMS_USED + '). ' : ". ");
        break;
    case "NETWORK":
        str +=  'ID/Name: ' + getVNetName(quota_json.ID) + '. ' + '<br>' +
               'Leases: ' + quota_json.LEASES +  (quota_json.LEASES_USED ? ' (' + quota_json.LEASES_USED + '). ': ". ");
        break;
    }
    str += '</td><td><button class="quota_edit_icon radius tiny"><i class="fa fa-pencil"></i></button></td></tr>';
    return str;
}

/* Returns the code of a jquery progress bar
   Options: object with width, height, label and fontSize as keys
*/
function progressBar(value, opts){
    if (value > 100) value = 100;

    if (!opts) opts = {};

    if (!opts.width) opts.width = 'auto';

    if (!opts.label) opts.label = "";

    if (!opts.height) opts.height = '10px';

    if (!opts.fontSize) opts.fontSize = '0.6em';

    if (!opts.labelVPos) opts.labelVPos = '-4px';

    if (!opts.labelHPos) opts.labelHPos = '90px';

    return '<div style="height:'+opts.height+';width:'+opts.width+';position:relative" class="ratiobar ui-progressbar ui-widget ui-widget-content ui-corner-all" role="progressbar" aria-valuemin="0" aria-valuemax="100" aria-valuenow="'+value+'">\
            <span style="position:absolute;width: 100%; text-align: center;font-weight:normal;font-size:'+opts.fontSize+';">'+opts.label+'</span>\
           <div class="ui-progressbar-value ui-widget-header ui-corner-left ui-corner-right" style="width: '+value+'%;"/>\
         </div>';
}

function loadAccounting(resource, id, graphs, options){
    var secs_in_day = 3600 * 24;
    var now = Math.floor(new Date().getTime() / 1000)
    var start = options && options.start ? options.start : now - secs_in_day;
    var end = options && options.end ? options.end : now;
    var interval;
    if (options && options.interval){
        interval = options.interval;
    } else {
        //If we are asking more than one interval is one day, otherwise 1 hour
        interval = (end - start) > secs_in_day ? secs_in_day : 3600;
    }

    for (var i = 0; i < graphs.length; i++){
        var graph_cfg = graphs[i];
        graph_cfg.start =  start
        graph_cfg.end = end
        graph_cfg.interval = interval
        // If the date range is longer than 24 hours, then show only
        // date, otherwise show time in the x axis
        graph_cfg.show_date = (end - start) > (3600 * 24)? true : false;
        Sunstone.runAction(resource+".accounting", id, graph_cfg);
    };
}

function htmlDecode(value){
  return $('<div/>').html(value).text();
};

// Convert from hash to string
function convert_template_to_string(template_json,unshown_values)
{
    if (unshown_values)
       template_json = $.extend({}, template_json, unshown_values);


    var template_str = "\n";
    $.each(template_json, function(key, value)
    {
        // value can be an array
        if (!value)
        {
            template_str=template_str+key+"=\n";
        }
        else
        {
            if (value.constructor == Array)
            {
                var it=null;
                $.each(value, function(index, element)
                {
                   if (!element) return true;
                   // current value can be an object
                   if (typeof element == 'object')
                   {
                        template_str+=key+"=[";
                        for(var current_key in element)
                        {
                            template_str+=current_key+"=\""+element[current_key].toString().replace(/"/g,"\\\"")+"\",";
                        }
                        template_str=template_str.substring(0,template_str.length-1);
                        template_str+="]\n";
                   }
                   else // or a string
                   {
                     template_str=template_str+key+"=\""+ element.toString().replace(/"/g,"\\\"") +"\"\n";
                   }
                })
            }
            else // or a single value
            {
                // which in turn can be an object
                   if (typeof value == 'object')
                   {
                        template_str+=key+"=[";
                        for(var current_key in value)
                        {
                            template_str+=current_key+"=\""+value[current_key].toString().replace(/"/g,"\\\"")+"\",";
                        }
                        template_str=template_str.substring(0,template_str.length-1);
                        template_str+="]\n";
                   }
                   else // or a string
                   {
                      template_str=template_str+key+"=\""+ value.toString().replace(/"/g,"\\\"")+"\"\n";
                   }
            }
        }
    })

    return htmlDecode(template_str);
}

// Create the extended template table (with listeners)
function insert_extended_template_table(template_json,resource_type,resource_id,table_name,unshown_values)
{
    var str = '<table id="'+resource_type.toLowerCase()+'_template_table" class="dataTable configuration_attrs"  cellpadding="0" cellspacing="0" border="0">\
                 <thead>\
                   <tr>\
                     <th colspan="3">' +
                      table_name +
                     '</th>\
                   </tr>\
                  </thead>'+
                  fromJSONtoHTMLTable(template_json,
                                               resource_type,
                                               resource_id) +
                  '<tr>\
                    <td class="key_td"><input type="text" name="new_key" id="new_key" /></td>\
                    <td class="value_td"><textarea rows="1" type="text" name="new_value" id="new_value"></textarea></td>\
                    <td class="text-right"><button type="button" id="button_add_value" class="button small secondary">'+tr("Add")+'</button>\</td>\
                  </tr>' +
                 '</table>'

    // Remove previous listeners
    $("#new_key").die();
    $("#new_value").die();
    $("#new_value_vectorial").die();
    $("#div_minus").die();
    $("#div_edit").die();
    $(".input_edit_value").die();
    $("#div_edit_vectorial").die();
    $(".input_edit_value_vectorial").die();
    $("#div_minus_vectorial").die();
    $("#button_add_value").die();
    $("#button_add_value_vectorial").die();
    $("#div_add_vectorial").die();

    // Add listener for add key and add value for Extended Template
    $('#button_add_value').live("click", function() {
        new_value = $('#new_value',$(this).parent().parent()).val();
        new_key   = $('#new_key',$(this).parent().parent()).val();

        if ( new_key != "" )
        {
            var template_json_bk = $.extend({}, template_json);
            if(template_json[$.trim(new_key)] && (template_json[$.trim(new_key)] instanceof Array))
            {
                template_json[$.trim(new_key)].push($.trim(new_value));
            }
            else
            {
                template_json[$.trim(new_key)]=$.trim(new_value);
            }
            template_str  = convert_template_to_string(template_json,unshown_values);

            Sunstone.runAction(resource_type+".update_template",resource_id,template_str);
            template_json = template_json_bk;
        }
    });

    // Capture the enter key
    $('#new_value').live("keypress", function(e) {
          var ev = e || window.event;
          var key = ev.keyCode;

          if (key == 13 && !ev.altKey)
          {
             //Get the button the user wants to have clicked
             $('#button_add_value', $(this).parent().parent()).click();
             ev.preventDefault();
          }
    })

    // Listener for single values

    // Listener for key,value pair remove action
    $("#div_minus").live("click", function() {
        // Remove div_minus_ from the id
        field               = this.firstElementChild.id.substring(10,this.firstElementChild.id.length);
        var list_of_classes = this.firstElementChild.className.split(" ");
        var ocurrence=null;

        if (list_of_classes.length!=1)
        {
                $.each(list_of_classes, function(index, value) {
                    if (value.match(/^ocurrence_/))
                        ocurrence=value.substring(10,value.length);;
                });
        }

        // Erase the value from the template
        if(ocurrence!=null)
            template_json[field].splice(ocurrence,1);
        else
            delete template_json[field];

        template_str = convert_template_to_string(template_json,unshown_values);

        // Let OpenNebula know
        Sunstone.runAction(resource_type+".update_template",resource_id,template_str);
    });

    // Listener for key,value pair edit action
    $("#div_edit").live("click", function() {
        var key_str=this.firstElementChild.id.substring(9,this.firstElementChild.id.length);

        var value_str = $("#value_td_input_"+key_str).text();
        input = $("#value_td_input_"+key_str).html('<textarea class="input_edit_value" id="input_edit_'+key_str+'" type="text"></textarea>');
        $('#input_edit_'+key_str).val(value_str);

        // Capture the enter key
        $('#input_edit_'+key_str).die();
        $('#input_edit_'+key_str).live("keypress", function(e) {
              var ev = e || window.event;
              var key = ev.keyCode;

              if (key == 13 && !ev.altKey)
              {
                 $('#input_edit_'+key_str).blur();
              }
        })

    });



     $(".input_edit_value").live("change", function() {
        var key_str          = $.trim(this.id.substring(11,this.id.length));
        var value_str        = $.trim(this.value);
        var template_json_bk = $.extend({}, template_json);

        delete template_json[key_str];
        template_json[key_str]=value_str;

        template_str = convert_template_to_string(template_json,unshown_values);

        // Let OpenNebula know
        Sunstone.runAction(resource_type+".update_template",resource_id,template_str);

        template_json = template_json_bk;
    });

    // Listeners for vectorial attributes
    // Listener for key,value pair edit action for subelement of vectorial key
    $("#div_edit_vectorial").live("click", function() {
        var key_str         = $.trim(this.firstElementChild.id.substring(9,this.firstElementChild.id.length));
        var list_of_classes = this.firstElementChild.className.split(" ");
        var ocurrence       = " ";
        var vectorial_key   = null;

        if (list_of_classes.length!=1)
        {
                $.each(list_of_classes, function(index, value) {
                    if (value.match(/^ocurrence_/))
                        ocurrence+=value+" ";
                });
        }

        if (list_of_classes.length!=1)
        {
                $.each(list_of_classes, function(index, value) {
                    if (value.match(/^vectorial_key_/))
                        vectorial_key=value;
                });
        }


        if (ocurrence!=" ")
        {
           var value_str = $.trim($(".value_td_input_"+key_str+"."+ocurrence.substring(1,ocurrence.length-1)+"."+vectorial_key).text());
           $(".value_td_input_"+key_str+"."+ocurrence.substring(1,ocurrence.length-1)+"."+vectorial_key).html('<input class="input_edit_value_vectorial'+ocurrence+vectorial_key+'" id="input_edit_'+key_str+'" type="text" value="'+value_str+'"/>');

        }
        else
        {
           var value_str = $.trim($(".value_td_input_"+key_str+"."+vectorial_key).text());
           $(".value_td_input_"+key_str+"."+vectorial_key).html('<input class="input_edit_value_vectorial'+ocurrence+vectorial_key+'" id="input_edit_'+key_str+'" type="text" value="'+value_str+'"/>');
        }

    });

     $(".input_edit_value_vectorial").live("change", function() {
        var key_str          = $.trim(this.id.substring(11,this.id.length));
        var value_str        = $.trim(this.value);
        var template_json_bk = $.extend({}, template_json);

        var list_of_classes  = this.className.split(" ");
        var ocurrence        = null;
        var vectorial_key    = null;

        if (list_of_classes.length!=1)
        {
                $.each(list_of_classes, function(index, value) {
                    if (value.match(/^ocurrence_/))
                        ocurrence=value.substring(10,value.length);
                });
        }

        if (list_of_classes.length!=1)
        {
                $.each(list_of_classes, function(index, value) {
                    if (value.match(/^vectorial_key_/))
                        vectorial_key=value.substring(14,value.length);
                });
        }

        if (ocurrence!=null)
            template_json[vectorial_key][ocurrence][key_str]=value_str;
        else
            template_json[vectorial_key][key_str]=value_str;

        template_str = convert_template_to_string(template_json,unshown_values);

        // Let OpenNebula know
        Sunstone.runAction(resource_type+".update_template",resource_id,template_str);

        template_json = template_json_bk;
    });

    // Listener for key,value pair remove action
    $("#div_minus_vectorial").live("click", function() {
        // Remove div_minus_ from the id
        var field           = this.firstElementChild.id.substring(10,this.firstElementChild.id.length);
        var list_of_classes = this.firstElementChild.className.split(" ");
        var ocurrence       = null;
        var vectorial_key   = null;

        if (list_of_classes.length!=1)
        {
                $.each(list_of_classes, function(index, value) {
                    if (value.match(/^ocurrence_/))
                        ocurrence=value.substring(10,value.length);
                });
        }

        if (list_of_classes.length!=1)
        {
                $.each(list_of_classes, function(index, value) {
                    if (value.match(/^vectorial_key_/))
                        vectorial_key=value.substring(14,value.length);
                });
        }

        // Erase the value from the template
        if(ocurrence!=null)
            delete template_json[vectorial_key][ocurrence][field];
        else
            delete template_json[vectorial_key][field];

        template_str = convert_template_to_string(template_json,unshown_values);

        // Let OpenNebula know
        Sunstone.runAction(resource_type+".update_template",resource_id,template_str);
    });

    // Listener for vectorial key,value pair add action
    $("#div_add_vectorial").live("click", function() {
        if (!$('#button_add_value_vectorial').html())
        {
            var field           = this.firstElementChild.id.substring(18,this.firstElementChild.id.length);
            var list_of_classes = this.firstElementChild.className.split(" ");
            var ocurrence       = null;
            var vectorial_key   = null;

            if (list_of_classes.length!=1)
            {
                $.each(list_of_classes, function(index, value) {
                    if (value.match(/^ocurrence_/))
                        ocurrence=value;
                });
            }

            if (list_of_classes.length!=1)
            {
                $.each(list_of_classes, function(index, value) {
                    if (value.match(/^vectorial_key_/))
                        vectorial_key=value;
                });
            }


            $(this).parent().parent().after('<tr>\
                                              <td class="key_td"><input type="text" style="text-align:center" name="new_key_vectorial" id="new_key_vectorial" /></td>\
                                              <td class="value_td"><input type="text" name="new_value" id="new_value_vectorial" /></td>\
                                              <td class=""><button class="'+vectorial_key+" "+ocurrence+'" id="button_add_value_vectorial">'+tr("Add")+'</button>\</td>\
                                             </tr>');
        }
    });

    // Add listener for add key and add value for Extended Template
    $('#button_add_value_vectorial').live("click", function() {
        if ( $('#new_value_vectorial').val() != "" && $('#new_key_vectorial').val() != "" )
        {
            var list_of_classes  = this.className.split(" ");
            var ocurrence        = null;
            var vectorial_key    = null;
            var template_json_bk = $.extend({}, template_json);

            if (list_of_classes.length!=1)
            {
                $.each(list_of_classes, function(index, value) {
                    if (value.match(/^vectorial_key_/))
                        vectorial_key=value;
                });
            }

            if (list_of_classes.length!=1)
            {
                $.each(list_of_classes, function(index, value) {
                    if (value.match(/^ocurrence_/))
                        ocurrence=value;
                });
            }

            vectorial_key=vectorial_key.substring(14,vectorial_key.length);

            if (ocurrence!=null)
            {
                ocurrence=ocurrence.substring(10,ocurrence.length);
                template_json[vectorial_key][ocurrence][$('#new_key_vectorial').val()] = $.trim($('#new_value_vectorial').val());
            }
            else
            {
                template_json[vectorial_key][$('#new_key_vectorial').val()] = $.trim($('#new_value_vectorial').val());
            }

            template_str  = convert_template_to_string(template_json,unshown_values);

            Sunstone.runAction(resource_type+".update_template",resource_id,template_str);
            // This avoids to get a messed template if the update fails
            template_json = template_json_bk;
        }
    });

    // Capture the enter key
    $('#new_value_vectorial').live("keypress", function(e) {
          var ev = e || window.event;
          var key = ev.keyCode;

          if (key == 13)
          {
             //Get the button the user wants to have clicked
             $('#button_add_value_vectorial').click();
             ev.preventDefault();
          }
    })



    return str;
}

// Returns an HTML string with the json keys and values
function fromJSONtoHTMLTable(template_json,resource_type,resource_id,vectorial,ocurrence){
    var str = ""
    if (!template_json){ return "Not defined";}
    var field = null;

    // Iterate for each value in the JSON object
    for (field in template_json)
    {
        str += fromJSONtoHTMLRow(field,
                                 template_json[field],
                                 resource_type,
                                 resource_id,
                                 vectorial,
                                 ocurrence);
    }

    return str;
}


// Helper for fromJSONtoHTMLTable function
function fromJSONtoHTMLRow(field,value,resource_type,resource_id, vectorial_key,ocurrence){
    var str = "";

    // value can be an array
    if (value.constructor == Array)
    {
        var it=null;

        for (it = 0; it < value.length; ++it)
        {
           var current_value = value[it];

           // if value is object, we are dealing with a vectorial value
           if (typeof current_value == 'object')
           {
               str += '<tr id="'+resource_type.toLowerCase()+'_template_table_'+field+'">\
                           <td class="key_td key_vectorial_td">'+tr(field)+'</td>\
                           <td class="value_vectorial_td"></td>\
                           <td class="text-right">\
                             <span id="div_add_vectorial">\
                               <a id="div_add_vectorial_'+field+'" class="add_vectorial_a ocurrence_'+it+' vectorial_key_'+field+'" href="#"><i class="fa fa-plus-sign"/></a>\
                             </span>&emsp;\
                             <span id="div_minus">\
                               <a id="div_minus_'+field+'" class="remove_vectorial_x ocurrence_'+it+'" href="#"><i class="fa fa-pencil-square-o"/><i class="fa fa-trash-o"/></a>\
                             </span>\
                           </td>'


               str += fromJSONtoHTMLTable(current_value,
                                          resource_type,
                                          resource_id,
                                          field,
                                          it);
           }
           else
           {
               // if it is a single value, create the row for this occurence of the key
               str += fromJSONtoHTMLRow(field,
                                        current_value,
                                        resource_type,
                                        resource_id,
                                        false,
                                        it);
           }
        }
    }
    else // or value can be a string
    {
        var ocurrence_str="";
        if (ocurrence!=null)
            ocurrence_str=" ocurrence_"+ocurrence;

        // If it comes from a vectorial daddy key, then reflect so in the html
        if (vectorial_key)
        {
            str += '<tr>\
                     <td class="key_td key_vectorial_td" style="text-align:center">'+tr(field)+'</td>\
                     <td class="value_td value_vectorial_td value_td_input_'+field+ocurrence_str+' vectorial_key_'+vectorial_key+'" id="value_td_input_'+field+'">'+value+'</td>\
                     <td class="text-right">\
                       <span id="div_edit_vectorial">\
                         <a id="div_edit_'+field+'" class="edit_e'+ocurrence_str+' vectorial_key_'+vectorial_key+'" href="#"><i class="fa fa-pencil-square-o"/></a>\
                       </span>&emsp;\
                       <span id="div_minus_vectorial">\
                         <a id="div_minus_'+field+'" class="remove_x'+ocurrence_str+' vectorial_key_'+vectorial_key+'" href="#"><i class="fa fa-trash-o"/></a>\
                       </span>\
                     </td>\
                   </tr>';
        }
        else
        {
           // If it is not comming from a vectorial daddy key, it can still vectorial itself
           if (typeof value == 'object')
           {
               str += '<tr id="'+resource_type.toLowerCase()+'_template_table_'+field+'">\
                           <td class="key_td key_vectorial_td">'+tr(field)+'</td>\
                           <td class="value_vectorial_td"></td>\
                           <td class="text-right">\
                             <span id="div_add_vectorial">\
                               <a id="div_add_vectorial_'+field+'" class="add_vectorial_a'+ocurrence_str+' vectorial_key_'+field+'" href="#"><i class="fa fa-plus-sign"/></a>\
                             </span>&emsp;\
                             <span id="div_minus">\
                               <a id="div_minus_'+field+'" class="remove_vectorial_x'+ocurrence_str+'" href="#"><i class="fa fa-trash-o"/></a>\
                             </span>\
                           </td>'
               str += fromJSONtoHTMLTable(value,
                          resource_type,
                          resource_id,
                          field,
                          ocurrence);
           }
           else // or, just a single value
           {
                str += '<tr>\
                         <td class="key_td">'+tr(field)+'</td>\
                         <td class="value_td" id="value_td_input_'+field+'">'+value+'</td>\
                         <td class="text-right">\
                           <span id="div_edit">\
                             <a id="div_edit_'+field+'" class="edit_e'+ocurrence_str+'" href="#"><i class="fa fa-pencil-square-o"/></a>\
                           </span>&emsp;\
                           <span id="div_minus">\
                             <a id="div_minus_'+field+'" class="remove_x'+ocurrence_str+'" href="#"><i class="fa fa-trash-o"/></a>\
                           </span>\
                         </td>\
                       </tr>';
            }
        }

    }


    return str;
}

//Returns an octet given a permission table with checkboxes
function buildOctet(permTable){
    var owner=0;
    var group=0;
    var other=0;

    if ($('.owner_u',permTable).is(':checked'))
        owner+=4;
    if ($('.owner_m',permTable).is(':checked'))
        owner+=2;
    if ($('.owner_a',permTable).is(':checked'))
        owner+=1;

    if ($('.group_u',permTable).is(':checked'))
        group+=4;
    if ($('.group_m',permTable).is(':checked'))
        group+=2;
    if ($('.group_a',permTable).is(':checked'))
        group+=1;

    if ($('.other_u',permTable).is(':checked'))
        other+=4;
    if ($('.other_m',permTable).is(':checked'))
        other+=2;
    if ($('.other_a',permTable).is(':checked'))
        other+=1;

    return ""+owner+group+other;
};


// Returns HTML with listeners to control permissions
function insert_permissions_table(tab_name, resource_type, resource_id, owner, group, vm_uid, vm_gid){
     var str ='<table class="'+resource_type.toLowerCase()+'_permissions_table dataTable extended_table">'

     if (Config.isTabActionEnabled(tab_name, resource_type+'.chmod')) {
        str += '<thead><tr>\
             <th style="width:130px">'+tr("Permissions")+':</th>\
             <th style="width:40px;text-align:center;">'+tr("Use")+'</th>\
             <th style="width:40px;text-align:center;">'+tr("Manage")+'</th>\
             <th style="width:40px;text-align:center;">'+tr("Admin")+'</th></tr></thead>\
         <tr>\
             <td class="key_td">'+tr("Owner")+'</td>\
             <td style="text-align:center"><input type="checkbox" class="permission_check owner_u" /></td>\
             <td style="text-align:center"><input type="checkbox" class="permission_check owner_m" /></td>\
             <td style="text-align:center"><input type="checkbox" class="permission_check owner_a" /></td>\
         </tr>\
         <tr>\
             <td class="key_td">'+tr("Group")+'</td>\
             <td style="text-align:center"><input type="checkbox" class="permission_check group_u" /></td>\
             <td style="text-align:center"><input type="checkbox" class="permission_check group_m" /></td>\
             <td style="text-align:center"><input type="checkbox" class="permission_check group_a" /></td>\
         </tr>\
         <tr>\
             <td class="key_td">'+tr("Other")+'</td>\
             <td style="text-align:center"><input type="checkbox" class="permission_check other_u" /></td>\
             <td style="text-align:center"><input type="checkbox" class="permission_check other_m" /></td>\
             <td style="text-align:center"><input type="checkbox" class="permission_check other_a" /></td>\
         </tr>'

        $(document).off('change', ".permission_check");
        $(document).on('change', ".permission_check", function(){
            var permissions_table  = $("."+resource_type.toLowerCase()+"_permissions_table");
            var permissions_octect = { octet : buildOctet(permissions_table) };

            Sunstone.runAction(resource_type+".chmod",resource_id,permissions_octect);
        });
    }

    var context = '.'+resource_type.toLowerCase()+'_permissions_table';

    if (Config.isTabActionEnabled(tab_name, resource_type+'.chgrp') || Config.isTabActionEnabled(tab_name, resource_type+'.chown')) {
        str += '<thead><tr><th colspan="4" style="width:130px">'+tr("Ownership")+'</th>\</tr></thead>'

        if (Config.isTabActionEnabled(tab_name, resource_type+'.chown')) {
            str += '<tr>\
                <td class="key_td">'+tr("Owner")+'</td>\
                <td colspan="2" id="value_td_owner">'+owner+'</td>\
                 <td><div id="div_edit_chg_owner">\
                        <a id="div_edit_chg_owner_link" class="edit_e" href="#"><i class="fa fa-pencil-square-o right"/></a>\
                     </div>\
                 </td>\
            </tr>'

            // Handlers for chown
            $(document).off("click", context + " #div_edit_chg_owner_link");
            $(document).on("click", context + " #div_edit_chg_owner_link", function() {
                var tr_context = $(this).parents("tr");
                insertSelectOptions("#value_td_owner", tr_context, "User", vm_uid, false);
            });

            $(document).off("change", context + " #value_td_owner .resource_list_select");
            $(document).on("change", context + " #value_td_owner .resource_list_select", function() {
                var value_str = $(this).val();
                if(value_str!="")
                {
                    // Let OpenNebula know
                    var resource_struct = new Array();
                    resource_struct[0]  = resource_id;
                    Sunstone.runAction(resource_type+".chown",resource_struct,value_str);
                }
            });
        }

        if (Config.isTabActionEnabled(tab_name, resource_type+'.chgrp')) {
           str += '<tr>\
                <td class="key_td">'+tr("Group")+'</td>\
                <td colspan="2" id="value_td_group">'+group+'</td>\
                 <td><div id="div_edit_chg_group">\
                        <a id="div_edit_chg_group_link" class="edit_e" href="#"><i class="fa fa-pencil-square-o right"/></a>\
                     </div>\
                 </td>\
            </tr>'

            // Handlers for chgrp
            $(document).off("click", context + " #div_edit_chg_group_link");
            $(document).on("click", context + " #div_edit_chg_group_link", function() {
                var tr_context = $(this).parents("tr");
                insertSelectOptions("#value_td_group", tr_context, "Group", vm_gid, false);
            });

            $(document).off("change", context + " #value_td_group .resource_list_select");
            $(document).on("change", context + " #value_td_group .resource_list_select", function() {
                var value_str = $(this).val();
                if(value_str!="")
                {
                    // Let OpenNebula know
                    var resource_struct = new Array();
                    resource_struct[0]  = resource_id;
                    Sunstone.runAction(resource_type+".chgrp",resource_struct,value_str);
                }
            });
        }
    }

    str += '</table>'

    return str;
}

function insert_rename_tr(tab_name, resource_type, resource_id, resource_name){
    var str =
    '<tr class="'+resource_type.toLowerCase()+'_rename">\
        <td class="key_td">'+tr("Name")+'</td>\
        <td class="value_td_rename">'+resource_name+'</td>\
        <td>\
            <div id="div_edit_rename">\
                <a id="div_edit_rename_link" class="edit_e" href="#"><i class="fa fa-pencil-square-o right"/></a>\
            </div>\
        </td>\
    </tr>';

    var context = '.'+resource_type.toLowerCase()+'_rename';

    $(document).off("click", context+" #div_edit_rename_link");
    $(document).off("change", context+" .input_edit_value_rename");

    // Listener for edit link for rename
    $(document).on("click", context + " #div_edit_rename_link", function() {
        var value_str = $(".value_td_rename", context).text();
        $(".value_td_rename", context).html('<input class="input_edit_value_rename" id="input_edit_rename" type="text" value="'+value_str+'"/>');
    });

    $(document).on("change", context + " .input_edit_value_rename", function() {
        var value_str = $(".input_edit_value_rename", context).val();
        if(value_str!="")
        {
            // Let OpenNebula know
            var name_template = {"name": value_str};
            Sunstone.runAction(resource_type+".rename", resource_id, name_template);
        }
    });

    return str;
}

function insert_cluster_dropdown(resource_type, resource_id, cluster_value, cluster_id, context_str){
    var str =  '<td class="key_td">' + tr("Cluster") + '</td>\
                <td class="value_td_cluster">'+(cluster_value.length ? cluster_value : "-")+'</td>\
                <td>\
                  <div id="div_edit_chg_cluster">\
                     <a id="div_edit_chg_cluster_link" class="edit_e" href="#"><i class="fa fa-pencil-square-o right"/></a>\
                  </div>\
                </td>';

    $(document).off("click", context_str + " #div_edit_chg_cluster_link");
    $(document).on("click", context_str + " #div_edit_chg_cluster_link", function() {
        var tr_context = $(this).parents("tr");
        insertSelectOptions(".value_td_cluster", tr_context, "Cluster", cluster_id, false);
    });

    $(document).off("change", context_str + " .value_td_cluster .resource_list_select");
    $(document).on("change", context_str + " .value_td_cluster .resource_list_select", function() {
        var value_str = $(this).val();
        if(value_str!="")
        {
            // Let OpenNebula know
            var resource_struct = new Array();
            resource_struct[0]  = resource_id;
            Sunstone.runAction(resource_type+".addtocluster",resource_struct,value_str);
        }
    });

    return str;
}

//insert_group_dropdown("User",info.ID,info.GNAME,info.GID) +
function insert_group_dropdown(resource_type, resource_id, group_value, group_id, context_str){
    var str =  '<td class="key_td">' + tr("Group") + '</td>\
                <td class="value_td_group">'+ group_value +'</td>\
                <td>\
                  <div id="div_edit_chg_group">\
                     <a id="div_edit_chg_group_link" class="edit_e" href="#"><i class="fa fa-pencil-square-o right"/></a>\
                  </div>\
                </td>';

    $(document).off("click", context_str + " #div_edit_chg_group_link");
    $(document).on("click", context_str + " #div_edit_chg_group_link", function() {
        var tr_context = $(this).parents("tr");
        insertSelectOptions(".value_td_group", tr_context, "Group", group_id, false);
    });

    $(document).off("change", context_str + " .value_td_group .resource_list_select");
    $(document).on("change", context_str + " .value_td_group .resource_list_select", function() {
        var value_str = $(this).val();
        if(value_str!="")
        {
            // Let OpenNebula know
            var resource_struct = new Array();
            resource_struct[0]  = resource_id;
            Sunstone.runAction(resource_type+".chgrp",resource_struct,value_str);
        }
    });

    return str;
}

/*
 * Helpers for quotas
 */

function quotaBar(usage, limit, default_limit){
    var int_usage = parseInt(usage, 10);
    var int_limit = quotaIntLimit(limit, default_limit);
    return quotaBarHtml(int_usage, int_limit);
}

function quotaBarMB(usage, limit, default_limit){
    var int_usage = parseInt(usage, 10);
    var int_limit = quotaIntLimit(limit, default_limit);

    info_str = humanize_size(int_usage * 1024)+' / '
            +((int_limit > 0) ? humanize_size(int_limit * 1024) : '-')

    return quotaBarHtml(int_usage, int_limit, info_str);
}

function quotaBarFloat(usage, limit, default_limit){
    var float_usage = parseFloat(usage, 10);
    var float_limit = quotaFloatLimit(limit, default_limit);
    return quotaBarHtml(float_usage, float_limit);
}

function quotaBarHtml(usage, limit, info_str){
    percentage = 0;

    if (limit > 0){
        percentage = (usage / limit) * 100;

        if (percentage > 100){
            percentage = 100;
        }
    }

    info_str = info_str || ( usage+' / '+((limit > 0) ? limit : '-') );

    html = '<div class="progress-container"><div class="progress secondary round"><span class="meter" style="width: '
        +percentage+'%"></span></div><div class="progress-text">'+info_str+'</div></div>';

    return html;
}

function usageBarHtml(usage, limit, info_str, color){
    percentage = 0;

    if (limit > 0){
        percentage = (usage / limit) * 100;

        if (percentage > 100){
            percentage = 100;
        }
    }

    info_str = info_str || ( usage+' / '+((limit > 0) ? limit : '-') );

    var classes = "meter";
    if (color){
        if (percentage <= 20){
            classes += " usage-low";
        } else if (percentage >= 80){
            classes += " usage-high";
        } else {
            classes += " usage-mid";
        }
    }

    html = '<div class="progress-container"><div class="progress secondary round">\
    <span class="'+classes+'" style="width: '+percentage+'%"></span></div>\
    <div class="progress-text">'+info_str+'</div></div>';

    return html;
}

function quotaIntLimit(limit, default_limit){
    i_limit = parseInt(limit, 10);
    i_default_limit = parseInt(default_limit, 10);

    if (i_limit == -1){
        i_limit = i_default_limit;
    }

    if (isNaN(i_limit))
    {
        i_limit = 0;
    }

    return i_limit
}

function quotaFloatLimit(limit, default_limit){
    f_limit = parseFloat(limit, 10);
    f_default_limit = parseFloat(default_limit, 10);

    if (f_limit == -1){
        f_limit = f_default_limit;
    }

    if (isNaN(f_limit))
    {
        f_limit = 0;
    }

    return f_limit
}

var activeTab;
var outerLayout, innerLayout;

function hideDialog(){
    innerLayout.close("south");
}

function popDialog(content, context){
    $(".right-info", context).html(content);
    context.foundation();
    //innerLayout.open("south");
}

function popDialogLoading(context){
    $(".right-list", context).hide();
    $(".right-info", context).show();
    $(".only-right-list", context).hide();
    $(".only-right-info", context).show();
    var loading = '<div style="margin-top:'+Math.round($("#dialog").height()/6)+'px; text-align: center; width: 100%"><img src="images/pbar.gif" alt="loading..." /></div>';
    popDialog(loading, context);
}

function showTab(tabname,highlight_tab){
    //Since menu items no longer have an <a> element
    //we no longer expect #tab_id here, but simply tab_id
    //So safety check - remove # from #tab_id if present to ensure compatibility

    //$('tbody input.check_item:checked').click();
    //$('td').removeClass('markrowchecked markrowselected');

    if(!SunstoneCfg['tabs'][tabname]){
        return false;
    }

    last_selected_row = null;

    if (tabname.indexOf('#') == 0)
        tabname = tabname.substring(1);
    if (highlight_tab && highlight_tab.indexOf('#') == 0)
        highlight_tab == highlight.substring(1);

    //check if we are already in the target tab
    if( activeTab == tabname &&
        Sunstone.rightListVisible(tab)){

        return false;
    }

    activeTab = tabname;

    if (!highlight_tab) highlight_tab = activeTab;

    //clean selected menu
    $("#navigation li").removeClass("navigation-active-li");
    $("div#header ul#menutop_ul li").removeClass("navigation-active-li");

    //select tab in left menu
    var li = $("#navigation li#li_"+highlight_tab)
    li.addClass("navigation-active-li");

    //select tab in top menu
    var top_li = $("div#header ul#menutop_ul li#top_"+highlight_tab);
    top_li.addClass("navigation-active-li");

    var tab = $('#'+activeTab);
    //show tab
    $(".tab").hide();
    tab.show();
    $(".right-list", tab).show();
    $(".right-info", tab).hide();
    $(".only-right-list", tab).show();
    $(".only-right-info", tab).hide();

    recountCheckboxes($(".dataTable", tab).first());

    var res = SunstoneCfg['tabs'][activeTab]['resource']
    if (res){
        Sunstone.runAction(res+".list");
    } else {
        var action = activeTab+".refresh";

        if(SunstoneCfg["actions"][action]){
            Sunstone.runAction(action);
        }
    }
}

function showElement(tabname, info_action, element_id){
    if(!SunstoneCfg['tabs'][tabname]){
        return false;
    }

    showTab(tabname);

    var context = $('#'+tabname);
    popDialogLoading(context);

    var res = SunstoneCfg['tabs'][tabname]['resource'];

    Sunstone.runAction(info_action,element_id);
    $(".resource-id", context).html(element_id);
    //enable action buttons
    $('.top_button, .list_button', context).attr('disabled', false);
}

function setupTabs(){

    var topTabs = $(".left-content ul li.topTab");
    var subTabs = $(".left-content ul li.subTab");

    subTabs.live("click",function(){
        //leave floor to topTab listener in case of tabs with both classes
        if ($(this).hasClass('topTab')) return false;

        var tab = $(this).attr('id').substring(3);
        showTab(tab);
        return false;
    });

    topTabs.live("click",function(e){
        var tab = $(this).attr('id').substring(3);
        //Subtabs have a class with the name of  this tab
        var subtabs = $('div#menu li.'+tab);

        //toggle subtabs only when clicking on the icon or when clicking on an
        //already selected menu
        if ($(this).hasClass("tab_with_no_content")){
            //for each subtab, we hide the subsubtabs
            subtabs.each(function(){
                //for each subtab, hide its subtabs
                var subsubtabs = $(this).attr('id').substr(3);
                //subsubtabs class
                subsubtabs = $('div#menu li.'+subsubtabs);
                subsubtabs.hide();
            });
            //hide subtabs and reset icon to + position, since all subsubtabs
            //are hidden
            subtabs.fadeToggle('fast');
            $(this).removeClass('active');
            return false;
        }
        else {
            showTab(tab);
            return false;
        }


    });

};



//Plugins have done their pre-ready jobs when we execute this. That means
//all startup configuration is in place regarding tabs, info panels etc.
$(document).ready(function(){

    //Contexts - make everything more efficient
    main_tabs_context = $('div.right-content');
    dialogs_context = $('div#dialogs');
    plots_context = $('div#plots');
    info_panels_context = $('div#info_panels');



    //Insert the tabs in the DOM and their buttons.
    insertTabs();
//    hideSubTabs();
    insertButtons();

    //Enhace the look of select buttons
    initListButtons();

    //Prepare the standard confirmation dialogs
    setupConfirmDialogs();

    $(".tab").hide();

    setupTabs();

    readCookie();
    setLogin();

    $("a[href='back']").live("click", function(e){
        $(".navigation-active-li a", $("#navigation")).click();
        e.preventDefault();
    });

    //Listen for .action_buttons
    //An action buttons runs a predefined action. If it has type
    //"multiple" it runs that action on the elements of a datatable.
    $('.action_button').live("click",function(){
        var error = 0;
        var table = null;
        var value = $(this).val()
        if ($.isEmptyObject(value)) {
            value = $(this).attr('href');
        }

        if(!$(this).hasClass("refresh")){
            $(document).foundation('dropdown', 'closeall');
        }

        var action = SunstoneCfg["actions"][value];
        if (!action) {
            notifyError("Action "+value+" not defined.");
            return false;
        };
        switch (action.type){
        case "multiple": //find the datatable
            var context = $(this).parents(".tab");
            var nodes = action.elements();
            error = Sunstone.runAction(value,nodes);
            break;
        default:
            error = Sunstone.runAction(value);
        }

        if (!error && !$(this).hasClass("refresh")){
            //proceed to close confirm dialog in
            //case it was open
            $('div#confirm_dialog').foundation('reveal', 'close');
        };

        return false;
    });

    //Listen .toggle_top_buttons.
    //$(".toggle_top_button").live("click", function(){
    //    var tab = $(this).parents(".tab");
    //    var custom_id = tab.attr('id');
//
    //    if(top_interval_ids[custom_id] == null){
    //        $(this).html('<i class="fa fa-eye-slash"/>');
//
    //        var refresh_button = $(".fa-refresh", $(this).parents(".action_blocks"));
    //        top_interval_ids[custom_id] = setInterval(function(){
    //            if(Sunstone.rightListVisible(tab)){
    //                //console.log("top for "+custom_id);
    //                refresh_button.click();
    //            }
    //            //else {console.log("top not visible for "+custom_id);}
    //        }, top_interval);
    //    } else {
    //        clearInterval(top_interval_ids[custom_id]);
    //        top_interval_ids[custom_id] = null;
//
    //        $(this).html('<i class="fa fa-eye"/>');
    //    }
    //});

    //Listen .confirm_buttons. These buttons show a confirmation dialog
    //before running the action.
    $('.confirm_button',main_tabs_context).live("click",function(){
        $(document).foundation('dropdown', 'closeall');
        popUpConfirmDialog(this);
        return false;
    });

    //Listen .confirm_buttons. These buttons show a confirmation dialog
    //with a select box before running the action.
    $('.confirm_with_select_button',main_tabs_context).live("click",function(){
        $(document).foundation('dropdown', 'closeall');
        popUpConfirmWithSelectDialog(this);
        return false;
    });

    //Jquery-enhace the buttons in the DOM
    //$('button').button();

    //Close overlay dialogs when clicking outside of them.
    $(".ui-widget-overlay").live("click", function (){
        $("div:ui-dialog:visible").foundation('reveal', 'close');
    });

    //Close select lists when clicking somewhere else.
    $('*:not(.action_list,.list_button)').click(function(){
        $('.action_blocks .action_list:visible',main_tabs_context).hide();
    });

    //Close open panel
    $('.close_dialog_link').live("click",function(){
        hideDialog();
        return false;
    });

    zone_refresh();


   $('#zonelector').die();
   $('#zonelector').live("click", function(){
       zone_refresh();
   });

    $('a.zone-choice').live("click", function(){
      $.ajax({
        url: 'config',
        type: "HEAD",
        headers: {
            "ZONE_NAME" : this.id
        },
        dataType: "json",
        success: function(){
            window.location.href = ".";
        },
        error: function(response){
        }
      });
    });

    //Start with the dashboard (supposing we have one).
    showTab('dashboard-tab');

    $(document).foundation({
      reveal : {
        animation: 'fade',
        animation_speed: 150
      }
    })
});

// Format time in UTC, YYYY/MM/DD
// time is in ms
function time_UTC(time){
    var d = new Date(time);

    return d.getUTCFullYear() + '/' + (d.getUTCMonth()+1) + '/' + d.getUTCDate();
}

// div is a jQuery selector
// The following options can be set:
//   fixed_user     fix an owner user ID
//   fixed_group    fix an owner group ID
//   init_group_by  "user", "group", "vm". init the group-by selector
//   fixed_group_by "user", "group", "vm". set a fixed group-by selector
function accountingGraphs(div, opt){

    if(div.html() != ""){
        return false;
    }

    div.html(
    '<div class="row">\
      <div class="large-4 left columns">\
        <label for="acct_start_time">'+tr("Start time")+'</label>\
        <input id="acct_start_time" type="text" placeholder="2013/12/30"/>\
      </div>\
      <div class="large-4 left columns">\
        <label for="acct_end_time">'+tr("End time")+'</label>\
        <input id="acct_end_time" type="text" placeholder="'+tr("Today")+'"/>\
      </div>\
      <div id="acct_group_by_container" class="large-4 left columns">\
        <label for="acct_group_by">' +  tr("Group by") + '</label>\
        <select id="acct_group_by" name="acct_group_by">\
          <option value="user">' + tr("User") + '</option>\
          <option value="group">' + tr("Group") + '</option>\
          <option value="vm">' + tr("VM") + '</option>\
        </select>\
      </div>\
    </div>\
    <div class="row" id="acct_owner">\
      <div class="large-4 text-center columns large-offset-4">\
        <input id="acct_owner_all"   type="radio" name="acct_owner" value="acct_owner_all" checked/><label for="acct_owner_all">' + tr("All") + '</label>\
        <input id="acct_owner_group" type="radio" name="acct_owner" value="acct_owner_group" /><label for="acct_owner_group">' + tr("Group") + '</label>\
        <input id="acct_owner_user"  type="radio" name="acct_owner" value="acct_owner_user" /><label for="acct_owner_user">' + tr("User") + '</label>\
      </div>\
      <div class="large-4 columns">\
        <div id="acct_owner_select"/>\
      </div>\
    </div>\
    <br>\
    <div class="row">\
      <div class="large-6 large-centered columns">\
        <button class="button radius success large-12" id="acct_submit" type="button">'+tr("Get accounting info")+'</button>\
      </div>\
    </div>\
    <br>\
    <div class="row">\
    </div>\
    <div id="acct_placeholder">\
      <div class="row">\
        <div class="large-8 large-centered columns">\
          <div class="text-center">\
            <span class="fa-stack fa-5x" style="color: #dfdfdf">\
              <i class="fa fa-cloud fa-stack-2x"></i>\
              <i class="fa fa-bar-chart-o fa-stack-1x fa-inverse"></i>\
            </span>\
            <div id="acct_no_data" class="hidden">\
              <br>\
              <p style="font-size: 18px; color: #999">'+
              tr("There are no accounting records")+
              '</p>\
            </div>\
          </div>\
        </div>\
      </div>\
    </div>\
    <div id="acct_content" class="hidden">\
      <div class="row">\
        <div class="large-12 columns graph_legend">\
          <h3 class="subheader"><small>'+tr("CPU hours")+'</small></h3>\
        </div>\
        <div class="large-12 columns">\
          <div class="large-12 columns centered graph" id="acct_cpu_graph" style="height: 200px;">\
          </div>\
        </div>\
      </div>\
      <div class="row">\
        <div class="large-12 columns graph_legend">\
          <h3 class="subheader"><small>'+tr("Memory GB hours")+'</small></h3>\
        </div>\
        <div class="large-12 columns">\
          <div class="large-12 columns centered graph" id="acct_mem_graph" style="height: 200px;">\
          </div>\
        </div>\
      </div>\
      <div class="row">\
        <div class="large-12 columns graph_legend">\
          <h3 class="subheader"><small>'+tr("CPU hours")+'</small></h3>\
        </div>\
        <div class="large-12 columns" style="overflow:auto">\
          <table id="acct_cpu_datatable" class="datatable twelve">\
            <thead>\
              <tr>\
                <th>'+tr("Date")+'</th>\
              </tr>\
            </thead>\
            <tbody id="tbody_acct_cpu_datatable">\
            </tbody>\
          </table>\
        </div>\
      </div>\
      <div class="row">\
        <div class="large-12 columns graph_legend">\
          <h3 class="subheader"><small>'+tr("Memory GB hours")+'</small></h3>\
        </div>\
        <div class="large-12 columns" style="overflow:auto">\
          <table id="acct_mem_datatable" class="datatable twelve">\
            <thead>\
              <tr>\
                <th>'+tr("Date")+'</th>\
              </tr>\
            </thead>\
            <tbody id="tbody_acct_mem_datatable">\
            </tbody>\
          </table>\
        </div>\
      </div>\
    </div>');

    if (opt == undefined){
        opt = {};
    }

    //--------------------------------------------------------------------------
    // Init start time to 1st of last month
    //--------------------------------------------------------------------------
    var d = new Date();

    d.setDate(1);
    d.setMonth(d.getMonth() - 1);

    $("#acct_start_time", div).val(d.getFullYear() + '/' + (d.getMonth()+1) + '/' + d.getDate());

    //--------------------------------------------------------------------------
    // VM owner: all, group, user
    //--------------------------------------------------------------------------

    if (opt.fixed_user != undefined || opt.fixed_group != undefined){
      $("#acct_owner", div).hide();
/*
        $("input[name='acct_owner']", div).attr("disabled", "disabled");

        $("#acct_owner_select", div).show();

        if(opt.fixed_user != undefined){
            var text = tr("User") +" " + opt.fixed_user;
            $("input[value='acct_owner_user']", div).attr("checked", "checked");
        } else {
            var text = tr("Group") + " " + opt.fixed_group;
            $("input[value='acct_owner_group']", div).attr("checked", "checked");
        }

        $("#acct_owner_select", div).text(text);
*/
    } else {
        $("input[name='acct_owner']", div).change(function(){
            var value = $(this).val();

            switch (value){
            case "acct_owner_all":
                $("#acct_owner_select", div).hide();
                break;

            case "acct_owner_group":
                $("#acct_owner_select", div).show();
                insertSelectOptions("#acct_owner_select", div, "Group");
                break;

            case "acct_owner_user":
                $("#acct_owner_select", div).show();
                insertSelectOptions("#acct_owner_select", div, "User", -1, false,
                    '<option value="-1">'+tr("<< me >>")+'</option>');
                break;
            }
        });
    }

    //--------------------------------------------------------------------------
    // Init group by select
    //--------------------------------------------------------------------------

    if(opt.init_group_by != undefined){
        $("#acct_group_by", div).val(opt.init_group_by);
    }else if(opt.fixed_group_by != undefined){
        $("#acct_group_by", div).val(opt.fixed_group_by);
        $("#acct_group_by_container", div).hide();
    }

    //--------------------------------------------------------------------------
    // Submit request
    //--------------------------------------------------------------------------

    $("#acct_submit", div).on("click", function(){
        var start_time = -1;
        var end_time = -1;

        var v = $("#acct_start_time", div).val();
        if (v == ""){
            notifyError(tr("Time range start is mandatory"));
            return false;
        }else{
            start_time = Date.parse(v+' UTC');

            if (isNaN(start_time)){
                notifyError(tr("Time range start is not a valid date. It must be YYYY/MM/DD"));
                return false;
            }

            // ms to s
            start_time = start_time / 1000;
        }

        var v = $("#acct_end_time", div).val();
        if (v != ""){

            end_time = Date.parse(v+' UTC');

            if (isNaN(end_time)){
                notifyError(tr("Time range end is not a valid date. It must be YYYY/MM/DD"));
                return false;
            }

            // ms to s
            end_time = end_time / 1000;
        }

        var options = {
            "start_time": start_time,
            "end_time": end_time
        };

        if (opt.fixed_user != undefined){
            options.userfilter = opt.fixed_user;
        } else if (opt.fixed_group != undefined){
            options.group = opt.fixed_group;
        } else {
            var select_val = $("#acct_owner_select .resource_list_select", div).val();

            switch ($("input[name='acct_owner']:checked", div).val()){
            case "acct_owner_all":
                break;

            case "acct_owner_group":
                if(select_val != ""){
                    options.group = select_val;
                }
                break;

            case "acct_owner_user":
                if(select_val != ""){
                    options.userfilter = select_val;
                }
                break;
            }
        }

        OpenNebula.VM.accounting({
    //        timeout: true,
            success: function(req, response){
                fillAccounting(div, req, response);
            },
            error: onError,
            data: options
        });

        return false;
    });
}

function fillAccounting(div, req, response) {
    var options = req.request.data[0];

    //--------------------------------------------------------------------------
    // Time slots
    //--------------------------------------------------------------------------

    // start_time is mandatory
    var start = new Date(options.start_time * 1000);

    var end = new Date();

    if(options.end_time != undefined && options.end_time != -1){
        var end = new Date(options.end_time * 1000)
    }

    // granularity of 1 day
    var times = [];

    var tmp_time = start;

    // End time is the start of the last time slot. We use <=, to
    // add one extra time step
    while (tmp_time <= end) {
        times.push(tmp_time.getTime());

        // day += 1
        tmp_time.setUTCDate( tmp_time.getUTCDate() + 1 );
    }

    //--------------------------------------------------------------------------
    // Flot options
    //--------------------------------------------------------------------------

    var options = {
        colors: ["#0098C3","#0A00C2","#AB00C2","#C20037","#C26B00","#78C200","#00C22A","#00B8C2"],

        xaxis : {
            mode: "time",
            timeformat: "%y/%m/%d",
            color: "#999",
            size: 8,
            ticks: 4,
            minTickSize: [1, "day"]
        },
        yaxis : { labelWidth: 50,
                  min: 0,
                color: "#999",
                size: 8
                },
        series: {
            bars: {
                show: true,
                lineWidth: 1,
                fill: true,
                barWidth: 24*60*60*1000 * 0.8,
                align: "center"
            },
            stack: true
        },
        legend : {
            show : false
        },
        grid: {
            borderWidth: 1,
            borderColor: "#cfcfcf",
            hoverable: true
        },
        tooltip: true,
        tooltipOpts: {
            content: "%x | %s | %y"
        }
    };

    //--------------------------------------------------------------------------
    // Group by
    //--------------------------------------------------------------------------

    // TODO: Allow to change group by dynamically, instead of calling oned again

    switch ($("#acct_group_by", div).val()){
    case "user":
        var group_by_fn = function(history){
            return history.VM.UID;
        }

<<<<<<< HEAD
        var group_by_name = function(history){
            return history.VM.UNAME;
        }

        var group_by_prefix = tr("User");
=======
        var group_by_prefix = tr("User")+" ";
>>>>>>> f0027678

        break;

    case "group":
        var group_by_fn = function(history){
            return history.VM.GID;
        }

<<<<<<< HEAD
        var group_by_name = function(history){
            return history.VM.GNAME;
        }

        var group_by_prefix = tr("Group");
=======
        var group_by_prefix = tr("Group")+" ";
>>>>>>> f0027678

        break;

    case "vm":
        var group_by_fn = function(history){
            return history.OID;
        }

<<<<<<< HEAD
        var group_by_name = function(history){
            return history.VM.NAME;
        }

        var group_by_prefix = tr("VM");
=======
        var group_by_prefix = tr("VM")+" ";
>>>>>>> f0027678

        break;
    }

    //--------------------------------------------------------------------------
    // Filter history entries
    //--------------------------------------------------------------------------

    // TODO filter
    // True to proccess, false to discard
    var filter_by_fn = function(history){
//        return history.OID == 3605 || history.OID == 2673;
        return true;
    }

    //--------------------------------------------------------------------------
    // Process data series for flot
    //--------------------------------------------------------------------------

    var series = {};

    $("#acct_no_data", div).hide();

    if(response.HISTORY_RECORDS == undefined){
        $("#acct_placeholder", div).show();
        $("#acct_content", div).hide();

        $("#acct_no_data", div).show();
        return false;
    }

    $.each(response.HISTORY_RECORDS.HISTORY, function(index, history){

/*
        if(!filter_by_fn(history)){
            return true; //continue
        }
*/
        var group_by = group_by_fn(history);

        if (series[group_by] == undefined){
            series[group_by] = {};
<<<<<<< HEAD
            series[group_by].data_points = {};

            series[group_by].data_points[times[0]] = {};
            series[group_by].data_points[times[times.length-2]] = {};

            series[group_by].data_points[times[0]].CPU_HOURS = 0;
            series[group_by].data_points[times[times.length-2]].CPU_HOURS = 0;

            series[group_by].data_points[times[0]].MEM_HOURS = 0;
            series[group_by].data_points[times[times.length-2]].MEM_HOURS = 0;

            var name = group_by_name(history);
            series[group_by].name = name;
            series[group_by].label = group_by_prefix+" "+group_by+" "+name;
        }

        var serie = series[group_by].data_points;
=======

            series[group_by][times[0]] = {};
            series[group_by][times[times.length-2]] = {};

            series[group_by][times[0]].CPU_HOURS = 0;
            series[group_by][times[times.length-2]].CPU_HOURS = 0;

            series[group_by][times[0]].MEM_HOURS = 0;
            series[group_by][times[times.length-2]].MEM_HOURS = 0;
        }

        var serie = series[group_by];
>>>>>>> f0027678

        for (var i = 0; i<times.length-1; i++){

            var t = times[i];
            var t_next = times[i+1];

            if( (history.ETIME*1000 > t || history.ETIME == 0) &&
                (history.STIME != 0 && history.STIME*1000 <= t_next) ) {

                var stime = t;
                if(history.STIME != 0){
                    stime = Math.max(t, history.STIME*1000);
                }

                var etime = t_next;
                if(history.ETIME != 0){
                    etime = Math.min(t_next, history.ETIME*1000);
                }

                var n_hours = (etime - stime) / 1000 / 60 / 60;

                if(serie[t] == undefined){
                    serie[t] = {};
                    serie[t].CPU_HOURS = 0;
                    serie[t].MEM_HOURS = 0;
                }

                // --- cpu ---

                var val = parseFloat(history.VM.TEMPLATE.CPU) * n_hours;

                if (!isNaN(val)){
                    serie[t].CPU_HOURS += val;
                }

                // --- mem ---

                var val = parseInt(history.VM.TEMPLATE.MEMORY)/1024 * n_hours;

                if (!isNaN(val)){
                    serie[t].MEM_HOURS += val;
                }
            }
        }
    });

    //--------------------------------------------------------------------------
    // Create series, draw plots
    //--------------------------------------------------------------------------

    var cpu_plot_series = [];
    var mem_plot_series = [];

    $.each(series, function(key, val){
        var cpu_data = [];
        var mem_data = [];

<<<<<<< HEAD
        $.each(val.data_points, function(time,num){
=======
        $.each(val, function(time,num){
>>>>>>> f0027678
            cpu_data.push([parseInt(time),num.CPU_HOURS]);
            mem_data.push([parseInt(time),num.MEM_HOURS]);
        });

        cpu_plot_series.push(
        {
<<<<<<< HEAD
            label: val.label,
            name: val.name,
            id: key,
=======
            label: group_by_prefix+key,
>>>>>>> f0027678
            data: cpu_data
        });

        mem_plot_series.push(
        {
<<<<<<< HEAD
            label: val.label,
            name: val.name,
            id: key,
=======
            label: group_by_prefix+key,
>>>>>>> f0027678
            data: mem_data
        });
    });

    var cpu_plot = $.plot($("#acct_cpu_graph", div), cpu_plot_series, options);
    var mem_plot = $.plot($("#acct_mem_graph", div), mem_plot_series, options);

    //--------------------------------------------------------------------------
    // Init dataTables
    //--------------------------------------------------------------------------

    $("#acct_cpu_datatable",div).dataTable().fnClearTable();
    $("#acct_cpu_datatable",div).dataTable().fnDestroy();

    $("#acct_cpu_datatable thead",div).remove();
    $("#acct_cpu_datatable",div).width("100%");


    $("#acct_mem_datatable",div).dataTable().fnClearTable();
    $("#acct_mem_datatable",div).dataTable().fnDestroy();

    $("#acct_mem_datatable thead",div).remove();
    $("#acct_mem_datatable",div).width("100%");


    cpu_plot_data = cpu_plot.getData();
    mem_plot_data = mem_plot.getData();

    var thead =
    '<thead>\
      <tr>\
        <th>'+tr("Date UTC")+'</th>\
        <th>'+tr("Total")+'</th>';

    $.each(cpu_plot_data, function(i, serie){
        thead += '<th style="border-bottom: '+serie.color+' 4px solid !important;'+
<<<<<<< HEAD
            ' border-left: 10px solid white; border-right: 5px solid white;'+
            ' white-space: nowrap">'+
            group_by_prefix+' '+serie.id+'<br/>'+serie.name+'</th>';
=======
            ' border-left: 10px solid white; border-right: 5px solid white">'+
            serie.label+'</th>';
>>>>>>> f0027678
    });

    thead += '</tr></thead>';

    $("#acct_cpu_datatable",div).append(thead);

    thead =
    '<thead>\
      <tr>\
        <th>'+tr("Date UTC")+'</th>\
        <th>'+tr("Total")+'</th>';

    $.each(mem_plot_data, function(i, serie){
        thead += '<th style="border-bottom: '+serie.color+' 4px solid !important;'+
<<<<<<< HEAD
            ' border-left: 10px solid white; border-right: 5px solid white;'+
            ' white-space: nowrap">'+
            group_by_prefix+' '+serie.id+'<br/>'+serie.name+'</th>';
=======
            ' border-left: 10px solid white; border-right: 5px solid white">'+
            serie.label+'</th>';
>>>>>>> f0027678
    });

    thead += '</tr></thead>';

    $("#acct_mem_datatable",div).append(thead);


    var cpu_dataTable_data = [];
    var mem_dataTable_data = [];

    for (var i = 0; i<times.length-1; i++){
        var t = times[i];

        var cpu_row = [];
        var mem_row = [];

        var time_st = time_UTC(t);

        cpu_row.push(time_st);
        mem_row.push(time_st);

        cpu_row.push(0);
        mem_row.push(0);

        var cpu_total = 0;
        var mem_total = 0;

        $.each(series, function(key, val){
<<<<<<< HEAD
            var v = val.data_points[t];
=======
            var v = val[t];
>>>>>>> f0027678

            if(v != undefined){
                var cpu_v = (v.CPU_HOURS * 100).toFixed() / 100;
                var mem_v = (v.MEM_HOURS * 100).toFixed() / 100;

                cpu_total += cpu_v;
                mem_total += mem_v;

                cpu_row.push(cpu_v);
                mem_row.push(mem_v);
            } else {
                cpu_row.push(0);
                mem_row.push(0);
            }
        });

        cpu_row[1] = cpu_total;
        mem_row[1] = mem_total;

        cpu_dataTable_data.push(cpu_row);
        mem_dataTable_data.push(mem_row);
    }

    var acct_cpu_dataTable = $("#acct_cpu_datatable",div).dataTable({
        "bSortClasses" : false,
        "bDeferRender": true,
        "aoColumnDefs": [
            { "bSortable": false, "aTargets": ['_all'] },
        ]
    });

    var acct_mem_dataTable = $("#acct_mem_datatable",div).dataTable({
        "bSortClasses" : false,
        "bDeferRender": true,
        "aoColumnDefs": [
            { "bSortable": false, "aTargets": ['_all'] },
        ]
    });

    acct_cpu_dataTable.fnAddData(cpu_dataTable_data);
    acct_mem_dataTable.fnAddData(mem_dataTable_data);

    $("#acct_placeholder", div).hide();
    $("#acct_content", div).show();
}<|MERGE_RESOLUTION|>--- conflicted
+++ resolved
@@ -4269,15 +4269,11 @@
             return history.VM.UID;
         }
 
-<<<<<<< HEAD
         var group_by_name = function(history){
             return history.VM.UNAME;
         }
 
         var group_by_prefix = tr("User");
-=======
-        var group_by_prefix = tr("User")+" ";
->>>>>>> f0027678
 
         break;
 
@@ -4286,15 +4282,11 @@
             return history.VM.GID;
         }
 
-<<<<<<< HEAD
         var group_by_name = function(history){
             return history.VM.GNAME;
         }
 
         var group_by_prefix = tr("Group");
-=======
-        var group_by_prefix = tr("Group")+" ";
->>>>>>> f0027678
 
         break;
 
@@ -4303,15 +4295,11 @@
             return history.OID;
         }
 
-<<<<<<< HEAD
         var group_by_name = function(history){
             return history.VM.NAME;
         }
 
         var group_by_prefix = tr("VM");
-=======
-        var group_by_prefix = tr("VM")+" ";
->>>>>>> f0027678
 
         break;
     }
@@ -4354,7 +4342,6 @@
 
         if (series[group_by] == undefined){
             series[group_by] = {};
-<<<<<<< HEAD
             series[group_by].data_points = {};
 
             series[group_by].data_points[times[0]] = {};
@@ -4372,20 +4359,6 @@
         }
 
         var serie = series[group_by].data_points;
-=======
-
-            series[group_by][times[0]] = {};
-            series[group_by][times[times.length-2]] = {};
-
-            series[group_by][times[0]].CPU_HOURS = 0;
-            series[group_by][times[times.length-2]].CPU_HOURS = 0;
-
-            series[group_by][times[0]].MEM_HOURS = 0;
-            series[group_by][times[times.length-2]].MEM_HOURS = 0;
-        }
-
-        var serie = series[group_by];
->>>>>>> f0027678
 
         for (var i = 0; i<times.length-1; i++){
 
@@ -4443,36 +4416,24 @@
         var cpu_data = [];
         var mem_data = [];
 
-<<<<<<< HEAD
         $.each(val.data_points, function(time,num){
-=======
-        $.each(val, function(time,num){
->>>>>>> f0027678
             cpu_data.push([parseInt(time),num.CPU_HOURS]);
             mem_data.push([parseInt(time),num.MEM_HOURS]);
         });
 
         cpu_plot_series.push(
         {
-<<<<<<< HEAD
             label: val.label,
             name: val.name,
             id: key,
-=======
-            label: group_by_prefix+key,
->>>>>>> f0027678
             data: cpu_data
         });
 
         mem_plot_series.push(
         {
-<<<<<<< HEAD
             label: val.label,
             name: val.name,
             id: key,
-=======
-            label: group_by_prefix+key,
->>>>>>> f0027678
             data: mem_data
         });
     });
@@ -4509,14 +4470,9 @@
 
     $.each(cpu_plot_data, function(i, serie){
         thead += '<th style="border-bottom: '+serie.color+' 4px solid !important;'+
-<<<<<<< HEAD
             ' border-left: 10px solid white; border-right: 5px solid white;'+
             ' white-space: nowrap">'+
             group_by_prefix+' '+serie.id+'<br/>'+serie.name+'</th>';
-=======
-            ' border-left: 10px solid white; border-right: 5px solid white">'+
-            serie.label+'</th>';
->>>>>>> f0027678
     });
 
     thead += '</tr></thead>';
@@ -4531,14 +4487,9 @@
 
     $.each(mem_plot_data, function(i, serie){
         thead += '<th style="border-bottom: '+serie.color+' 4px solid !important;'+
-<<<<<<< HEAD
             ' border-left: 10px solid white; border-right: 5px solid white;'+
             ' white-space: nowrap">'+
             group_by_prefix+' '+serie.id+'<br/>'+serie.name+'</th>';
-=======
-            ' border-left: 10px solid white; border-right: 5px solid white">'+
-            serie.label+'</th>';
->>>>>>> f0027678
     });
 
     thead += '</tr></thead>';
@@ -4567,11 +4518,7 @@
         var mem_total = 0;
 
         $.each(series, function(key, val){
-<<<<<<< HEAD
             var v = val.data_points[t];
-=======
-            var v = val[t];
->>>>>>> f0027678
 
             if(v != undefined){
                 var cpu_v = (v.CPU_HOURS * 100).toFixed() / 100;
