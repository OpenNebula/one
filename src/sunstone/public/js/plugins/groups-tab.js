/* -------------------------------------------------------------------------- */
/* Copyright 2002-2014, OpenNebula Project (OpenNebula.org), C12G Labs        */
/*                                                                            */
/* Licensed under the Apache License, Version 2.0 (the "License"); you may    */
/* not use this file except in compliance with the License. You may obtain    */
/* a copy of the License at                                                   */
/*                                                                            */
/* http://www.apache.org/licenses/LICENSE-2.0                                 */
/*                                                                            */
/* Unless required by applicable law or agreed to in writing, software        */
/* distributed under the License is distributed on an "AS IS" BASIS,          */
/* WITHOUT WARRANTIES OR CONDITIONS OF ANY KIND, either express or implied.   */
/* See the License for the specific language governing permissions and        */
/* limitations under the License.                                             */
/* -------------------------------------------------------------------------- */

var groups_select="";
var dataTable_groups;
var $create_group_dialog;
var $group_quotas_dialog;

var group_acct_graphs = [
    { title : tr("CPU"),
      monitor_resources : "CPU",
      humanize_figures : false
    },
    { title : tr("Memory"),
      monitor_resources : "MEMORY",
      humanize_figures : true
    },
    { title : tr("Net TX"),
      monitor_resources : "NETTX",
      humanize_figures : true
    },
    { title : tr("Net RX"),
      monitor_resources : "NETRX",
      humanize_figures : true
    }
];

var groups_tab_content = '\
<form class="custom" id="group_form" action="">\
<div class="panel">\
<div class="row">\
  <div class="twelve columns">\
    <h4 class="subheader header">\
      <span class="header-resource">\
        <i class="fa fa-users"></i> '+tr("Groups")+'\
      </span>\
      <span class="header-info">\
        <span id="total_groups"/> <small>'+tr("TOTAL")+'</small>\
      </span>\
      <span class="user-login">\
      </span>\
    </h4>\
  </div>\
</div>\
<div class="row">\
  <div class="ten columns">\
    <div class="action_blocks">\
    </div>\
  </div>\
  <div class="two columns">\
    <input id="group_search" type="text" placeholder="'+tr("Search")+'" />\
  </div>\
  <br>\
  <br>\
</div>\
</div>\
  <div class="row">\
    <div class="twelve columns">\
<table id="datatable_groups" class="datatable twelve">\
  <thead>\
    <tr>\
      <th class="check"><input type="checkbox" class="check_all" value=""></input></th>\
      <th>'+tr("ID")+'</th>\
      <th>'+tr("Name")+'</th>\
      <th>'+tr("Users")+'</th>\
      <th style="width:18%">'+tr("VMs")+'</th>\
      <th style="width:18%">'+tr("Memory")+'</th>\
      <th style="width:18%">'+tr("CPU")+'</th>\
    </tr>\
  </thead>\
  <tbody id="tbodygroups">\
  </tbody>\
</table>\
</form>';

var create_group_tmpl =
'<div class="panel">\
  <h3>\
    <small id="create_vnet_header">'+tr("Create Group")+'</small>\
  </h3>\
</div>\
<div class="reveal-body">\
  <form id="create_group_form" action="">\
    <div class="row centered">\
      <div class="columns eight centered">\
        <div class="two columns">\
          <label class="inline right" for="name">'+tr("Name")+':</label>\
        </div>\
        <div class="nine columns">\
          <input type="text" name="name" id="name" /><br />\
        </div>\
        <div class="one columns">\
          <div class=""></div>\
        </div>\
      </div>\
    </div>\
    <div class="row">\
      <fieldset>\
        <legend>'+tr("Resource Providers")+':</legend>\
        <dl class="tabs" id="group_zones_tabs">\
          <dt>' + tr("Zones") +':</dt>\
        </dl>\
        <ul class="tabs-content" id="group_zones_tabs_content">\
        </ul>\
      </fieldset>\
    </div>\
    <br/>\
    <div class="row">\
      <fieldset>\
        <legend>'+tr("Resource creation")+':</legend>\
        <div class="row">\
          <div class="eleven columns">'
            +tr("Allow users in this group to create the following resources")+
          '</div>\
          <div class="one columns">\
            <div class="tip">'+tr("This will create new ACL Rules to define which virtual resources this group's users will be able to create. You can set different resources for the administrator group, and decide if the administrators will be allowed to create new users.")+'</div>\
          </div>\
        </div>\
        <table class="datatable twelve extended_table" style="table-layout:fixed">\
          <thead><tr>\
            <th/>\
            <th>'+tr("Virtual Machines")+'</th>\
            <th>'+tr("Virtual Networks")+'</th>\
            <th>'+tr("Images")+'</th>\
            <th>'+tr("Templates")+'</th>\
            <th>'+tr("Documents")+'</th>\
            <th>'+tr("Users")+'</th>\
          </tr></thead>\
          <tbody>\
            <tr>\
              <th>'+tr("Group Users")+'</th>\
              <td><input type="checkbox" id="group_res_vm" name="group_res_vm" class="resource_cb" value="VM"></input></td>\
              <td><input type="checkbox" id="group_res_net" name="group_res_net" class="resource_cb" value="NET"></input></td>\
              <td><input type="checkbox" id="group_res_image" name="group_res_image" class="resource_cb" value="IMAGE"></input></td>\
              <td><input type="checkbox" id="group_res_template" name="group_res_template" class="resource_cb" value="TEMPLATE"></input></td>\
              <td><input type="checkbox" id="group_res_document" name="group_res_document" class="resource_cb" value="DOCUMENT"></input></td>\
              <td/>\
            </tr>\
            <tr>\
              <th>'+tr("Admin Group Users")+'</th>\
              <td><input type="checkbox" id="group_admin_res_vm" name="group_admin_res_vm" class="resource_cb" value="VM"></input></td>\
              <td><input type="checkbox" id="group_admin_res_net" name="group_admin_res_net" class="resource_cb" value="NET"></input></td>\
              <td><input type="checkbox" id="group_admin_res_image" name="group_admin_res_image" class="resource_cb" value="IMAGE"></input></td>\
              <td><input type="checkbox" id="group_admin_res_template" name="group_admin_res_template" class="resource_cb" value="TEMPLATE"></input></td>\
              <td><input type="checkbox" id="group_admin_res_document" name="group_admin_res_document" class="resource_cb" value="DOCUMENT"></input></td>\
              <td><input type="checkbox" id="group_admin_res_user" name="group_admin_res_user" class="resource_cb" value="USER"></input></td>\
            </tr>\
          </tbody>\
        </table>\
      </fieldset>\
    </div>\
    <br/>\
    <div class="row">\
      <fieldset>\
        <legend>'+tr("Administrators")+':</legend>\
        <div class="row">\
          <div class="one columns">\
           <input type="checkbox" id="admin_group" name="admin_group" value="YES" />\
          </div>\
          <div class="ten columns">\
            <label class="inline left" for="admin_group">'+tr("Create an administrator group")+'.</label>\
          </div>\
          <div class="one columns">\
            <div class="tip">'+tr("This admin group will contain users with administrative privileges for the new regular group, not for all the resources in the OpenNebula cloud as the 'oneadmin' group users have.")+'</div>\
          </div>\
        </div>\
        <div class="row centered">\
          <div class="four columns">\
            <label class="inline right" for="admin_group_name">'+tr("Group name")+':</label>\
          </div>\
          <div class="seven columns">\
            <input type="text" name="admin_group_name" id="admin_group_name" />\
          </div>\
          <div class="one columns">\
            <div class=""></div>\
          </div>\
        </div>\
        <div class="row">\
          <div class="one columns">\
           <input type="checkbox" id="admin_user" name="admin_user" value="YES" />\
          </div>\
          <div class="ten columns">\
            <label class="inline left" for="admin_user">'+tr("Create an administrator user")+'.</label>\
          </div>\
          <div class="one columns">\
            <div class="tip">'+tr("You can create now an administrator user that will be assigned to the new regular group, with the administrator group as a secondary one.")+'</div>\
          </div>\
        </div>' +
        user_creation_div +   // from users-tab.js
      '</fieldset>\
    </div>\
    <div class="reveal-footer">\
      <hr>\
      <div class="form_buttons">\
        <button class="button radius right success" id="create_group_submit" value="Group.create">'+tr("Create")+'</button>\
        <button class="button secondary radius" id="create_group_reset_button" type="reset" value="reset">'+tr("Refresh")+'</button>\
        <button class="close-reveal-modal button secondary radius" type="button" value="close">' + tr("Close") + '</button>\
      </div>\
    </div>\
    <a class="close-reveal-modal">&#215;</a>\
  </form>\
</div>';

var group_quotas_tmpl = '<div class="panel">\
  <h3>\
    <small id="create_vnet_header">'+tr("Update Quota")+'</small>\
  </h3>\
</div>\
<div class="reveal-body">\
<form id="group_quotas_form" action="">\
  <div class="row">\
    <div class="six columns">\
      <div id="quota_types">\
        <label>'+tr("Quota type")+':</label>\
        <input type="radio" name="quota_type" value="vm">'+tr("Virtual Machine")+'</input>\
        <input type="radio" name="quota_type" value="datastore">'+tr("Datastore")+'</input>\
        <input type="radio" name="quota_type" value="image">'+tr("Image")+'</input>\
        <input type="radio" name="quota_type" value="network">'+tr("Network")+'</input>\
      </div>\
      <hr>\
      <div id="vm_quota">\
        <div class="row">\
          <div class="six columns">\
              <label class="inline right" >'+tr("Max VMs")+':</label>\
          </div>\
          <div class="five columns">\
            <input type="text" name="VMS"></input>\
          </div>\
          <div class="one columns">\
              <div class=""></div>\
          </div>\
        </div>\
        <div class="row">\
          <div class="six columns">\
              <label class="inline right" >'+tr("Max Memory (MB)")+':</label>\
          </div>\
          <div class="five columns">\
            <input type="text" name="MEMORY"></input>\
          </div>\
          <div class="one columns">\
              <div class=""></div>\
          </div>\
        </div>\
        <div class="row">\
          <div class="six columns">\
              <label class="inline right" >'+tr("Max CPU")+':</label>\
          </div>\
          <div class="five columns">\
            <input type="text" name="CPU"></input>\
          </div>\
          <div class="one columns">\
              <div class=""></div>\
          </div>\
        </div>\
        <div class="row">\
          <div class="six columns">\
              <label class="inline right" >'+tr("Max Volatile Storage (MB)")+':</label>\
          </div>\
          <div class="five columns">\
            <input type="text" name="VOLATILE_SIZE"></input>\
          </div>\
          <div class="one columns">\
              <div class=""></div>\
          </div>\
        </div>\
      </div>\
      <div id="datastore_quota">\
        <div class="row">\
          <div class="four columns">\
              <label class="inline right" >'+tr("Datastore")+'</label>\
          </div>\
          <div class="seven columns">\
            <select name="ID"></select>\
          </div>\
          <div class="one columns">\
              <div class=""></div>\
          </div>\
        </div>\
        <div class="row">\
          <div class="four columns">\
              <label class="inline right" >'+tr("Max size (MB)")+':</label>\
          </div>\
          <div class="seven columns">\
            <input type="text" name="SIZE"></input>\
          </div>\
          <div class="one columns">\
              <div class=""></div>\
          </div>\
        </div>\
        <div class="row">\
          <div class="four columns">\
              <label class="inline right" >'+tr("Max images")+':</label>\
          </div>\
          <div class="seven columns">\
            <input type="text" name="IMAGES"></input>\
          </div>\
          <div class="one columns">\
              <div class=""></div>\
          </div>\
        </div>\
      </div>\
      <div id="image_quota">\
        <div class="row">\
          <div class="four columns">\
              <label class="inline right" >'+tr("Image")+'</label>\
          </div>\
          <div class="seven columns">\
            <select name="ID"></select>\
          </div>\
          <div class="one columns">\
              <div class=""></div>\
          </div>\
        </div>\
        <div class="row">\
          <div class="four columns">\
              <label class="inline right" >'+tr("Max RVMs")+'</label>\
          </div>\
          <div class="seven columns">\
            <input type="text" name="RVMS"></input>\
          </div>\
          <div class="one columns">\
              <div class=""></div>\
          </div>\
        </div>\
      </div>\
      <div id="network_quota">\
        <div class="row">\
          <div class="four columns">\
              <label class="inline right" >'+tr("Network")+'</label>\
          </div>\
          <div class="seven columns">\
            <select name="ID"></select>\
          </div>\
          <div class="one columns">\
              <div class=""></div>\
          </div>\
        </div>\
        <div class="row">\
          <div class="four columns">\
              <label class="inline right" >'+tr("Max leases")+'</label>\
          </div>\
          <div class="seven columns">\
            <input type="text" name="LEASES"></input>\
          </div>\
          <div class="one columns">\
              <div class=""></div>\
          </div>\
        </div>\
      </div>\
      <br>\
      <button class="button right small radius" id="add_quota_button" value="add_quota">'+tr("Add/edit quota")+'</button>\
    </div>\
    <div class="six columns">\
      <div class="current_quotas">\
         <table class="datatable twelve extended_table">\
            <thead><tr>\
                 <th>'+tr("Type")+'</th>\
                 <th>'+tr("Quota")+'</th>\
                 <th>'+tr("Edit")+'</th></tr></thead>\
            <tbody>\
            </tbody>\
         </table>\
      </div>\
    </div>\
  </div>\
  <div class="reveal-footer">\
    <hr>\
    <div class="form_buttons">\
        <button class="button radius right success" id="create_user_submit" type="submit" value="Group.set_quota">'+tr("Apply changes")+'</button>\
        <button class="close-reveal-modal button secondary radius" type="button" value="close">' + tr("Close") + '</button>\
    </div>\
  </div>\
  <a class="close-reveal-modal">&#215;</a>\
</form>\
</div>';


var group_actions = {
    "Group.create" : {
        type: "create",
        call : OpenNebula.Group.create,
<<<<<<< HEAD
        callback : function(request, response) {
          addGroupElement(request, response);
          notifyCustom(tr("Group created"), " ID: " + response.GROUP.ID, false);
        },
        error : onError
=======
        callback : function (request,group_json){
            // Reset the create wizard
            $create_group_dialog.empty();
            setupCreateGroupDialog();

            Sunstone.runAction("Group.list");
        },
        error : onError,
        notify: true
>>>>>>> 953f11d6
    },

    "Group.create_dialog" : {
        type: "custom",
        call: popUpCreateGroupDialog
    },

    "Group.list" : {
        type: "list",
        call: OpenNebula.Group.list,
        callback: updateGroupsView,
        error: onError
    },

    "Group.show" : {
        type: "single",
        call: OpenNebula.Group.show,
        callback: updateGroupElement,
        error: onError
    },

    "Group.showinfo" : {
        type: "single",
        call: OpenNebula.Group.show,
        callback: updateGroupInfo,
        error: onError
    },

    "Group.autorefresh" : {
        type: "custom",
        call: function () {
            OpenNebula.Group.list({timeout: true, success: updateGroupsView,error: onError});
        }
    },

    "Group.refresh" : {
        type: "custom",
        call: function() {
            waitingNodes(dataTable_groups);
            Sunstone.runAction("Group.list");
        },
        error: onError
    },

    "Group.delete" : {
        type: "multiple",
        call : OpenNebula.Group.del,
        callback : deleteGroupElement,
        error : onError,
        elements: groupElements,
        notify:true
    },

    "Group.fetch_quotas" : {
        type: "single",
        call: OpenNebula.Group.show,
        callback: function (request,response) {
            var parsed = parseQuotas(response.GROUP,quotaListItem);
            $('.current_quotas table tbody',$group_quotas_dialog).append(parsed.VM);
            $('.current_quotas table tbody',$group_quotas_dialog).append(parsed.DATASTORE);
            $('.current_quotas table tbody',$group_quotas_dialog).append(parsed.IMAGE);
            $('.current_quotas table tbody',$group_quotas_dialog).append(parsed.NETWORK);
        },
        error: onError
    },

    "Group.quotas_dialog" : {
        type: "custom",
        call: popUpGroupQuotasDialog
    },

    "Group.set_quota" : {
        type: "multiple",
        call: OpenNebula.Group.set_quota,
        elements: groupElements,
        callback: function() {
            notifyMessage(tr("Quotas updated correctly"));
        },
        error: onError
    },

    "Group.accounting" : {
        type: "monitor",
        call: OpenNebula.Group.accounting,
        callback: function(req,response) {
            var info = req.request.data[0].monitor;
            //plot_graph(response,'#group_acct_tabTab','group_acct_', info);
        },
        error: onError
    },

    "Group.help" : {
        type: "custom",
        call: function() {
            hideDialog();
            $('div#groups_tab div.legend_div').slideToggle();
        }
    },

    "Group.add_provider_action" : {
        type: "single",
        call: OpenNebula.Group.add_provider,
        callback: function(request) {
           Sunstone.runAction('Group.showinfo',request.request.data[0][0]);
        },
        error: onError,
        notify: true
    },

    "Group.del_provider_action" : {
        type: "single",
        call: OpenNebula.Group.del_provider,
        callback: function(request) {
          Sunstone.runAction('Group.showinfo',request.request.data[0][0]);
        },
        error: onError,
        notify: true
    },

    "Group.add_provider" : {
        type: "multiple",
        call: function(params){
            var cluster = params.data.extra_param;
            var group   = params.data.id;

            extra_param = {
                "zone_id" : 0,
                "cluster_id" : cluster
            }

            Sunstone.runAction("Group.add_provider_action", group, extra_param);
        },
        callback: function(request) {
            Sunstone.runAction('Group.showinfo',request.request.data[0]);
        },
        elements: groupElements,
        notify:true
    },

    "Group.del_provider" : {
        type: "multiple",
        call: function(params){
            var cluster = params.data.extra_param;
            var group   = params.data.id;

            extra_param = {
                "zone_id" : 0,
                "cluster_id" : cluster
            }

            Sunstone.runAction("Group.del_provider_action", group, extra_param);
        },
        callback: function(request) {
            Sunstone.runAction('Group.showinfo',request.request.data[0]);
        },
        elements: groupElements,
        notify:true
    }
}

var group_buttons = {
    "Group.refresh" : {
        type: "action",
        layout: "refresh",
        alwaysActive: true
    },
    "Group.create_dialog" : {
        type: "create_dialog",
        layout: "create",
        condition: mustBeAdmin
    },
    "Group.quotas_dialog" : {
        type : "action",
        text : tr("Update quotas"),
        layout: "more_select",
        condition: mustBeAdmin
    },
    "Group.delete" : {
        type: "confirm",
        text: tr("Delete"),
        layout: "del",
        condition: mustBeAdmin
    }
};

var group_info_panel = {
};

var groups_tab = {
    title: tr("Groups"),
    content: groups_tab_content,
    buttons: group_buttons,
    tabClass: 'subTab',
    parentTab: 'system-tab',
    condition: mustBeAdmin
};

var groups_tab_non_admin = {
    title: tr("Group info"),
    content: groups_tab_content,
    buttons: group_buttons,
    tabClass: 'subTab',
    parentTab: 'dashboard_tab',
    condition: mustNotBeAdmin
}

Sunstone.addActions(group_actions);
Sunstone.addMainTab('groups-tab',groups_tab);
Sunstone.addMainTab('groups_tab_non_admin',groups_tab_non_admin);
Sunstone.addInfoPanel("group_info_panel",group_info_panel);

function groupElements(){
    return getSelectedNodes(dataTable_groups);
}

function groupElementArray(group_json){
    var group = group_json.GROUP;

    var users_str = group.USERS.ID ? group.USERS.ID.length : 0;

    var vms = "-";
    var memory = "-";
    var cpu = "-";

    if (!$.isEmptyObject(group.VM_QUOTA)){

        var vms = quotaBar(
            group.VM_QUOTA.VM.VMS_USED,
            group.VM_QUOTA.VM.VMS,
            default_group_quotas.VM_QUOTA.VM.VMS);

        var memory = quotaBarMB(
            group.VM_QUOTA.VM.MEMORY_USED,
            group.VM_QUOTA.VM.MEMORY,
            default_group_quotas.VM_QUOTA.VM.MEMORY);

        var cpu = quotaBarFloat(
            group.VM_QUOTA.VM.CPU_USED,
            group.VM_QUOTA.VM.CPU,
            default_group_quotas.VM_QUOTA.VM.CPU);
    }

    return [
        '<input class="check_item" type="checkbox" id="group_'+group.ID+'" name="selected_items" value="'+group.ID+'"/>',
        group.ID,
        group.NAME,
        users_str,
        vms,
        memory,
        cpu
    ];
}

function updateGroupSelect(){
    groups_select = makeSelectOptions(dataTable_groups,
                                      1,//id_col
                                      2,//name_col
                                      [],//status_cols
                                      []//bad_status_cols
                                     );
}

function updateGroupElement(request, group_json){
    var id = group_json.GROUP.ID;
    var element = groupElementArray(group_json);
    updateSingleElement(element,dataTable_groups,'#group_'+id);
    //No need to update select as all items are in it always
}

function deleteGroupElement(request){
    deleteElement(dataTable_groups,'#group_'+request.request.data);
    updateGroupSelect();
}

function addGroupElement(request,group_json){
    var id = group_json.GROUP.ID;
    var element = groupElementArray(group_json);
    addElement(element,dataTable_groups);
    updateGroupSelect();
}

//updates the list
function updateGroupsView(request, group_list, quotas_hash){
    group_list_json = group_list;
    var group_list_array = [];

    $.each(group_list,function(){
        // Inject the VM group quota. This info is returned separately in the
        // pool info call, but the groupElementArray expects it inside the GROUP,
        // as it is returned by the individual info call
        var q = quotas_hash[this.GROUP.ID];

        if (q != undefined) {
            this.GROUP.VM_QUOTA = q.QUOTAS.VM_QUOTA;
        }

        group_list_array.push(groupElementArray(this));
    });
    updateView(group_list_array,dataTable_groups);
    updateGroupSelect(group_list);

    // Dashboard info
    $("#total_groups", $dashboard).text(group_list.length);

    var form = $("#group_form");

    $("#total_groups", form).text(group_list.length);
}

function fromJSONtoProvidersTable(group_info){
    providers_array=group_info.RESOURCE_PROVIDER
    var str = ""
    if (!providers_array){ return "";}
    if (!$.isArray(providers_array))
    {
        var tmp_array   = new Array();
        tmp_array[0]    = providers_array;
        providers_array = tmp_array;
    }

    $.each(providers_array, function(index, provider){
       var cluster_id = (provider.CLUSTER_ID == "10") ? tr("All") : provider.CLUSTER_ID;
       str +=
        '<tr>\
            <td>' + provider.ZONE_ID + '</td>\
            <td>' + cluster_id + '</td>\
            <td>\
             <div id="div_minus_rp">\
               <a id="div_minus_rp_a_'+provider.ZONE_ID+'" class="cluster_id_'+cluster_id+' group_id_'+group_info.ID+'" href="#"><i class="icon-trash"/></a>\
             </div>\
            </td>\
        </tr>';
    });

    $("#div_minus_rp").die();

        // Listener for key,value pair remove action
    $("#div_minus_rp").live("click", function() {
        // Remove div_minus from the id
        zone_id = this.firstElementChild.id.substring(15,this.firstElementChild.id.length);

        var list_of_classes = this.firstElementChild.className.split(" ");

        $.each(list_of_classes, function(index, value) {
            if (value.match(/^cluster_id_/))
            {
              cluster_id=value.substring(11,value.length);
            }
            else
            {
              if (value.match(/^group_id_/))
              {
                group_id=value.substring(9,value.length);
              }
            }
              
        });

        extra_param = {
            "zone_id" : zone_id,
            "cluster_id" :  (cluster_id == "All") ? 10 : cluster_id
        }

        Sunstone.runAction("Group.del_provider_action", group_id, extra_param);
    });

    return str;
}

function updateGroupInfo(request,group){
    var info = group.GROUP;

    var  default_group_quotas = Quotas.default_quotas(info.DEFAULT_GROUP_QUOTAS);
    var quotas_tab_html = '<div class="three columns">' + Quotas.vms(info, default_group_quotas) + '</div>';
    quotas_tab_html += '<div class="three columns">' + Quotas.cpu(info, default_group_quotas) + '</div>';
    quotas_tab_html += '<div class="three columns">' + Quotas.memory(info, default_group_quotas) + '</div>';
    quotas_tab_html += '<div class="three columns">' + Quotas.volatile_size(info, default_group_quotas) + '</div>';
    quotas_tab_html += '<br><br>';
    quotas_tab_html += '<div class="six columns">' + Quotas.image(info, default_group_quotas) + '</div>';
    quotas_tab_html += '<div class="six columns">' + Quotas.network(info, default_group_quotas) + '</div>';
    quotas_tab_html += '<br><br>';
    quotas_tab_html += '<div class="twelve columns">' + Quotas.datastore(info, default_group_quotas) + '</div>';

    var quotas_tab = {
        title : tr("Quotas"),
        content : quotas_tab_html
    };


    var providers_tab = {
        title : tr("Resource Providers"),
        content :
        '<div class="">\
            <div class="six columns">\
              <button id="add_rp_button" class="button small secondary radius" >' + tr("Add Resource Provider") +'</button>\
               <br><br>\
                <table id="info_user_table" class="twelve datatable extended_table">\
                    <thead>\
                        <tr>\
                            <th>' + tr("Zone ID") + '</th>\
                            <th>' + tr("Cluster ID") + '</th>\
                            <th></th>\
                        </tr>\
                    </thead>\
                    <tbody>' +
                        fromJSONtoProvidersTable(info) +
                    '</tbody>\
                </table>\
            </div>\
        </div>'
    };


    Sunstone.updateInfoPanelTab("group_info_panel","group_quotas_tab",quotas_tab);
    Sunstone.updateInfoPanelTab("group_info_panel","group_providers_tab",providers_tab);
    Sunstone.popUpInfoPanel("group_info_panel", 'groups-tab');


    $("#group_info_panel_refresh", $("#group_info_panel")).click(function(){
      $(this).html(spinner);
      Sunstone.runAction('Group.showinfo', info.ID);
    })


    $("#add_rp_button", $("#group_info_panel")).click(function(){
      setup_add_rp_dialog(info);
      $('#add_rp_dialog',dialogs_context).addClass("reveal-modal large max-height");
      $('#add_rp_dialog',dialogs_context).reveal();

      return false;
    })
}


function setup_add_rp_dialog(group){
    dialogs_context.append('<div id="add_rp_dialog"></div>');

    var dialog = $('#add_rp_dialog',dialogs_context);

    dialog.html(
        '<div class="panel">\
            <h3>\
              <small id="create_vnet_header">'
              +tr("Select Resource Providers")+
              '</small>\
            </h3>\
        </div>\
        <div class="reveal-body">\
            <div class="row">\
              <fieldset>\
                <legend>'+tr("Resource Providers")+':</legend>\
                <dl class="tabs" id="group_zones_tabs">\
                  <dt>' + tr("Zones") +':</dt>\
                </dl>\
                <ul class="tabs-content" id="group_zones_tabs_content">\
                </ul>\
              </fieldset>\
            </div>\
            <div class="reveal-footer">\
              <hr>\
              <div class="form_buttons">\
                <button class="button radius right success" id="add_rp_submit">'+tr("Add")+'</button>\
                <button class="button secondary radius" id="add_rp_reset_button" type="reset" value="reset">'+tr("Refresh")+'</button>\
                <button class="close-reveal-modal button secondary radius" type="button" id="add_rp_close" value="close">' + tr("Close") + '</button>\
              </div>\
            </div>\
        </div>');

     $('#add_rp_submit',dialog).die();
     $('#add_rp_submit',dialog).live( "click", function() {

       $.each(selected_group_clusters, function(zone_id, zone_clusters) {
           var str_zone_tab_id = 'zone' + zone_id + "_add_rp";

           providers_array=group.RESOURCE_PROVIDER

          if (!$.isArray(providers_array))
          {
            var tmp_array   = new Array();
            tmp_array[0]    = providers_array;
            providers_array = tmp_array;
          }

           var resource_selection = $("input[name='"+str_zone_tab_id+"']:checked", dialog).val();
           switch (resource_selection){
           case "all":
               // 10 is the special ID for ALL, see ClusterPool.h
              extra_param = {
                   "zone_id" : zone_id,
                   "cluster_id" : 10
               }

                add_it = true; 

                $.each(providers_array, function(index, provider){
                  if (provider.ZONE_ID==zone_id && provider.CLUSTER_ID == key)
                  {
                    add_it = false;
                  }
                });

                if (add_it)
                {
                  Sunstone.runAction("Group.add_provider_action", 
                                     group.ID, 
                                     extra_param);
                }

              break;
           case "cluster":
               $.each(selected_group_clusters[zone_id], function(key, value) {
                 extra_param = 
                 {
                     "zone_id" : zone_id,
                     "cluster_id" : key
                 }

                add_it = true; 

                $.each(providers_array, function(index, provider){
                  if (provider.ZONE_ID==zone_id && provider.CLUSTER_ID == key)
                  {
                    add_it = false;
                  }
                });

                if (add_it)
                {
                  Sunstone.runAction("Group.add_provider_action", 
                                     group.ID, 
                                     extra_param);
                }
               });

               break;
           default: // "none"

           }
       });

     dialog.trigger('reveal:close');
     dialog.remove();

    });

    $("#add_rp_reset_button", dialog).die();
    $("#add_rp_reset_button", dialog).live("click", function(){
      $('#add_rp_dialog',dialog).remove();
      setup_add_rp_dialog(group);
      $('#add_rp_dialog').addClass("reveal-modal large max-height");
      $('#add_rp_dialog').reveal();
    });

    $('#add_rp_close',dialog).die();
    $('#add_rp_close',dialog).live( "click", function() {
      dialog.trigger('reveal:close');
      dialog.remove();
    });

    OpenNebula.Zone.list({
      timeout: true,
      success: function (request, obj_list){
          $.each(obj_list,function(){
              add_resource_tab(this.ZONE.ID, this.ZONE.NAME, dialog, "add_rp", group);
          });
      },
      error: onError
    });
}

function setup_group_resource_tab_content(zone_id, zone_section, str_zone_tab_id, str_datatable_id, id_suffix, group) {
    // Show the clusters dataTable when the radio button is selected
    $("input[name='"+str_zone_tab_id+"']", zone_section).change(function(){
        if ($("input[name='"+str_zone_tab_id+"']:checked", zone_section).val() == "cluster") {
            $("div.group_cluster_select", zone_section).show();
        }
        else {
            $("div.group_cluster_select", zone_section).hide();
        }
    });

    if (zone_id == 0 && !id_suffix)
    {
      $('#'+str_zone_tab_id+'resources_all', zone_section).click();
    }
    else
    {
      $('#'+str_zone_tab_id+'resources_none', zone_section).click();
    }

    var dataTable_group_clusters = $('#'+str_datatable_id, zone_section).dataTable({
        "iDisplayLength": 4,
        "sDom" : '<"H">t<"F"p>',
        "bAutoWidth":false,
        "aoColumnDefs": [
            { "sWidth": "35px", "aTargets": [0,1] },
            { "bVisible": false, "aTargets": []}
        ]
    });

    // Retrieve the clusters to fill the datatable
    update_datatable_group_clusters(dataTable_group_clusters, zone_id, group);

    $('#'+str_zone_tab_id+'_search', zone_section).keyup(function(){
        dataTable_group_clusters.fnFilter( $(this).val() );
    })

    dataTable_group_clusters.fnSort( [ [1,config['user_config']['table_order']] ] );

    $('#'+str_datatable_id + '  tbody', zone_section).delegate("tr", "click", function(e){
        var aData   = dataTable_group_clusters.fnGetData(this);

        if (!aData){
            return true;
        }

        var cluster_id = aData[1];

        if ($.isEmptyObject(selected_group_clusters[zone_id])) {
            $('#you_selected_group_clusters'+str_zone_tab_id,  zone_section).show();
            $("#select_group_clusters"+str_zone_tab_id, zone_section).hide();
        }

        if(!$("td:first", this).hasClass('markrowchecked'))
        {
            $('input.check_item', this).attr('checked','checked');
            selected_group_clusters[zone_id][cluster_id] = 1;
            group_clusters_row_hash[zone_id][cluster_id] = this;
            $(this).children().each(function(){$(this).addClass('markrowchecked');});
            if ($('#tag_cluster_'+aData[1], $('div#selected_group_clusters', zone_section)).length == 0 ) {
                $('div#selected_group_clusters', zone_section).append('<span id="tag_cluster_'+aData[1]+'" class="radius label">'+aData[2]+' <span class="icon-remove blue"></span></span> ');
            }
        }
        else
        {
            $('input.check_item', this).removeAttr('checked');
            delete selected_group_clusters[zone_id][cluster_id];
            $(this).children().each(function(){$(this).removeClass('markrowchecked');});
            $('div#selected_group_clusters span#tag_cluster_'+cluster_id, zone_section).remove();
        }

        if ($.isEmptyObject(selected_group_clusters[zone_id])) {
            $('#you_selected_group_clusters'+str_zone_tab_id,  zone_section).hide();
            $('#select_group_clusters'+str_zone_tab_id, zone_section).show();
        }

        $('.alert-box', $('.group_cluster_select')).hide();

        return true;
    });

    $( "#selected_group_clusters span.icon-remove", zone_section ).live( "click", function() {
        $(this).parent().remove();
        var id = $(this).parent().attr("ID");

        var cluster_id=id.substring(12,id.length);
        delete selected_group_clusters[zone_id][cluster_id];
        $('td', group_clusters_row_hash[zone_id][cluster_id]).removeClass('markrowchecked');
        $('input.check_item', group_clusters_row_hash[zone_id][cluster_id]).removeAttr('checked');

        if ($.isEmptyObject(selected_group_clusters[zone_id])) {
            $('#you_selected_group_clusters'+str_zone_tab_id, zone_section).hide();
            $('#select_group_clusters'+str_zone_tab_id, zone_section).show();
        }
    });

    setupTips(zone_section);
}

function generate_group_resource_tab_content(str_zone_tab_id, str_datatable_id, zone_id, group){
    var html =
    '<div class="row">\
      <div class="four columns">\
        <label class="inline right" for="resources">' +  tr("Assign physical resources") + ':</label>\
      </div>\
      <div class="seven columns" style="text-align:center">\
        <input type="radio" name="'+str_zone_tab_id+'" id="'+str_zone_tab_id+'resources_all" value="all">'+ tr("All")+'&emsp;</input> \
        <input type="radio" name="'+str_zone_tab_id+'" id="'+str_zone_tab_id+'resources_cluster" value="cluster"> '+tr("Select clusters")+'</input> &emsp;\
        <input type="radio" name="'+str_zone_tab_id+'" id="'+str_zone_tab_id+'resources_none" value="none"> '+tr("None")+'</input> &emsp;\
      </div>\
      <div class="one columns">\
        <div class="tip">'+tr("For each OpenNebula Zone, you can assign cluster resources (set of physical hosts, datastores and virtual networks) to this group.")+'</div>\
      </div>\
    </div>\
    <div class="row">\
      <div class="ten columns centered">\
      <div id="req_type" class="group_cluster_select hidden">\
          <div class="row collapse ">\
            <div class="seven columns">\
             <button id="refresh_group_clusters_table_button_class'+str_zone_tab_id+'" type="button" class="refresh button small radius secondary"><i class="icon-refresh" /></button>\
            </div>\
            <div class="five columns">\
              <input id="'+str_zone_tab_id+'_search" type="text" placeholder="'+tr("Search")+'"/>\
            </div>\
          </div>\
          <table id="'+str_datatable_id+'" class="datatable twelve">\
            <thead>\
            <tr>\
              <th></th>\
              <th>' + tr("ID") + '</th>\
              <th>' + tr("Name") + '</th>\
              <th>' + tr("Hosts") + '</th>\
              <th>' + tr("VNets") + '</th>\
              <th>' + tr("Datastores") + '</th>\
            </tr>\
            </thead>\
            <tbody id="tbodyclusters">\
            </tbody>\
          </table>\
          <br>\
          <div id="selected_group_clusters">\
            <span id="select_group_clusters'+str_zone_tab_id+'" class="radius secondary label">'+tr("Please select one or more clusters from the list")+'</span> \
            <span id="you_selected_group_clusters'+str_zone_tab_id+'" class="radius secondary label hidden">'+tr("You selected the following clusters:")+'</span> \
          </div>\
          <br>\
      </div\
      </div>\
    </div>';

    $("#refresh_group_clusters_table_button_class"+str_zone_tab_id).die();
    $("#refresh_group_clusters_table_button_class"+str_zone_tab_id).live('click', function(){
        update_datatable_group_clusters($('table[id='+str_datatable_id+']').dataTable(), zone_id, group);
    });

    return html;
}

// TODO: Refactor? same function in templates-tab.js
function update_datatable_group_clusters(datatable, zone_id, group) {

   OpenNebula.Cluster.list_in_zone({
    data:{zone_id:zone_id},
    timeout: true,
    success: function (request, obj_list){
        var obj_list_array = [];

        $.each(obj_list,function(){
            //Grab table data from the obj_list
            obj_list_array.push(clusterElementArray(this));
        });

        updateView(obj_list_array, datatable);

        if (group && group.RESOURCE_PROVIDER)
        { 
          var rows = datatable.fnGetNodes();
          providers_array=group.RESOURCE_PROVIDER

          if (!$.isArray(providers_array))
          {
            var tmp_array   = new Array();
            tmp_array[0]    = providers_array;
            providers_array = tmp_array;
          }

          $.each(providers_array, function(index, provider){
            if (provider.ZONE_ID==zone_id)
              for(var j=0;j<rows.length;j++)
              {
                var current_row    = $(rows[j]);
                var row_cluster_id = $(rows[j]).find("td:eq(1)").html();

                if (provider.CLUSTER_ID == row_cluster_id)
                {
                  current_row.click();
                }
              }
          });
        }
    }
  });
};

// TODO: one array per zone
var selected_group_clusters = {};
var group_clusters_row_hash = {};

var add_resource_tab = function(zone_id, zone_name, dialog, id_suffix, group) {
    var str_zone_tab_id  = 'zone' + zone_id;
    var str_datatable_id = 'datatable_group_clusters_zone' + zone_id;

    if (id_suffix)
    {
      str_zone_tab_id += "_" + id_suffix;
      str_datatable_id += "_" + id_suffix;
    }

    selected_group_clusters[zone_id] = {};
    group_clusters_row_hash[zone_id] = {};

    // Append the new div containing the tab and add the tab to the list
    var html_tab_content = '<li id="'+str_zone_tab_id+'Tab" style="display: block;">'+
        generate_group_resource_tab_content(str_zone_tab_id, str_datatable_id, zone_id, group) +
        '</li>'
    $(html_tab_content).appendTo($("ul#group_zones_tabs_content", dialog));

    var a = $("<dd>\
        <a id='zone_tab"+str_zone_tab_id+"' href='#"+str_zone_tab_id+"'>"+zone_name+"</a>\
        </dd>").appendTo($("dl#group_zones_tabs", dialog));

    $(document).foundationTabs("set_tab", a);

    var zone_section = $('li#' +str_zone_tab_id+'Tab', dialog);
    setup_group_resource_tab_content(zone_id, zone_section, str_zone_tab_id, str_datatable_id, id_suffix, group);
};

function disableAdminUser(dialog){
    $('#username',dialog).attr('disabled','disabled');
    $('#pass',dialog).attr('disabled','disabled');
    $('#driver',dialog).attr('disabled','disabled');
    $('#custom_auth',dialog).attr('disabled','disabled');
};

function enableAdminUser(dialog){
    $('#username',dialog).removeAttr("disabled");
    $('#pass',dialog).removeAttr("disabled");
    $('#driver',dialog).removeAttr("disabled");
    $('#custom_auth',dialog).removeAttr("disabled");
};

//Prepares the dialog to create
function setupCreateGroupDialog(){
    dialogs_context.append('<div id="create_group_dialog"></div>');
    $create_group_dialog = $('#create_group_dialog',dialogs_context);
    var dialog = $create_group_dialog;

    dialog.html(create_group_tmpl);
    dialog.addClass("reveal-modal large max-height");

    setupTips($create_group_dialog);

    $('#create_group_reset_button').click(function(){
        $create_group_dialog.trigger('reveal:close');
        $create_group_dialog.remove();
        setupCreateGroupDialog();

        popUpCreateGroupDialog();
    });

    setupCustomAuthDialog(dialog);

    $('input#name', dialog).change(function(){
        var val = $(this).val();
        var dialog = $create_group_dialog;

        $('#admin_group_name',dialog).val(val + "-admin");
        $('#username',dialog).val(val + "-admin");
    });

    $('input#admin_group', dialog).change(function(){
        var dialog = $create_group_dialog;
        if ($(this).prop('checked')) {
            $('#admin_group_name',dialog).removeAttr("disabled");

            $('#admin_user',dialog).removeAttr("disabled");
            $('#admin_user',dialog).prop("checked", "true");

            enableAdminUser(dialog);

            $.each($('[id^="group_admin_res"]', dialog), function(){
                $(this).removeAttr("disabled");
            });
        } else {
            $('#admin_group_name',dialog).attr('disabled','disabled');
            $('#admin_user',dialog).attr('disabled','disabled');
            disableAdminUser(dialog);

            $.each($('[id^="group_admin_res"]', dialog), function(){
                $(this).attr('disabled', 'disabled');
            });
        }
    });

    $('input#admin_user', dialog).change(function(){
        var dialog = $create_group_dialog;
        if ($(this).prop('checked')) {
            enableAdminUser(dialog);
        } else {
            disableAdminUser(dialog);
        }
    });

    $('#admin_group_name',dialog).attr('disabled','disabled');
    $('#admin_user',dialog).attr('disabled','disabled');
    disableAdminUser(dialog);

    $.each($('[id^="group_res"]', dialog), function(){
        $(this).prop("checked", "true");
    });

    $.each($('[id^="group_admin_res"]', dialog), function(){
        $(this).attr('disabled', 'disabled');
        $(this).prop("checked", "true");
    });

    OpenNebula.Zone.list({
        timeout: true,
        success: function (request, obj_list){
            $.each(obj_list,function(){
                add_resource_tab(this.ZONE.ID, this.ZONE.NAME, dialog);
            });
        },
        error: onError
    });

    $('#create_group_form',dialog).submit(function(){
        var name = $('#name',this).val();

        var admin_group_name = null;
        var user_json = null;

        if ( $('#admin_group', this).prop('checked') ){
            admin_group_name = $('#admin_group_name', this).val();

            if ( $('#admin_user', this).prop('checked') ){
                user_json = buildUserJSON(this);    // from users-tab.js

                if (!user_json) {
                    notifyError(tr("User name and password must be filled in"));
                    return false;
                }
            }
        }

        var group_json = {
            "group" : {
                "name" : name
            }
        };

        if (admin_group_name){
            group_json['group']['admin_group'] = admin_group_name;
        }

        if (user_json){
            group_json["group"]["user"] = user_json["user"];
        }

        group_json['group']['resource_providers'] = [];

        $.each(selected_group_clusters, function(zone_id, zone_clusters) {
            var str_zone_tab_id = 'zone' + zone_id;

            var resource_selection = $("input[name='"+str_zone_tab_id+"']:checked").val();
            switch (resource_selection){
            case "all":
                // 10 is the special ID for ALL, see ClusterPool.h
                group_json['group']['resource_providers'].push(
                    {"zone_id" : zone_id, "cluster_id" : 10}
                );

                break;
            case "cluster":
                $.each(selected_group_clusters[zone_id], function(key, value) {
                    group_json['group']['resource_providers'].push(
                        {"zone_id" : zone_id, "cluster_id" : key}
                    );
                });

                break;
            default: // "none"

            }
        });

        var resources = "";
        var separator = "";

        $.each($('[id^="group_res"]:checked', dialog), function(){
            resources += (separator + $(this).val());
            separator = "+";
        });

        group_json['group']['resources'] = resources;

        if (admin_group_name){
            resources = "";
            separator = "";

            $.each($('[id^="group_admin_res"]:checked', dialog), function(){
                resources += (separator + $(this).val());
                separator = "+";
            });

            group_json['group']['admin_group_resources'] = resources;

            if ( $('#group_admin_res_user', dialog).prop("checked") ){
                group_json['group']['admin_manage_users'] = "YES";
            } else {
                group_json['group']['admin_manage_users'] = "NO";
            }
        }


        Sunstone.runAction("Group.create",group_json);
        $create_group_dialog.trigger("reveal:close");
        return false;
    });
}

function popUpCreateGroupDialog(){
    $create_group_dialog.reveal();
    $("input#name",$create_group_dialog).focus();
    return false;
}

// Add groups quotas dialog and calls common setup() in sunstone utils.
function setupGroupQuotasDialog(){
    dialogs_context.append('<div title="'+tr("Group quotas")+'" id="group_quotas_dialog"></div>');
    $group_quotas_dialog = $('#group_quotas_dialog',dialogs_context);
    var dialog = $group_quotas_dialog;
    dialog.html(group_quotas_tmpl);

    setupQuotasDialog(dialog);
}

function popUpGroupQuotasDialog(){
    popUpQuotasDialog($group_quotas_dialog, 'Group', groupElements())
}

//Prepares the autorefresh
function setGroupAutorefresh(){
    setInterval(function(){
        var checked = $('input.check_item:checked',dataTable_groups);
        var  filter = $("#group_search").attr('value');
        if ((checked.length==0) && !filter){
            Sunstone.runAction("Group.autorefresh");
        }
    },INTERVAL+someTime());
}

$(document).ready(function(){
    var tab_name = 'groups-tab';

    if (Config.isTabEnabled(tab_name)) {
      dataTable_groups = $("#datatable_groups",main_tabs_context).dataTable({
          "aoColumnDefs": [
              { "bSortable": false, "aTargets": ["check",4,5,6] },
              { "sWidth": "35px", "aTargets": [0] },
              { "bVisible": true, "aTargets": Config.tabTableColumns(tab_name)},
              { "bVisible": false, "aTargets": ['_all']}
          ]
      });

      $('#group_search').keyup(function(){
        dataTable_groups.fnFilter( $(this).val() );
      })

      dataTable_groups.on('draw', function(){
        recountCheckboxes(dataTable_groups);
      })

      Sunstone.runAction("Group.list");
      setupCreateGroupDialog();
      setupGroupQuotasDialog();
      setGroupAutorefresh();

      initCheckAllBoxes(dataTable_groups);
      tableCheckboxesListener(dataTable_groups);
      infoListener(dataTable_groups, 'Group.showinfo');

      $('div#groups_tab div.legend_div').hide();
      $('div#groups_tab_non_admin div.legend_div').hide();

      dataTable_groups.fnSort( [ [1,config['user_config']['table_order']] ] );
    }
})<|MERGE_RESOLUTION|>--- conflicted
+++ resolved
@@ -392,23 +392,15 @@
     "Group.create" : {
         type: "create",
         call : OpenNebula.Group.create,
-<<<<<<< HEAD
         callback : function(request, response) {
+          // Reset the create wizard
+          $create_group_dialog.empty();
+          setupCreateGroupDialog();
+
           addGroupElement(request, response);
           notifyCustom(tr("Group created"), " ID: " + response.GROUP.ID, false);
         },
         error : onError
-=======
-        callback : function (request,group_json){
-            // Reset the create wizard
-            $create_group_dialog.empty();
-            setupCreateGroupDialog();
-
-            Sunstone.runAction("Group.list");
-        },
-        error : onError,
-        notify: true
->>>>>>> 953f11d6
     },
 
     "Group.create_dialog" : {
@@ -764,7 +756,7 @@
                 group_id=value.substring(9,value.length);
               }
             }
-              
+
         });
 
         extra_param = {
@@ -901,7 +893,7 @@
                    "cluster_id" : 10
                }
 
-                add_it = true; 
+                add_it = true;
 
                 $.each(providers_array, function(index, provider){
                   if (provider.ZONE_ID==zone_id && provider.CLUSTER_ID == key)
@@ -912,21 +904,21 @@
 
                 if (add_it)
                 {
-                  Sunstone.runAction("Group.add_provider_action", 
-                                     group.ID, 
+                  Sunstone.runAction("Group.add_provider_action",
+                                     group.ID,
                                      extra_param);
                 }
 
               break;
            case "cluster":
                $.each(selected_group_clusters[zone_id], function(key, value) {
-                 extra_param = 
+                 extra_param =
                  {
                      "zone_id" : zone_id,
                      "cluster_id" : key
                  }
 
-                add_it = true; 
+                add_it = true;
 
                 $.each(providers_array, function(index, provider){
                   if (provider.ZONE_ID==zone_id && provider.CLUSTER_ID == key)
@@ -937,8 +929,8 @@
 
                 if (add_it)
                 {
-                  Sunstone.runAction("Group.add_provider_action", 
-                                     group.ID, 
+                  Sunstone.runAction("Group.add_provider_action",
+                                     group.ID,
                                      extra_param);
                 }
                });
@@ -1153,7 +1145,7 @@
         updateView(obj_list_array, datatable);
 
         if (group && group.RESOURCE_PROVIDER)
-        { 
+        {
           var rows = datatable.fnGetNodes();
           providers_array=group.RESOURCE_PROVIDER
 
