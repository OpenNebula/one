/* -------------------------------------------------------------------------- */
/* Copyright 2002-2014, OpenNebula Project (OpenNebula.org), C12G Labs        */
/*                                                                            */
/* Licensed under the Apache License, Version 2.0 (the "License"); you may    */
/* not use this file except in compliance with the License. You may obtain    */
/* a copy of the License at                                                   */
/*                                                                            */
/* http://www.apache.org/licenses/LICENSE-2.0                                 */
/*                                                                            */
/* Unless required by applicable law or agreed to in writing, software        */
/* distributed under the License is distributed on an "AS IS" BASIS,          */
/* WITHOUT WARRANTIES OR CONDITIONS OF ANY KIND, either express or implied.   */
/* See the License for the specific language governing permissions and        */
/* limitations under the License.                                             */
/* -------------------------------------------------------------------------- */

/*Virtual Machines tab plugin*/
var INCLUDE_URI = "vendor/noVNC/";
var VM_HISTORY_LENGTH = 40;

// Only one vnc request is allowed
var vnc_lock = false;
var spice_lock = false;

function loadVNC(){
    // Load supporting scripts
        "use strict";
    Util.load_scripts(["webutil.js", "base64.js", "websock.js", "des.js",
                       "keysymdef.js", "keyboard.js", "input.js", "display.js",
                       "jsunzip.js", "rfb.js"]);
}
loadVNC();

var VNCstates=[
  tr("RUNNING"),
  tr("SHUTDOWN"),
  tr("SHUTDOWN_POWEROFF"),
  tr("UNKNOWN"),
  tr("HOTPLUG"),
  tr("CANCEL"),
  tr("MIGRATE"),
  tr("HOTPLUG_SNAPSHOT"),
  tr("HOTPLUG_NIC"),
  tr("HOTPLUG_SAVEAS"),
  tr("HOTPLUG_SAVEAS_POWEROFF"),
  tr("HOTPLUG_SAVEAS_SUSPENDED"),
  tr("SHUTDOWN_UNDEPLOY")];

//Permanent storage for last value of aggregated network usage
//Used to calculate bandwidth
var netUsage = {
    time : new Date().getTime(),
    up : 0,
    down : 0
}

var create_vm_tmpl ='\
<div class="row">\
  <div class="large-12 columns">\
    <h3 class="subheader">'+tr("Create Virtual Machine")+'</h3>\
  </div>\
</div>\
<div class="reveal-body">\
  <form id="create_vm_form" action="">\
    <fieldset>\
      <legend>'+tr("Step 1: Specify a name and the number of instances")+'</legend>\
      <div class="row">\
        <div class="large-5 columns">\
            <label for="create_vm_name">'+tr("VM Name")+'\
              <span class="tip">'+tr("Defaults to template name when emtpy. You can use the wildcard &#37;i. When creating several VMs, &#37;i will be replaced with a different number starting from 0 in each of them")+'.</span>\
            </label>\
            <input type="text" name="create_vm_name" id="create_vm_name" />\
        </div>\
        <div class="large-4 columns">\
            <label for="create_vm_n_times">'+tr("Number of instances")+':\
              <span class="tip">'+tr("Number of Virtual Machines that will be created using this template")+'.</span>\
            </label>\
            <input type="text" name="create_vm_n_times" id="create_vm_n_times" value="1">\
        </div>\
        <div class="large-3 columns">\
            <input type="checkbox" name="create_vm_hold" id="create_vm_hold"/>\
            <label for="create_vm_hold">'+tr("Hold")+'\
              <span class="tip">' + tr("Sets the new VM to hold state, instead of pending. The scheduler will not deploy VMs in this state. It can be released later, or deployed manually.") +'</span>\
            </label>\
        </div>\
      </div>\
    </fieldset>\
    <fieldset>\
      <legend>'+tr("Step 2: Select a template")+'</legend>\
      '+generateTemplateTableSelect("vm_create")+'\
    </fieldset>\
    <div id="create_vm_inputs_step">\
      <fieldset>\
        <legend>'+tr("Step 3: Fill the required inputs")+'</legend>\
        <div id="create_vm_user_inputs">\
        </div>\
      </fieldset>\
    </div>\
    <div class="form_buttons reveal-footer">\
      <div class="form_buttons">\
         <button class="button radius right success" id="create_vm_template_proceed" value="Template.instantiate_vms">'+tr("Create")+'</button>\
      </div>\
    </div>\
    <a class="close-reveal-modal">&#215;</a>\
  </form>\
</div>';

var deploy_vm_tmpl ='\
<div class="row">\
  <div class="large-12 columns">\
    <h3 id="deploy_vm_header" class="subheader">'+tr("Deploy Virtual Machine")+'</h3>\
  </div>\
</div>\
<div class="reveal-body">\
  <form id="deploy_vm_form" action="">\
    <div class="row">\
      <fieldset>\
        <legend>'+tr("Select a Host")+'</legend>\
        '+generateHostTableSelect("deploy_vm")+'\
      </fieldset>\
    </div>\
    <dl class="accordion" id="advanced_toggle" data-accordion>\
         <dd><a href="#advanced_deploy"> '+tr("Advanced options")+'</a></dd>\
    </dl>\
         <div id="advanced_deploy" class="row content">\
            <div class="row">\
                <div class="large-6 columns">\
                    <input type="checkbox" name="enforce" id="enforce"/>\
                    <label for="enforce">'+tr("Enforce")+'\
                      <span class="tip">' + tr("If it is set to true, the host capacity will be checked. This will only affect oneadmin requests, regular users resize requests will always be enforced") +'</span>\
                    </label>\
                </div>\
            </div>\
            <br>\
            <fieldset>\
              <legend>'+tr("Select a datastore")+'</legend>\
              '+generateDatastoreTableSelect("deploy_vm_ds")+'\
            </fieldset>\
          </div>\
    <div class="form_buttons reveal-footer">\
      <div class="form_buttons">\
         <button class="button radius right success" id="deploy_vm_proceed" value="VM.deploy">'+tr("Deploy")+'</button>\
      </div>\
    </div>\
    <a class="close-reveal-modal">&#215;</a>\
  </form>\
</div>';

var migrate_vm_tmpl ='\
<div class="row">\
  <div class="large-12 columns">\
    <h3 id="migrate_vm_header" class="subheader">'+tr("Migrate Virtual Machine")+'</h3>\
  </div>\
</div>\
<div class="reveal-body">\
  <form id="migrate_vm_form" action="">\
    <div id="current_hosts_of_vms" class="row">\
    </div>\
    <br><br>\
    <div class="row">\
      <fieldset>\
        <legend>'+tr("Select a Host")+'</legend>\
        <div class="row collapse">\
        '+generateHostTableSelect("migrate_vm")+'\
      </fieldset>\
    </div>\
    <br>\
    <br>\
    <dl class="accordion" id="advanced_migrate_toggle" data-accordion>\
         <dd><a href="#advanced_migrate"> '+tr("Advanced options")+'</a></dd>\
    </dl>\
    <div id="advanced_migrate" class="content">\
        <div class="row">\
            <div class="large-6 columns">\
                <input type="checkbox" name="enforce" id="enforce"/>\
                <label for="vm_id">'+tr("Enforce")+'\
                  <span class="tip">' + tr("If it is set to true, the host capacity will be checked. This will only affect oneadmin requests, regular users resize requests will always be enforced") +'</span>\
                </label>\
            </div>\
        </div>\
    </div>\
    <div class="form_buttons reveal-footer">\
      <div class="form_buttons">\
         <button class="button radius right success" id="migrate_vm_proceed" value="VM.migrate">'+tr("Migrate")+'</button>\
      </div>\
    </div>\
    <a class="close-reveal-modal">&#215;</a>\
  </form>\
</div>';

var vmachine_list_json = {};
var dataTable_vMachines;
var $create_vm_dialog;
var $deploy_vm_dialog;
var $migrate_vm_dialog;
var $vnc_dialog;
var $spice_dialog;
var rfb;

var vm_actions = {
    "VM.create" : {
        type: "custom",
        call: function(id,name) {
            Sunstone.runAction("Template.instantiate",[id],name);
            Sunstone.runAction("VM.list");
        },
        callback: addVMachineElement,
        error: onError
    },

    "VM.create_dialog" : {
        type: "custom",
        call: function(){
          popUpCreateVMDialog();
        }
    },

    "VM.list" : {
        type: "list",
        call: OpenNebula.VM.list,
        callback: updateVMachinesView,
        error: onError
    },

    "VM.show" : {
        type: "single",
        call: OpenNebula.VM.show,
        callback: function(request, response){
            var tab = dataTable_vMachines.parents(".tab");

            if (Sunstone.rightInfoVisible(tab)) {
                // individual view
                updateVMInfo(request, response);
                $(".right-info-tabs > dd.active > a", "#vms-tab").trigger("click");
            }

            // datatable row
            updateVMachineElement(request, response);
        },
        error: onError
    },

    "VM.refresh" : {
        type: "custom",
        call : function (){
          var tab = dataTable_vMachines.parents(".tab");
          if (Sunstone.rightInfoVisible(tab)) {
            Sunstone.runAction("VM.show", Sunstone.rightInfoResourceId(tab))
          } else {
            waitingNodes(dataTable_vMachines);
            Sunstone.runAction("VM.list", {force: true});
          }
        }
    },

    "VM.deploy" : {
        type: "custom",
        call: function(){
          popUpDeployVMDialog();
        }
    },

    "VM.deploy_action" : {
        type: "single",
        call: OpenNebula.VM.deploy,
        callback: vmShow,
        error: onError,
        notify: true
    },

    "VM.migrate" : {
        type: "custom",
        call: function(){
          popUpMigrateVMDialog(false);
        }
    },

    "VM.migrate_action" : {
        type: "single",
        call: OpenNebula.VM.migrate,
        callback: vmShow,
        error: onError,
        notify: true
    },

    "VM.migrate_live" : {
        type: "custom",
        call: function(){
          popUpMigrateVMDialog(true);
        }
    },

    "VM.migrate_live_action" : {
        type: "single",
        call: OpenNebula.VM.livemigrate,
        callback: vmShow,
        error: onError,
        notify: true
    },

    "VM.hold" : {
        type: "multiple",
        call: OpenNebula.VM.hold,
        callback: vmShow,
        elements: vmElements,
        error: onError,
        notify: true
    },

    "VM.release" : {
        type: "multiple",
        call: OpenNebula.VM.release,
        callback: vmShow,
        elements: vmElements,
        error: onError,
        notify: true
    },

    "VM.suspend" : {
        type: "multiple",
        call: OpenNebula.VM.suspend,
        callback: vmShow,
        elements: vmElements,
        error: onError,
        notify: true
    },

    "VM.resume" : {
        type: "multiple",
        call: OpenNebula.VM.resume,
        callback: vmShow,
        elements: vmElements,
        error: onError,
        notify: true
    },

    "VM.stop" : {
        type: "multiple",
        call: OpenNebula.VM.stop,
        callback: vmShow,
        elements: vmElements,
        error: onError,
        notify: true
    },

    "VM.boot" : {
        type: "multiple",
        call: OpenNebula.VM.restart,
        callback: vmShow,
        elements: vmElements,
        error: onError,
        notify: true
    },

    "VM.reboot_hard" : {
        type: "multiple",
        call: OpenNebula.VM.reset,
        callback: vmShow,
        elements: vmElements,
        error: onError,
        notify: true
    },

    "VM.delete_recreate" : {
        type: "multiple",
        call: OpenNebula.VM.resubmit,
        callback: vmShow,
        elements: vmElements,
        error: onError,
        notify: true
    },

    "VM.reboot" : {
        type: "multiple",
        call: OpenNebula.VM.reboot,
        callback: vmShow,
        elements: vmElements,
        error: onError,
        notify: true
    },

    "VM.poweroff" : {
        type: "multiple",
        call: OpenNebula.VM.poweroff,
        callback: vmShow,
        elements: vmElements,
        error: onError,
        notify: true
    },

    "VM.poweroff_hard" : {
        type: "multiple",
        call: OpenNebula.VM.poweroff_hard,
        callback: vmShow,
        elements: vmElements,
        error: onError,
        notify: true
    },

    "VM.undeploy" : {
        type: "multiple",
        call: OpenNebula.VM.undeploy,
        callback: vmShow,
        elements: vmElements,
        error: onError,
        notify: true
    },

    "VM.undeploy_hard" : {
        type: "multiple",
        call: OpenNebula.VM.undeploy_hard,
        callback: vmShow,
        elements: vmElements,
        error: onError,
        notify: true
    },

    "VM.saveas" : {
        type: "single",
        call: OpenNebula.VM.saveas,
        callback: function(request) {
            Sunstone.runAction("VM.show", request.request.data[0]);
            OpenNebula.Helper.clear_cache("IMAGE");
        },
        error:onError,
        notify: true
    },

    "VM.snapshot_create" : {
        type: "single",
        call: OpenNebula.VM.snapshot_create,
        callback: function(request) {
            Sunstone.runAction("VM.show", request.request.data[0]);
        },
        error:onError,
        notify: true
    },
    "VM.snapshot_revert" : {
        type: "single",
        call: OpenNebula.VM.snapshot_revert,
        callback: function(request) {
            Sunstone.runAction("VM.show", request.request.data[0]);
        },
        error:onError,
        notify: true
    },
    "VM.snapshot_delete" : {
        type: "single",
        call: OpenNebula.VM.snapshot_delete,
        callback: function(request) {
            Sunstone.runAction("VM.show", request.request.data[0]);
        },
        error:onError,
        notify: true
    },

    "VM.shutdown" : {
        type: "multiple",
        call: OpenNebula.VM.shutdown,
        callback: vmShow,
        elements: vmElements,
        error: onError,
        notify: true
    },

    "VM.shutdown_hard" : {
        type: "multiple",
        call: OpenNebula.VM.cancel,
        callback: vmShow,
        elements: vmElements,
        error: onError,
        notify: true
    },

    "VM.delete" : {
        type: "multiple",
        call: OpenNebula.VM.del,
        callback: deleteVMachineElement,
        elements: vmElements,
        error: onError,
        notify: true
    },

    "VM.recover" : {
        type: "multiple",
        call: OpenNebula.VM.recover,
        callback: vmShow,
        elements: vmElements,
        error: onError,
        notify: true
    },

    "VM.resched" : {
        type: "multiple",
        call: OpenNebula.VM.resched,
        callback: vmShow,
        elements: vmElements,
        error: onError,
        notify: true
    },

    "VM.unresched" : {
        type: "multiple",
        call: OpenNebula.VM.unresched,
        callback: vmShow,
        elements: vmElements,
        error: onError,
        notify: true
    },

    "VM.log" : {
        type: "single",
        call: OpenNebula.VM.log,
        callback: function(req,res) {
            //after calling VM.log we process the answer
            //update the tab and pop it up again
            res = res['vm_log'];
            var log_lines = res.split("\n");
            var colored_log = '';
            for (var i = 0; i < log_lines.length;i++){
                var line = log_lines[i];
                if (line.match(/\[E\]/)){
                    line = '<span class="vm_log_error">'+line+'</span>';
                }
                colored_log += line + "<br>";
            }

            $('#vm_log_tab').html('<div class="row"><div class="large-11 small-centered columns log-tab">'+colored_log+'</div></div>')
        },
        error: function(request,error_json){
            $("#vm_log pre").html('');
            onError(request,error_json);
        }
    },

    "VM.startvnc" : {
        type: "custom",
        call: function(){
          popUpVnc();
        }
    },

    "VM.startspice" : {
        type: "custom",
        call: function(){
          popUpSPICE();
        }
    },

    "VM.startvnc_action" : {
        type: "single",
        call: OpenNebula.VM.startvnc,
        callback: vncCallback,
        error: function(req, resp){
            onError(req, resp);
            vnc_lock = false;
        },
        notify: true
    },

    "VM.startspice_action" : {
        type: "single",
        call: OpenNebula.VM.startvnc,
        callback: spiceCallback,
        error: function(req, resp){
            onError(req, resp);
            spice_lock = false;
        },
        notify: true
    },

    "VM.monitor" : {
        type: "monitor",
        call : OpenNebula.VM.monitor,
        callback: function(req,response) {
            var vm_graphs = [
                {
                    monitor_resources : "CPU",
                    labels : "Real CPU",
                    humanize_figures : false,
                    div_graph : $(".vm_cpu_graph")
                },
                {
                    monitor_resources : "MEMORY",
                    labels : "Real MEM",
                    humanize_figures : true,
                    div_graph : $(".vm_memory_graph")
                },
                { labels : "Network reception",
                  monitor_resources : "NET_RX",
                  humanize_figures : true,
                  convert_from_bytes : true,
                  div_graph : $("#vm_net_rx_graph")
                },
                { labels : "Network transmission",
                  monitor_resources : "NET_TX",
                  humanize_figures : true,
                  convert_from_bytes : true,
                  div_graph : $("#vm_net_tx_graph")
                },
                { labels : "Network reception speed",
                  monitor_resources : "NET_RX",
                  humanize_figures : true,
                  convert_from_bytes : true,
                  y_sufix : "B/s",
                  derivative : true,
                  div_graph : $("#vm_net_rx_speed_graph")
                },
                { labels : "Network transmission speed",
                  monitor_resources : "NET_TX",
                  humanize_figures : true,
                  convert_from_bytes : true,
                  y_sufix : "B/s",
                  derivative : true,
                  div_graph : $("#vm_net_tx_speed_graph")
                }
            ];

            // The network speed graphs require the derivative of the data,
            // and this process is done in place. They must be the last
            // graphs to be processed

            for(var i=0; i<vm_graphs.length; i++) {
                plot_graph(
                    response,
                    vm_graphs[i]
                );
            }
        },
        error: vmMonitorError
    },

    "VM.chown" : {
        type: "multiple",
        call: OpenNebula.VM.chown,
        callback: function(request) {
            Sunstone.runAction('VM.show',request.request.data[0]);
        },
        elements: vmElements,
        error: onError,
        notify: true
    },
    "VM.chgrp" : {
        type: "multiple",
        call: OpenNebula.VM.chgrp,
        callback: function(request) {
            Sunstone.runAction("VM.show",request.request.data[0]);
        },
        elements: vmElements,
        error: onError,
        notify: true
    },

    "VM.chmod" : {
        type: "single",
        call: OpenNebula.VM.chmod,
        error: onError,
        notify: true
    },
    "VM.attachdisk" : {
        type: "single",
        call: OpenNebula.VM.attachdisk,
        callback: function(request) {
            Sunstone.runAction("VM.show", request.request.data[0][0]);
        },
        error: onError,
        notify: true
    },
    "VM.detachdisk" : {
        type: "single",
        call: OpenNebula.VM.detachdisk,
        callback: function(request) {
            Sunstone.runAction("VM.show", request.request.data[0][0]);
        },
        error: onError,
        notify: true
    },
    "VM.attachnic" : {
        type: "single",
        call: OpenNebula.VM.attachnic,
        callback: function(request) {
            Sunstone.runAction("VM.show", request.request.data[0]);
        },
        error: onError,
        notify: true
    },
    "VM.resize" : {
        type: "single",
        call: OpenNebula.VM.resize,
        callback: function(request) {
            Sunstone.runAction("VM.show", request.request.data[0]);
        },
        error: onError,
        notify: true
    },
    "VM.detachnic" : {
        type: "single",
        call: OpenNebula.VM.detachnic,
        callback: function(request) {
            Sunstone.runAction("VM.show", request.request.data[0]);
        },
        error: onError,
        notify: true
    },
    "VM.help" : {
        type: "custom",
        call: function() {
            hideDialog();
            $('div#vms_tab div.legend_div').slideToggle();
        }
    },

    "VM.rename" : {
        type: "single",
        call: OpenNebula.VM.rename,
        callback: function(request) {
            notifyMessage(tr("VirtualMachine renamed correctly"));
            Sunstone.runAction('VM.show',request.request.data[0]);
        },
        error: onError,
        notify: true
    },

    "VM.update_template" : {  // Update template
        type: "single",
        call: OpenNebula.VM.update,
        callback: function(request,response){
           notifyMessage(tr("VirtualMachine updated correctly"));
           Sunstone.runAction('VM.show',request.request.data[0]);
        },
        error: onError
    },

    "VM.update_actions" : {  // Update template
        type: "single",
        call: OpenNebula.VM.update,
        callback: function(request,response){
           notifyMessage(tr("VirtualMachine updated correctly"));
           Sunstone.runAction("VM.show", request.request.data[0]);
        },
        error: onError
    },
};



var vm_buttons = {
    "VM.refresh" : {
        type: "action",
        layout: "refresh",
        alwaysActive: true
    },
//    "Sunstone.toggle_top" : {
//        type: "custom",
//        layout: "top",
//        alwaysActive: true
//    },
    "VM.create_dialog" : {
        type: "action",
        layout: "create",
        alwaysActive: true
    },
    "VM.chown" : {
        type: "confirm_with_select",
        text: tr("Change owner"),
        select: "User",
        layout: "user_select",
        tip: tr("Select the new owner")+":",
        condition: mustBeAdmin
    },
    "VM.chgrp" : {
        type: "confirm_with_select",
        text: tr("Change group"),
        select: "Group",
        layout: "user_select",
        tip: tr("Select the new group")+":",
        condition: mustBeAdmin
    },
    "VM.deploy" : {
        type: "action",
        text: tr("Deploy"),
        tip: tr("This will deploy the selected VMs on the chosen host"),
        layout: "vmsplanification_buttons",
        condition: mustBeAdmin
    },
    "VM.migrate" : {
        type: "action",
        text: tr("Migrate"),
        tip: tr("This will migrate the selected VMs to the chosen host"),
        layout: "vmsplanification_buttons",
        condition: mustBeAdmin

    },
    "VM.migrate_live" : {
        type: "action",
        text: tr("Migrate") + ' <span class="label secondary radius">live</span>',
        tip: tr("This will live-migrate the selected VMs to the chosen host"),
        layout: "vmsplanification_buttons",
        condition: mustBeAdmin
    },
    "VM.hold" : {
        type: "action",
        text: tr("Hold"),
        tip: tr("This will hold selected pending VMs from being deployed"),
        layout: "vmsplanification_buttons",
    },
    "VM.release" : {
        type: "action",
        text: tr("Release"),
        layout: "vmsplanification_buttons",
        tip: tr("This will release held machines")
    },
    "VM.suspend" : {
        type: "action",
        text: tr("Suspend"),
        layout: "vmspause_buttons",
        tip: tr("This will suspend selected machines")
    },
    "VM.resume" : {
        type: "action",
        text: '<i class="fa fa-play"/>',
        layout: "vmsplay_buttons",
        tip: tr("This will resume selected VMs")
    },
    "VM.stop" : {
        type: "action",
        text: tr("Stop"),
        layout: "vmsstop_buttons",
        tip: tr("This will stop selected VMs")
    },
    "VM.boot" : {
        type: "action",
        text: tr("Boot"),
        layout: "vmsplanification_buttons",
        tip: tr("This will force the hypervisor boot action of VMs stuck in UNKNOWN or BOOT state")
    },
    "VM.reboot" : {
        type: "action",
        text: tr("Reboot"),
        layout: "vmsrepeat_buttons",
        tip: tr("This will send a reboot action to running VMs")
    },
    "VM.reboot_hard" : {
        type: "action",
        text: tr("Reboot") + ' <span class="label secondary radius">hard</span>',
        layout: "vmsrepeat_buttons",
        tip: tr("This will perform a hard reboot on selected VMs")
    },
    "VM.poweroff" : {
        type: "action",
        text: tr("Power Off"),
        layout: "vmspause_buttons",
        tip: tr("This will send a power off signal to running VMs. They can be resumed later.")
    },
    "VM.poweroff_hard" : {
        type: "action",
        text: tr("Power Off") + ' <span class="label secondary radius">hard</span>',
        layout: "vmspause_buttons",
        tip: tr("This will send a forced power off signal to running VMs. They can be resumed later.")
    },
    "VM.undeploy" : {
        type: "action",
        text: tr("Undeploy"),
        layout: "vmsstop_buttons",
        tip: tr("Shuts down the given VM. The VM is saved in the system Datastore.")
    },
    "VM.undeploy_hard" : {
        type: "action",
        text: tr("Undeploy") + ' <span class="label secondary radius">hard</span>',
        layout: "vmsstop_buttons",
        tip: tr("Shuts down the given VM. The VM is saved in the system Datastore.")
    },
    "VM.shutdown" : {
        type: "confirm",
        text: tr("Shutdown"),
        layout: "vmsdelete_buttons",
        tip: tr("This will initiate the shutdown process in the selected VMs")
    },
    "VM.shutdown_hard" : {
        type: "confirm",
        text: tr("Shutdown") + ' <span class="label secondary radius">hard</span>',
        layout: "vmsdelete_buttons",
        tip: tr("This will initiate the shutdown-hard (forced) process in the selected VMs")
    },

    "VM.delete" : {
        type: "confirm",
        text: tr("Delete"),
        layout: "vmsdelete_buttons",
        tip: tr("This will delete the selected VMs from the database")
    },
    "VM.delete_recreate" : {
        type: "confirm",
        text: tr("Delete") + ' <span class="label secondary radius">recreate</span>',
        layout: "vmsrepeat_buttons",
        tip: tr("This will delete and recreate VMs to PENDING state")
    },
    "VM.resched" : {
        type: "action",
        text: tr("Reschedule"),
        layout: "vmsplanification_buttons",
        tip: tr("This will reschedule selected VMs")
    },
    "VM.unresched" : {
        type: "action",
        text: tr("Un-Reschedule"),
        layout: "vmsplanification_buttons",
        tip: tr("This will cancel the rescheduling for the selected VMs")
    },
    "VM.recover" : {
        type: "confirm_with_select",
        text: tr("Recover"),
        layout: "vmsplanification_buttons",
        custom_select: '<select class="resource_list_select"><option value="success">' + tr("success") + '</option>\
                 <option value="failure">' + tr("failure") + '</option></select>',
        tip: tr("Recovers a stuck VM that is waiting for a driver operation. \
                The recovery may be done by failing or succeeding the pending operation. \
                YOU NEED TO MANUALLY CHECK THE VM STATUS ON THE HOST, to decide if the operation \
                was successful or not.")
    },
    "VM.startvnc" : {
        type: "action",
        text: '<i class="fa fa-desktop" style="color: rgb(111, 111, 111)"/> '+tr("VNC"),
        custom_classes: "only-right-info vnc-right-info",
        tip: tr("VNC")
    },
    "VM.startspice" : {
        type: "action",
        text: '<i class="fa fa-desktop" style="color: rgb(111, 111, 111)"/> '+tr("SPICE"),
        custom_classes: "only-right-info spice-right-info",
        tip: tr("SPICE")
    }
}

var vm_info_panel = {

};

var vms_tab = {
    title: tr("Virtual Machines"),
    resource: 'VM',
    buttons: vm_buttons,
    tabClass: 'subTab',
    parentTab: 'vresources-tab',
    search_input: '<input id="vms_search" type="text" placeholder="'+tr("Search")+'" />',
    list_header: '<i class="fa fa-fw fa-th"></i>&emsp;'+tr("Virtual Machines"),
    info_header: '<i class="fa fa-fw fa-th"></i>&emsp;'+tr("VM"),
    subheader: '<span class="total_vms"/> <small>'+tr("TOTAL")+'</small>&emsp;\
        <span class="active_vms"/> <small>'+tr("ACTIVE")+'</small>&emsp;\
        <span class="off_vms"/> <small>'+tr("OFF")+'</small>&emsp;\
        <span class="pending_vms"/> <small>'+tr("PENDING")+'</small>&emsp;\
        <span class="failed_vms"/> <small>'+tr("FAILED")+'</small>',
    table: '<table id="datatable_vmachines" class="dataTable" cellpadding="0" cellspacing="0" border="0" >\
        <thead>\
          <tr>\
            <th class="check"><input type="checkbox" class="check_all" value=""></input></th>\
            <th>'+tr("ID")+'</th>\
            <th>'+tr("Owner")+'</th>\
            <th>'+tr("Group")+'</th>\
            <th>'+tr("Name")+'</th>\
            <th>'+tr("Status")+'</th>\
            <th>'+tr("Used CPU")+'</th>\
            <th>'+tr("Used Memory")+'</th>\
            <th>'+tr("Host")+'</th>\
            <th>'+tr("IPs")+'</th>\
            <th>'+tr("Start Time")+'</th>\
            <th>'+tr("")+'</th>\
          </tr>\
        </thead>\
        <tbody id="tbodyvmachines">\
        </tbody>\
      </table>'

};

Sunstone.addActions(vm_actions);
Sunstone.addMainTab('vms-tab',vms_tab);
Sunstone.addInfoPanel('vm_info_panel',vm_info_panel);


function vmElements() {
    return getSelectedNodes(dataTable_vMachines);
};

function vmShow(req) {
    Sunstone.runAction("VM.show",req.request.data[0]);
};

// Returns a human readable running time for a VM
function str_start_time(vm){
    return pretty_time(vm.STIME);
};

// Returns an array formed by the information contained in the vm_json
// and ready to be introduced in a dataTable
function vMachineElementArray(vm_json){
    var vm = vm_json.VM;
    var state = OpenNebula.Helper.resource_state("vm",vm.STATE);
    var hostname = "--";

    if (state == tr("ACTIVE") || state == tr("SUSPENDED") || state == tr("POWEROFF")){
        if (vm.HISTORY_RECORDS.HISTORY.constructor == Array){
            hostname = vm.HISTORY_RECORDS.HISTORY[vm.HISTORY_RECORDS.HISTORY.length-1].HOSTNAME;
        } else {
            hostname = vm.HISTORY_RECORDS.HISTORY.HOSTNAME;
        };
    };


    switch (state) {
      case tr("INIT"):
      case tr("PENDING"):
      case tr("HOLD"):
        pending_vms++;
        break;
      case tr("FAILED"):
        failed_vms++;
        break;
      case tr("ACTIVE"):
        active_vms++;
        break;
      case tr("STOPPED"):
      case tr("SUSPENDED"):
      case tr("POWEROFF"):
        off_vms++;
        break;
      default:
        break;
    }

    if (state == tr("ACTIVE")) {
        state = OpenNebula.Helper.resource_state("vm_lcm",vm.LCM_STATE);
    };


    return [
        '<input class="check_item" type="checkbox" id="vm_'+vm.ID+'" name="selected_items" value="'+vm.ID+'"/>',
        vm.ID,
        vm.UNAME,
        vm.GNAME,
        vm.NAME,
        state,
        vm.CPU,
        humanize_size(vm.MEMORY),
        hostname,
        ip_str(vm),
        str_start_time(vm),
        vncIcon(vm)
    ];
};


// Callback to refresh a single element from the list
function updateVMachineElement(request, vm_json){
    var id = vm_json.VM.ID;
    var element = vMachineElementArray(vm_json);
    updateSingleElement(element,dataTable_vMachines,'#vm_'+id)
}

// Callback to delete a single element from the list
function deleteVMachineElement(request){
    deleteElement(dataTable_vMachines,'#vm_'+request.request.data);
}

// Callback to add an element to the list
function addVMachineElement(request,vm_json){
    var id = vm_json.VM.ID;
    var element = vMachineElementArray(vm_json);
    addElement(element,dataTable_vMachines);
}


// Callback to refresh the list of Virtual Machines
function updateVMachinesView(request, vmachine_list){
    var vmachine_list_array = [];

    active_vms = 0;
    pending_vms = 0;
    failed_vms = 0;
    off_vms = 0;

    var total_real_cpu = 0;
    var total_allocated_cpu = 0;

    var total_real_mem = 0;
    var total_allocated_mem = 0;

    $.each(vmachine_list,function(){
        vmachine_list_array.push( vMachineElementArray(this));

        if(this.VM.STATE == 3 && this.VM.STATE == 3){ // ACTIVE, RUNNING
            total_real_cpu += parseInt(this.VM.CPU);
            total_allocated_cpu += parseInt(this.VM.TEMPLATE.CPU * 100);

            total_real_mem += parseInt(this.VM.MEMORY);
            total_allocated_mem += parseInt(this.VM.TEMPLATE.MEMORY);
        }
    });

    updateView(vmachine_list_array,dataTable_vMachines);

    var usage = 0;
    if(total_allocated_cpu != 0){
        usage = parseInt(100 * total_real_cpu / total_allocated_cpu);
    }
    //var info_str = usage+'%';
    //$("#dash_vm_real_cpu").html(usageBarHtml(usage, 100, info_str, true));

    $("#dashboard_cpu_usage").html(quotaDashboard(
      "dashboard_cpu_usage",
      tr("REAL CPU USAGE"),
      "40px",
      "14px",
      {"percentage": usage, "str": (total_real_cpu + " / " + total_allocated_cpu)})
    );

    usage = 0;
    if(total_allocated_mem != 0){
        usage = parseInt(100 * total_real_mem / 1024 / total_allocated_mem);
    }
    //info_str = usage+'%';
    //$("#dash_vm_real_mem").html(usageBarHtml(usage, 100, info_str, true));

    $("#dashboard_memory_usage").html(quotaDashboard(
      "dashboard_memory_usage",
      tr("REAL MEMORY USAGE"),
      "40px",
      "14px",
      {"percentage": usage, "str": (humanize_size(Math.floor((total_real_mem))) + " / " + humanize_size(total_allocated_mem * 1024)) })
    );

    $(".total_vms").text(vmachine_list.length);
    $(".active_vms").text(active_vms);
    $(".pending_vms").text(pending_vms);
    $(".failed_vms").text(failed_vms);
    $(".off_vms").text(off_vms);
};


// Returns the html code for a nice formatted VM history
// Some calculations are performed, inspired from what is done
// in the CLI
function generatePlacementTable(vm){
   var requirements_str = vm.USER_TEMPLATE.SCHED_REQUIREMENTS ? vm.USER_TEMPLATE.SCHED_REQUIREMENTS : "-";
   var rank_str = vm.USER_TEMPLATE.SCHED_RANK ? vm.USER_TEMPLATE.SCHED_RANK : "-";
   var ds_requirements_str = vm.USER_TEMPLATE.SCHED_DS_REQUIREMENTS ? vm.USER_TEMPLATE.SCHED_DS_REQUIREMENTS : "-";
   var ds_rank_str = vm.USER_TEMPLATE.SCHED_DS_RANK ? vm.USER_TEMPLATE.SCHED_DS_RANK : "-";


    var html = '<div class="row"><div class="large-12 columns">\
          <table id="vm_history_table" class="extended_table dataTable">\
                   <thead>\
                     <tr>\
                         <th>'+tr("#")+'</th>\
                         <th>'+tr("Host")+'</th>\
                         <th>'+tr("Datastore")+'</th>\
                         <th>'+tr("Action")+'</th>\
                         <th>'+tr("Reason")+'</th>\
                         <th>'+tr("Chg time")+'</th>\
                         <th>'+tr("Total time")+'</th>\
                         <th colspan="2">'+tr("Prolog time")+'</th>\
                     </tr>\
                   </thead>\
                   <tbody>';

    var history = [];
    if (vm.HISTORY_RECORDS.HISTORY){
        if ($.isArray(vm.HISTORY_RECORDS.HISTORY))
            history = vm.HISTORY_RECORDS.HISTORY;
        else if (vm.HISTORY_RECORDS.HISTORY.SEQ)
            history = [vm.HISTORY_RECORDS.HISTORY];
    } else {
      html += '     <tr>\
               <td colspan="8" style="width:5%">'+tr("No data available in table")+'</td>\
              </tr>'
    }

    var now = Math.round(new Date().getTime() / 1000);

    for (var i=0; i < history.length; i++){
        // :TIME time calculations copied from onevm_helper.rb
        var stime = parseInt(history[i].STIME, 10);

        var etime = parseInt(history[i].ETIME, 10)
        etime = etime == 0 ? now : etime;

        var dtime = etime - stime;
        // end :TIME

        //:PTIME
        var stime2 = parseInt(history[i].PSTIME, 10);
        var etime2;
        var ptime2 = parseInt(history[i].PETIME, 10);
        if (stime2 == 0)
            etime2 = 0;
        else
            etime2 = ptime2 == 0 ? now : ptime2;
        var dtime2 = etime2 - stime2;

        //end :PTIME


        html += '     <tr>\
                       <td style="width:5%">'+history[i].SEQ+'</td>\
                       <td style="width:15%">'+history[i].HOSTNAME+'</td>\
                       <td style="width:5%">'+history[i].DS_ID+'</td>\
                       <td style="width:16%">'+OpenNebula.Helper.resource_state("VM_MIGRATE_ACTION",parseInt(history[i].ACTION, 10))+'</td>\
                       <td style="width:10%">'+OpenNebula.Helper.resource_state("VM_MIGRATE_REASON",parseInt(history[i].REASON, 10))+'</td>\
                       <td style="width:16%">'+pretty_time(history[i].STIME)+'</td>\
                       <td style="width:16%">'+pretty_time_runtime(dtime)+'</td>\
                       <td style="width:16%">'+pretty_time_runtime(dtime2)+'</td>\
                       <td></td>\
                      </tr>'
    };
    html += '</tbody>\
                </table>\
          </div>\
        </div>';

    if (vm.USER_TEMPLATE.SCHED_MESSAGE) {
        html += '<div class="row">\
        <div class="large-12 columns">\
          <table id="vm_ds_placement_table" class="extended_table dataTable">\
                   <thead>\
                     <tr>\
                         <th align="center">'+tr("Sched Message")+'</th>\
                     </tr>\
                   </thead>\
                   <tbody>\
                      <tr>\
                       <td>'+ vm.USER_TEMPLATE.SCHED_MESSAGE +'</td>\
                     </tr>\
                   </tbody>\
          </table>\
          </div>\
        </div>';
    }

    html += '<div class="row">\
      <div class="large-9 columns">\
          <table id="vm_placement_table" class="extended_table dataTable">\
                   <thead>\
                     <tr>\
                         <th colspan="2" align="center">'+tr("Placement - Host")+'</th>\
                     </tr>\
                   </thead>\
                   <tbody>\
                      <tr>\
                       <td>'+ tr("Requirements")+'</td>\
                       <td>'+requirements_str+'</td>\
                     </tr>\
                      <tr>\
                       <td>'+ tr("Rank")+'</td>\
                       <td>'+rank_str+'</td>\
                     </tr>\
                   </tbody>\
          </table>\
          <table id="vm_ds_placement_table" class="extended_table dataTable">\
                   <thead>\
                     <tr>\
                         <th colspan="2" align="center">'+tr("Placement - Datastore")+'</th>\
                     </tr>\
                   </thead>\
                   <tbody>\
                      <tr>\
                       <td>'+ tr("DS Requirements")+'</td>\
                       <td>'+ds_requirements_str+'</td>\
                     </tr>\
                      <tr>\
                       <td>'+ tr("DS Rank")+'</td>\
                       <td>'+ds_rank_str+'</td>\
                     </tr>\
                   </tbody>\
          </table>\
          </div>\
        </div>';

    return html;

};


// Refreshes the information panel for a VM
function updateVMInfo(request,vm){
    var vm_info = vm.VM;
    var vm_state = OpenNebula.Helper.resource_state("vm",vm_info.STATE);
    var hostname = "--"
    if (vm_state == tr("ACTIVE") || vm_state == tr("SUSPENDED") || vm_state == tr("POWEROFF")) {
        if (vm_info.HISTORY_RECORDS.HISTORY.constructor == Array){
            hostname = vm_info.HISTORY_RECORDS.HISTORY[vm_info.HISTORY_RECORDS.HISTORY.length-1].HOSTNAME
        } else {
            hostname = vm_info.HISTORY_RECORDS.HISTORY.HOSTNAME;
        };
    };

    // Get rid of the unwanted (for show) SCHED_* keys
    var stripped_vm_template = {};
    var unshown_values       = {};

    for (key in vm_info.USER_TEMPLATE)
        if(!key.match(/^SCHED_*/))
            stripped_vm_template[key]=vm_info.USER_TEMPLATE[key];
        else
            unshown_values[key]=vm_info.USER_TEMPLATE[key];

    $(".resource-info-header", $("#vms-tab")).html(vm_info.NAME);

    var info_tab = {
        title : tr("Info"),
        icon: "fa-info-circle",
        content:
        '<div class="row">\
        <div class="large-6 columns">\
        <table id="info_vm_table" class="dataTable extended_table">\
            <thead>\
              <tr><th colspan="3">'+tr("Information")+'</th></tr>\
            </thead>\
            <tbody>\
              <tr>\
                 <td class="key_td">'+tr("ID")+'</td>\
                 <td class="value_td">'+vm_info.ID+'</td>\
                 <td></td>\
              </tr>'+
              insert_rename_tr(
                'vms-tab',
                "VM",
                vm_info.ID,
                vm_info.NAME)+
              '<tr>\
                 <td class="key_td">'+tr("State")+'</td>\
                 <td class="value_td">'+tr(vm_state)+'</td>\
                 <td></td>\
              </tr>\
              <tr>\
                 <td class="key_td">'+tr("LCM State")+'</td>\
                 <td class="value_td">'+tr(OpenNebula.Helper.resource_state("vm_lcm",vm_info.LCM_STATE))+'</td>\
                 <td></td>\
              </tr>\
              <tr>\
                 <td class="key_td">'+tr("Host")+'</td>\
              <td class="value_td">'+ hostname +'</td>\
                 <td></td>\
              </tr>\
              <tr>\
                 <td class="key_td">'+tr("Start time")+'</td>\
                 <td class="value_td">'+pretty_time(vm_info.STIME)+'</td>\
                 <td></td>\
              </tr>\
              <tr>\
                 <td class="key_td">'+tr("Deploy ID")+'</td>\
                 <td class="value_td">'+(typeof(vm_info.DEPLOY_ID) == "object" ? "-" : vm_info.DEPLOY_ID)+'</td>\
                 <td></td>\
              </tr>\
              <tr>\
                 <td class="key_td">'+tr("Reschedule")+'</td>\
                 <td class="value_td">'+(parseInt(vm_info.RESCHED) ? tr("yes") : tr("no"))+'</td>\
                 <td></td>\
              </tr>\
              </tbody>\
               </table>\
            </div>\
            <div class="large-6 columns">' +
               insert_permissions_table('vms-tab',
                                        "VM",
                                        vm_info.ID,
                                        vm_info.UNAME,
                                        vm_info.GNAME,
                                        vm_info.UID,
                                        vm_info.GID) +

            '</div>\
            </div>\
            <div class="row">\
              <div class="large-9 columns">'+
                 insert_extended_template_table(stripped_vm_template,
                                                "VM",
                                                vm_info.ID,
                                                "Attributes",
                                                unshown_values) +
              '</div>\
            </div>'
    };

    var hotplugging_tab = {
        title: tr("Storage"),
        icon: "fa-tasks",
        content: printDisks(vm_info)
    };

    var network_tab = {
        title: tr("Network"),
        icon: "fa-globe",
        content: printNics(vm_info)
    };

    var capacity_tab = {
        title: tr("Capacity"),
        icon: "fa-laptop",
        content: printCapacity(vm_info)
    };

    var snapshot_tab = {
        title: tr("Snapshots"),
        icon: "fa-camera",
        content: printSnapshots(vm_info)
    };

    var template_tab = {
        title: tr("Template"),
        icon: "fa-file-o",
        content:
        '<div class="row">\
          <div class="large-9 columns">\
            <table id="vm_template_table" class="info_table dataTable">'+
                prettyPrintJSON(vm_info.TEMPLATE)+
            '</table>\
          </div>\
        </div>'
    };

    var log_tab = {
        title: tr("Log"),
        icon: "fa-file-text",
        content: '<div>'+spinner+'</div>'
    };

    var actions_tab = {
        title: tr("Actions"),
        icon: "fa-calendar",
        content: printActionsTable(vm_info)
    };


    var placement_tab = {
        title: tr("Placement"),
        icon: "fa-sitemap",
        content: generatePlacementTable(vm_info)
    };

    Sunstone.updateInfoPanelTab("vm_info_panel","vm_info_tab",info_tab);
    Sunstone.updateInfoPanelTab("vm_info_panel","vm_capacity_tab",capacity_tab);
    Sunstone.updateInfoPanelTab("vm_info_panel","vm_hotplugging_tab",hotplugging_tab);
    Sunstone.updateInfoPanelTab("vm_info_panel","vm_network_tab",network_tab);
    Sunstone.updateInfoPanelTab("vm_info_panel","vm_snapshot_tab",snapshot_tab);
    Sunstone.updateInfoPanelTab("vm_info_panel","vm_placement_tab",placement_tab);
    Sunstone.updateInfoPanelTab("vm_info_panel","vm_actions_tab",actions_tab);
    Sunstone.updateInfoPanelTab("vm_info_panel","vm_template_tab",template_tab);
    Sunstone.updateInfoPanelTab("vm_info_panel","vm_log_tab",log_tab);

    // TODO: re-use pool_monitor data?

    //Pop up the info panel and asynchronously get vm_log and stats
    Sunstone.popUpInfoPanel("vm_info_panel", "vms-tab");

    $("[href='#vm_capacity_tab']").on("click", function(){
        Sunstone.runAction("VM.monitor",vm_info.ID,
        { monitor_resources : "CPU,MEMORY"});
    })

    $("[href='#vm_network_tab']").on("click", function(){
        Sunstone.runAction("VM.monitor",vm_info.ID,
        { monitor_resources : "NET_TX,NET_RX"});
    })

    $("[href='#vm_log_tab']").on("click", function(){
        Sunstone.runAction("VM.log",vm_info.ID);
    })

    var $info_panel = $('div#vm_info_panel');
    var $hotplugging_tab = $('div#vm_hotplugging_tab', $info_panel);
    $('tr.at_volatile',$hotplugging_tab).hide();
    $('tr.at_image',$hotplugging_tab).show();

    // Populate permissions grid
    setPermissionsTable(vm_info,'');

    // Enable / disable vnc button
<<<<<<< HEAD
    $(".vnc-right-info").prop("disabled", !enableVnc(vm_info));

    var nic_dt_data = $("#vms-tab").data("nic_dt_data");

    // Setup and fill nics
    var nics_table = $("#tab_network_form .nics_table", $info_panel).DataTable({
        "bDeferRender": true,
        "data": nic_dt_data,
        "columns": [
            {
                "class":          'open-control',
                "orderable":      false,
                "data":           null,
                "defaultContent": '<span class="fa fa-fw fa-chevron-down"></span>'
            },
            { "data": "NIC_ID" },
            { "data": "NETWORK" },
            { "data": "IP" },
            { "data": "MAC" },
            { "data": "IP6_ULA" },
            { "data": "IP6_GLOBAL" },
            { "data": "ACTIONS" }
        ],

        "fnRowCallback": function( nRow, aData, iDisplayIndex, iDisplayIndexFull ) {

            if (aData.SECURITY_GROUP_RULES == undefined ||
                aData.SECURITY_GROUP_RULES.length == 0){

                $("td.open-control", nRow).html("").removeClass('open-control');
            }
        }
    });

    $("#tab_network_form .nics_table", $info_panel).dataTable().fnSort( [ [1,'asc'] ] );
=======
    if (!enableVnc(vm_info)) {
        $(".vnc-right-info").hide();
    } else {
        $(".vnc-right-info").show();
    }

    if (!enableSPICE(vm_info)) {
        $(".spice-right-info").hide();
    } else {
        $(".spice-right-info").show();
    }
>>>>>>> c48ec4b2
}

function updateVMDisksInfo(request,vm){
  $("li#vm_hotplugging_tabTab").html(printDisks(vm.VM));
}

// Create the  actions table (with listeners)
function printActionsTable(vm_info)
{

    var str = '<div class="row">\
                <div class="large-12 columns">\
                  <table id="scheduling_actions_table" class="info_table dataTable extended_table">\
                   <thead>\
                     <tr>\
                        <th>'+tr("ID")+'</th>\
                        <th>'+tr("ACTION")+'</th>\
                        <th>'+tr("TIME")+'</th>\
                        <th>'+tr("DONE")+'</th>\
                        <th>'+tr("MESSAGE")+'</th>\
                        <th colspan="">'+tr("Actions")+'</th>\
                        <th><button id="add_scheduling_action" class="button tiny success right radius" >'+tr("Add action")+'</button></th>\
                     </tr>\
                    </thead>' +
                      fromJSONtoActionsTable(
                                        vm_info.USER_TEMPLATE.SCHED_ACTION) +
                   '</table>\
                  </div>\
                </div>'

    // Remove previous listeners
    $(".remove_action_x").die();
    $(".edit_action_e").die();
    $('#add_scheduling_action').die();
    $("#submit_scheduling_action").die();
    $(".select_action").die();
    $(".input_edit_time").die();


    $('#add_scheduling_action').live('click', function(){

        $("#add_scheduling_action").attr("disabled", "disabled");

        $("#scheduling_actions_table").append('<tr><td></td>\
             <td class="columns"><select id="select_new_action" class="select_new_action" name="select_action">\
                                <option value="shutdown">' + tr("shutdown") + '</option>\
                                <option value="shutdown-hard">' + tr("shutdown-hard") + '</option>\
                                <option value="hold">' + tr("hold") + '</option>\
                                <option value="release">' + tr("release") + '</option>\
                                <option value="stop">' + tr("stop") + '</option>\
                                <option value="suspend">' + tr("suspend") + '</option>\
                                <option value="resume">' + tr("resume") + '</option>\
                                <option value="boot">' + tr("boot") + '</option>\
                                <option value="delete">' + tr("delete") + '</option>\
                                <option value="delete-recreate">' + tr("delete-recreate") + '</option>\
                                <option value="reboot">' + tr("reboot") + '</option>\
                                <option value="reboot-hard">' + tr("reboot-hard") + '</option>\
                                <option value="poweroff">' + tr("poweroff") + '</option>\
                                <option value="poweroff-hard">' + tr("poweroff-hard") + '</option>\
                                <option value="undeploy">' + tr("undeploy") + '</option>\
                                <option value="undeploy-hard">' + tr("undeploy-hard") + '</option>\
                                <option value="snapshot-create">' + tr("snapshot-create") + '</option>\
                              </select>\
              </td>\
             <td>\
                <input id="date_input" type="date" placeholder="2013/12/30"/>\
                <input id="time_input" type="time" placeholder="12:30"/>\
             </td>\
             <td>\
                <button id="submit_scheduling_action" class="button small secondary radius" >' + tr("Add") +'</button>\
             </td>\
             <td colspan=2></td>\
           </tr>');

        return false;
    });

    $("#submit_scheduling_action").live("click", function() {
        var date_input_value = $("#date_input").val();
        var time_input_value = $("#time_input").val();

        if (date_input_value=="" || time_input_value=="")
          return false;

        var time_value = date_input_value + ' ' + time_input_value


        // Calculate MAX_ID
        var max_id = -1;

        if (vm_info.USER_TEMPLATE.SCHED_ACTION)
        {
          if (!vm_info.USER_TEMPLATE.SCHED_ACTION.length)
          {
            var tmp_element = vm_info.USER_TEMPLATE.SCHED_ACTION;
            vm_info.USER_TEMPLATE.SCHED_ACTION = new Array();
            vm_info.USER_TEMPLATE.SCHED_ACTION.push(tmp_element);
          }

          $.each(vm_info.USER_TEMPLATE.SCHED_ACTION, function(i,element){
              if (max_id<element.ID)
                max_id=element.ID
          })
        }
        else
        {
          vm_info.USER_TEMPLATE.SCHED_ACTION = new Array();
        }


        var new_action = {};
        new_action.ID  = parseInt(max_id) + 1;
        new_action.ACTION = $("#select_new_action").val();
        var epoch_str   = new Date(time_value);

        new_action.TIME = parseInt(epoch_str.getTime())/1000;

        vm_info.USER_TEMPLATE.SCHED_ACTION.push(new_action);

        // Let OpenNebula know
        var template_str = convert_template_to_string(vm_info.USER_TEMPLATE);
        Sunstone.runAction("VM.update_actions",vm_info.ID,template_str);

        $("#add_scheduling_action").removeAttr("disabled");
        return false;
    });

    // Listener for key,value pair remove action
    $(".remove_action_x").live("click", function() {
        var index = this.id.substring(6,this.id.length);
        var tmp_tmpl = new Array();

        $.each(vm_info.USER_TEMPLATE.SCHED_ACTION, function(i,element){
            if(element.ID!=index)
              tmp_tmpl[i] = element
        })

        vm_info.USER_TEMPLATE.SCHED_ACTION = tmp_tmpl;
        var template_str = convert_template_to_string(vm_info.USER_TEMPLATE);

        // Let OpenNebula know
        Sunstone.runAction("VM.update_actions",vm_info.ID,template_str);
    });

    return str;
}

// Returns an HTML string with the json keys and values
function fromJSONtoActionsTable(actions_array){
    var str = ""
    var empty = '\
    <tr id="no_actions_tr">\
        <td colspan="6">' + tr("No actions to show") + '</td>\
    </tr>';

    if (!actions_array){
        return empty;
    }

    if (!$.isArray(actions_array))
    {
      var tmp_array = new Array();
      tmp_array[0]  = actions_array;
      actions_array = tmp_array;
    }

    if (!actions_array.length){
        return empty;
    }

    $.each(actions_array, function(index, scheduling_action){
       str += fromJSONtoActionRow(scheduling_action);
    });

    return str;
}


// Helper for fromJSONtoHTMLTable function
function fromJSONtoActionRow(scheduling_action){
    var str = "";

    var done_str    = scheduling_action.DONE ? (new Date(scheduling_action.DONE*1000).toLocaleString()) : "";
    var message_str = scheduling_action.MESSAGE ? scheduling_action.MESSAGE : "";
    var time_str    = new Date(scheduling_action.TIME*1000).toLocaleString();

    str += '<tr class="tr_action_'+scheduling_action.ID+'">\
             <td class="id_row">'+scheduling_action.ID+'</td>\
             <td class="action_row">'+scheduling_action.ACTION+'</td>\
             <td nowrap class="time_row">'+time_str+'</td>\
             <td class="done_row">'+done_str+'</td>\
             <td class="message_row">'+message_str+'</td>\
             <td>\
               <div>\
                 <a id="minus_'+scheduling_action.ID+'" class="remove_action_x" href="#"><i class="fa fa-trash-o"/></a>\
               </div>\
             </td>\
           </tr>';

    return str;
}

function setupDateTimePicker(input_to_fill, time_str){
    dialogs_context.append('<div id="date_time_picker_dialog"></div>');
    $date_time_picker_dialog = $('#date_time_picker_dialog',dialogs_context);
    var dialog = $date_time_picker_dialog;

    dialog.html( '<div class="row">\
                  <h3 class="subheader">'+tr("Date Time Picker")+'</h3>\
                  <form id="date_time_form" action="">\
                    </div>\
                    <input type="text" name="date" value="2012/01/01 10:00">\
                    <script type="text/javascript">\
                      $(function(){\
                        $("*[name=date]").appendDtpicker({"inline": true, "current": "'+time_str+'"});\
                      });\
                    </script>\
                    <div class="form_buttons">\
                      <button class="button radius right success" id="date_time_form" type="submit">'+tr("Done")+'</button>\
                    </div>\
                    <a class="close-reveal-modal">&#215;</a>\
                  </form>');

    dialog.addClass("reveal-modal large").attr("data-reveal", "");
    dialog.foundation().foundation('reveal', 'open');

    $("*[name=date]").val(time_str)
    $('#date_time_form',dialog).die();

    $('#date_time_form',dialog).live('click', function(){
        var date_str = $('*[name=date]').val();
        $(input_to_fill).val(date_str);
        $(input_to_fill).trigger("change");

        $date_time_picker_dialog.foundation('reveal', 'close')
        return false;
    });
};

function updateActionsInfo(request,vm){
  $("li#vm_actions_tabTab").html(printActionsTable(vm.VM));
}

// Generates the HTML for the hotplugging tab
// This is a list of disks with the save_as, detach options.
// And a form to attach a new disk to the VM, if it is running.
function printDisks(vm_info){
   var html ='<form id="hotplugging_form" vmid="'+vm_info.ID+'" >\
      <div class="row">\
      <div class="large-12 columns">\
         <table class="info_table dataTable extended_table">\
           <thead>\
             <tr>\
                <th>'+tr("ID")+'</th>\
                <th>'+tr("Target")+'</th>\
                <th>'+tr("Image / Format-Size")+'</th>\
                <th>'+tr("Persistent")+'</th>\
                <th>'+tr("Save as")+'</th>\
                <th colspan="">'+tr("Actions")+'</th>\
                <th>';

    if (Config.isTabActionEnabled("vms-tab", "VM.attachdisk")) {
      // If VM is not RUNNING, then we forget about the attach disk form.
      if (vm_info.STATE == "3" && vm_info.LCM_STATE == "3"){
        html += '\
           <button id="attach_disk" class="button tiny success right radius" >'+tr("Attach disk")+'</button>'
      } else {
        html += '\
           <button id="attach_disk" class="button tiny success right radius" disabled="disabled">'+tr("Attach disk")+'</button>'
      }
    }

    html += '</th>\
              </tr>\
           </thead>\
           <tbody>';


    var disks = []
    if ($.isArray(vm_info.TEMPLATE.DISK))
        disks = vm_info.TEMPLATE.DISK
    else if (!$.isEmptyObject(vm_info.TEMPLATE.DISK))
        disks = [vm_info.TEMPLATE.DISK]

    if (!disks.length){
        html += '\
          <tr id="no_disks_tr">\
            <td colspan="6">' + tr("No disks to show") + '</td>\
          </tr>';
    }
    else {

        for (var i = 0; i < disks.length; i++){
            var disk = disks[i];

            var save_as;
            // Snapshot deferred
            if (
               ( // ACTIVE
                vm_info.STATE == "3") &&
               ( // HOTPLUG_SAVEAS HOTPLUG_SAVEAS_POWEROFF HOTPLUG_SAVEAS_SUSPENDED
                vm_info.LCM_STATE == "26" || vm_info.LCM_STATE == "27" || vm_info.LCM_STATE == "28") &&
               ( //
                disk.SAVE_AS_ACTIVE == "YES")
               ) {
              save_as = tr("in progress");
              actions = tr('deferred snapshot in progress');
            }
            // Snapshot Hot
            else if (
               ( // ACTIVE
                vm_info.STATE == "3") &&
               ( // HOTPLUG_SAVEAS HOTPLUG_SAVEAS_POWEROFF HOTPLUG_SAVEAS_SUSPENDED
                vm_info.LCM_STATE == "26" || vm_info.LCM_STATE == "27" || vm_info.LCM_STATE == "28") &&
               ( //
                disk.HOTPLUG_SAVE_AS_ACTIVE == "YES")
               ) {
              save_as = (disk.SAVE_AS ? disk.SAVE_AS : '-');
              actions = tr('hot snapshot in progress');
            }
            // Attach / Detach
            else if (
               ( // ACTIVE
                vm_info.STATE == "3") &&
               ( // HOTPLUG_SAVEAS HOTPLUG_SAVEAS_POWEROFF HOTPLUG_SAVEAS_SUSPENDED
                vm_info.LCM_STATE == "17") &&
               ( //
                disk.ATTACH = "YES")
               ) {
              save_as = (disk.SAVE_AS ? disk.SAVE_AS : '-');
              actions = tr('attach/detach in progress');
            }
            else {
              save_as = (disk.SAVE_AS ? disk.SAVE_AS : '-');

              actions = '';

              if (Config.isTabActionEnabled("vms-tab", "VM.saveas")) {
                // Check if its volatie
                if (disk.IMAGE_ID) {
                  if ((vm_info.STATE == "3" && vm_info.LCM_STATE == "3") || vm_info.STATE == "5" || vm_info.STATE == "8") {
                    actions += '<a href="VM.saveas" class="saveas" ><i class="fa fa-save"/>'+tr("Snapshot")+'</a> &emsp;'
                  }
                }
              }

              if (Config.isTabActionEnabled("vms-tab", "VM.detachdisk")) {
                if (vm_info.STATE == "3" && vm_info.LCM_STATE == "3") {
                  actions += '<a href="VM.detachdisk" class="detachdisk" ><i class="fa fa-times"/>'+tr("Detach")+'</a>'
                }
              }
            }

            html += '\
              <tr disk_id="'+(disk.DISK_ID)+'">\
                <td>' + disk.DISK_ID + '</td>\
                <td>' + disk.TARGET + '</td>\
                <td>' + (disk.IMAGE ? disk.IMAGE : (humanize_size_from_mb(disk.SIZE) + (disk.FORMAT ? (' - ' + disk.FORMAT) : '') )) + '</td>\
                <td>' + ((disk.SAVE && disk.SAVE == 'YES' )? tr('YES') : tr('NO')) + '</td>\
                <td>' + save_as + '</td>\
                <td>' + actions + '</td>\
            </tr>';
        }
    }

    html += '\
              </tbody>\
            </table>\
          </div>\
        </div>\
      </form>';

    return html;
}

function setupSaveAsDialog(){
    dialogs_context.append('<div id="save_as_dialog"></div>');
    $save_as_dialog = $('#save_as_dialog',dialogs_context);
    var dialog = $save_as_dialog;

    dialog.html('<div class="row">\
  <div class="large-12 columns">\
    <h3 class="subheader" id="">'+tr("Snapshot")+'</h3>\
  </div>\
</div>\
<form id="save_as_form" action="">\
      <div class="row">\
          <div class="large-12 columns">\
              <label for="vm_id">'+tr("Virtual Machine ID")+':</label>\
              <label style="border-style: inset; background-color: lightgrey" type="text" name="vm_id" id="vm_id" disabled/>\
          </div>\
      </div>\
      <div class="row">\
          <div class="large-12 columns">\
              <label for="disk_id">'+tr("Disk ID")+':</label>\
              <label style="border-style: inset; background-color: lightgrey" type="text" name="disk_id" id="disk_id" disabled/>\
              <div class=""></div>\
          </div>\
      </div>\
      <div class="row">\
          <div class="large-12 columns">\
              <label for="image_name">'+tr("Image name")+':</label>\
              <input type="text" name="image_name" id="image_name" />\
          </div>\
      </div>\
      <div class="row centered">\
          <div class="large-12 columns">\
              <label for="snapshot_type">'+tr("Snapshot type")+
                  '<span class="tip">'+tr("Sets the specified VM disk to be saved in a new Image.")+'<br><br>\
                    '+tr("Deferred: The Image is created immediately, but the contents are saved only if the VM is shut down gracefully (i.e., using Shutdown; not Delete)")+'<br><br>\
                    '+tr("Hot: The Image will be saved immediately.")+'</span>'+
              '</label>\
              <select name="snapshot_type" id="snapshot_type">\
                   <option value="false" selected="selected">'+tr("Deferred")+'</option>\
                   <option value="true">'+tr("Hot")+'</option>\
              </select>\
          </div>\
      </div>\
      <div class="form_buttons">\
          <button class="button radius right success" id="snapshot_live_button" type="submit" value="VM.saveas">'+tr("Take snapshot")+'</button>\
      </div>\
  <a class="close-reveal-modal">&#215;</a>\
</form>')

    dialog.addClass("reveal-modal").attr("data-reveal", "");
    setupTips(dialog);

    $('#save_as_form',dialog).submit(function(){
        var vm_id = $('#vm_id', this).text();
        var image_name = $('#image_name', this).val();
        var snapshot_type = $('#snapshot_type', this).val();

        if (!image_name.length){
            notifyError(tr('Please provide a name for the new image'));
            return false;
        }

        var obj = {
            disk_id : $('#disk_id', this).text(),
            image_name : image_name,
            type: "",
            hot: (snapshot_type == "true" ? true : false),
            clonetemplate: false,
        };

        Sunstone.runAction('VM.saveas', vm_id, obj);

        $save_as_dialog.foundation('reveal', 'close')
        return false;
    });
};

function popUpSaveAsDialog(vm_id, disk_id){
    $('#vm_id',$save_as_dialog).text(vm_id);
    $('#disk_id',$save_as_dialog).text(disk_id);
    $save_as_dialog.foundation().foundation('reveal', 'open');
    $("input#image_name",$save_as_dialog).focus();
}




function setupAttachDiskDialog(){
    dialogs_context.append('<div id="attach_disk_dialog"></div>');
    $attach_disk_dialog = $('#attach_disk_dialog',dialogs_context);
    var dialog = $attach_disk_dialog;

    dialog.html('<div class="row">\
      <div class="large-12 columns">\
        <h3 class="subheader" id="">'+tr("Attach new disk")+'</h3>\
      </div>\
    </div>\
        <div class="reveal-body">\
    <form id="attach_disk_form" action="">\
          <div class="row">\
              <div class="large-6 columns">\
                  <label for="vm_id">'+tr("Virtual Machine ID")+':</label>\
                  <label style="border-style: inset; background-color: lightgrey" type="text" name="vm_id" id="vm_id" disabled/>\
              </div>\
          </div>' +
          generate_disk_tab_content("attach_disk") +
          '<div class="reveal-footer">\
          <div class="form_buttons">\
              <button class="button radius right success" id="attach_disk_button" type="submit" value="VM.attachdisk">'+tr("Attach")+'</button>\
          </div>\
          </div>\
      <a class="close-reveal-modal">&#215;</a>\
    </form></div>');

    dialog.addClass("reveal-modal large max-height").attr("data-reveal", "");
    setupTips(dialog);

    setup_disk_tab_content(dialog, "attach_disk");

    $('#attach_disk_form',dialog).submit(function(){
        var vm_id = $('#vm_id', this).text();

        var data  = {};

        if($('input[type=radio]:checked', dialog).val()=="image")
        {
          // Clear the volatile fields
          $('input#FORMAT',   dialog).val("");
          $('input#SIZE_TMP', dialog).val("");
        }
        else
        {
          $('input#IMAGE_ID',   dialog).val("");
          $('input#IMAGE',      dialog).val("");
          $('input#IMAGE_UID',  dialog).val("");
          $('input#IMAGE_UNAME',dialog).val("");
        }

        addSectionJSON(data, this);

        var obj = {DISK: data}
        Sunstone.runAction('VM.attachdisk', vm_id, obj);

        $attach_disk_dialog.foundation('reveal', 'close')
        return false;
    });
};

function popUpAttachDiskDialog(vm_id){
    $('#vm_id',$attach_disk_dialog).text(vm_id);
    refreshImageTableSelect($attach_disk_dialog, "attach_disk");
    $attach_disk_dialog.foundation().foundation('reveal', 'open');
}


// Listeners to the disks operations (detach, saveas, attach)
function hotpluggingOps(){
    if (Config.isTabActionEnabled("vms-tab", "VM.saveas")) {
      setupSaveAsDialog();

      $('a.saveas').live('click', function(){
          var b = $(this);
          var vm_id = b.parents('form').attr('vmid');
          var disk_id = b.parents('tr').attr('disk_id');

          popUpSaveAsDialog(vm_id, disk_id);

          //b.html(spinner);
          return false;
      });
    }

    if (Config.isTabActionEnabled("vms-tab", "VM.attachdisk")) {
      setupAttachDiskDialog();

      $('#attach_disk').live('click', function(){
          var b = $(this);
          var vm_id = b.parents('form').attr('vmid');

          popUpAttachDiskDialog(vm_id);

          //b.html(spinner);
          return false;
      });
    }

    if (Config.isTabActionEnabled("vms-tab", "VM.detachdisk")) {
      $('a.detachdisk').live('click', function(){
          var b = $(this);
          var vm_id = b.parents('form').attr('vmid');
          var disk_id = b.parents('tr').attr('disk_id');

          Sunstone.runAction('VM.detachdisk', vm_id, disk_id);

          //b.html(spinner);
          return false;
      });
    }
}

function printNics(vm_info){

   var isHybrid = calculate_isHybrid(vm_info);

   var html ='<form id="tab_network_form" vmid="'+vm_info.ID+'" >\
      <div class="row">\
      <div class="large-12 columns">\
         <table class="nics_table no-hover info_table dataTable extended_table">\
           <thead>\
             <tr>\
                <th></th>\
                <th>'+tr("ID")+'</th>\
                <th>'+tr("Network")+'</th>\
                <th>'+tr("IP")+'</th>\
                <th>'+tr("MAC")+'</th>\
                <th>'+tr("IPv6 ULA")+'</th>\
                <th>'+tr("IPv6 Global")+'</th>\
                <th colspan="">'+tr("Actions")+'</th>\
                <th>';

    if (Config.isTabActionEnabled("vms-tab", "VM.attachnic")) {
      // If VM is not RUNNING, then we forget about the attach nic form.
      if (vm_info.STATE == "3" && vm_info.LCM_STATE == "3" && !isHybrid){
        html += '\
           <button id="attach_nic" class="button tiny success right radius" >'+tr("Attach nic")+'</button>'
      } else {
        html += '\
           <button id="attach_nic" class="button tiny success right radius" disabled="disabled">'+tr("Attach nic")+'</button>'
      }
    }

    html += '</th>\
              </tr>\
           </thead>\
           <tbody>\
           </tbody>\
          </table>\
        </div>\
      </div>';

    var nics = []

    if (isHybrid)
    {
        nic         = {};
        nic.NIC_ID  = 0;
        nic.ATTACH  = "NO";
        nic.NETWORK = "-";
        nic.MAC     = "-";

        switch(vm_info.USER_TEMPLATE.HYPERVISOR.toLowerCase())
        {
            case "vcenter":
                nic.IP = vm_info.TEMPLATE.GUEST_IP?vm_info.TEMPLATE.GUEST_IP:"--";
                break;
            case "ec2":
                nic.IP = vm_info.TEMPLATE.IP_ADDRESS?vm_info.TEMPLATE.IP_ADDRESS:"--";
                break;
            case "azure":
                nic.IP = vm_info.TEMPLATE.IPADDRESS?vm_info.TEMPLATE.IPADDRESS:"--";
                break;
            case "softlayer":
                nic.IP = vm_info.TEMPLATE.PRIMARYIPADDRESS?vm_info.TEMPLATE.PRIMARYIPADDRESS:"--";
                break;
            default:
                nic.IP = "--";
        }

        nics = [nic];

    }
    else
    {
        if ($.isArray(vm_info.TEMPLATE.NIC))
            nics = vm_info.TEMPLATE.NIC
        else if (!$.isEmptyObject(vm_info.TEMPLATE.NIC))
            nics = [vm_info.TEMPLATE.NIC]
    }



    if (!nics.length){
        html += '\
          <tr id="no_nics_tr">\
            <td colspan="7">' + tr("No nics to show") + '</td>\
          </tr>';
    }
    else {
        var nic_dt_data = [];

        for (var i = 0; i < nics.length; i++){
            var nic = nics[i];

            var actions;
            // Attach / Detach
            if (
               ( // ACTIVE
                vm_info.STATE == "3") &&
               ( // HOTPLUG_NIC
                vm_info.LCM_STATE == "25") &&
               ( //
                nic.ATTACH == "YES")
               ) {
              actions = tr("attach/detach in progress")
            }
            else {
              actions = '';

              if (Config.isTabActionEnabled("vms-tab", "VM.detachnic")) {
                if (vm_info.STATE == "3" && vm_info.LCM_STATE == "3") {
                  actions += '<a href="VM.detachnic" class="detachnic" ><i class="fa fa-times"/>'+tr("Detach")+'</a>'
                }
              }
            }

            var secgroups = [];

            var nic_secgroups = {};
            if (nic.SECURITY_GROUPS != undefined){
                $.each(nic.SECURITY_GROUPS.split(","), function(){
                    nic_secgroups[this] = true;
                });
            }

            if (vm_info.TEMPLATE.SECURITY_GROUP_RULE != undefined){
                $.each(vm_info.TEMPLATE.SECURITY_GROUP_RULE, function(){
                    if ( nic_secgroups[this.SECURITY_GROUP_ID] ){
                        secgroups.push(this);
                    }
                });
            }

            nic_dt_data.push({
                NIC_ID : nic.NIC_ID,
                NETWORK : nic.NETWORK,
                IP : (nic.IP ? nic.IP : "--"),
                MAC : nic.MAC,
                IP6_ULA : (nic.IP6_ULA ? nic.IP6_ULA : "--"),
                IP6_GLOBAL : (nic.IP6_GLOBAL ? nic.IP6_GLOBAL : "--"),
                ACTIONS : actions,
                SECURITY_GROUP_RULES : secgroups
            });
        }

        $("#vms-tab").data("nic_dt_data", nic_dt_data);
    }

  if (!isHybrid)
  {
    html += '\
        <div class="row">\
            <div class="large-6 columns">\
              <div class="row text-center">\
                <h3 class="subheader"><small>'+tr("NET RX")+'</small></h3>\
              </div>\
              <div class="row">\
                <div class="large-10 columns centered graph" id="vm_net_rx_graph" style="height: 100px;">\
                </div>\
              </div>\
              <div class="row graph_legend">\
                <div class="large-10 columns centered" id="vm_net_rx_legend">\
                </div>\
              </div>\
            </div>\
            <div class="large-6 columns">\
              <div class="row text-center">\
                <h3 class="subheader"><small>'+tr("NET TX")+'</small></h3>\
              </div>\
              <div class="row">\
                <div class="large-10 columns centered graph" id="vm_net_tx_graph" style="height: 100px;">\
                </div>\
              </div>\
              <div class="row graph_legend">\
                <div class="large-10 columns centered" id="vm_net_tx_legend">\
                </div>\
              </div>\
            </div>\
            <div class="large-6 columns">\
              <div class="row text-center">\
                <h3 class="subheader"><small>'+tr("NET DOWNLOAD SPEED")+'</small></h3>\
              </div>\
              <div class="row">\
                <div class="large-10 columns centered graph" id="vm_net_rx_speed_graph" style="height: 100px;">\
                </div>\
              </div>\
              <div class="row graph_legend">\
                <div class="large-10 columns centered" id="vm_net_rx_speed_legend">\
                </div>\
              </div>\
            </div>\
            <div class="large-6 columns">\
              <div class="row text-center">\
                <h3 class="subheader"><small>'+tr("NET UPLOAD SPEED")+'</small></h3>\
              </div>\
              <div class="row">\
                <div class="large-10 columns centered graph" id="vm_net_tx_speed_graph" style="height: 100px;">\
                </div>\
              </div>\
              <div class="row graph_legend">\
                <div class="large-10 columns centered" id="vm_net_tx_speed_legend">\
                </div>\
              </div>\
            </div>\
        </div>\
      </form>';
    }

    return html;
}

function setupAttachNicDialog(){
    dialogs_context.append('<div id="attach_nic_dialog"></div>');
    $attach_nic_dialog = $('#attach_nic_dialog',dialogs_context);
    var dialog = $attach_nic_dialog;

    dialog.html('<div class="row">\
      <div class="large-12 columns">\
        <h3 class="subheader" id="">'+tr("Attach new nic")+'</h3>\
      </div>\
    </div>\
        <div class="reveal-body">\
    <form id="attach_nic_form" action="">\
          <div class="row ">\
              <div class="large-6 columns">\
                  <label for="vm_id">'+tr("Virtual Machine ID")+':</label>\
                  <label style="border-style: inset; background-color: lightgrey" type="text" name="vm_id" id="vm_id" disabled/>\
              </div>\
          </div>' +
          generate_nic_tab_content("attach_nic", "attach_nic") +
          '<div class="reveal-footer">\
          <div class="form_buttons">\
              <button class="button radius right success" id="attach_nic_button" type="submit" value="VM.attachnic">'+tr("Attach")+'</button>\
          </div>\
          </div>\
      <a class="close-reveal-modal">&#215;</a>\
    </form></div>')

    dialog.addClass("reveal-modal large max-height").attr("data-reveal", "");
    setupTips(dialog);

    setup_nic_tab_content(dialog, "attach_nic", "attach_nic")

    $('#attach_nic_form',dialog).submit(function(){
        var vm_id = $('#vm_id', this).text();
        var data = retrieve_nic_tab_data(this);

        var obj = {NIC: data}
        Sunstone.runAction('VM.attachnic', vm_id, obj);

        $attach_nic_dialog.foundation('reveal', 'close')
        return false;
    });
};

function popUpAttachNicDialog(vm_id){
    $('#vm_id',$attach_nic_dialog).text(vm_id);
    refreshImageTableSelect($attach_nic_dialog, "attach_nic");
    $attach_nic_dialog.foundation().foundation('reveal', 'open');
}


// Listeners to the nics operations (detach, saveas, attach)
function setup_vm_network_tab(){
    if (Config.isTabActionEnabled("vms-tab", "VM.attachnic")) {
      setupAttachNicDialog();

      $('#attach_nic').live('click', function(){
          var b = $(this);
          var vm_id = b.parents('form').attr('vmid');

          popUpAttachNicDialog(vm_id);

          //b.html(spinner);
          return false;
      });
    }

    if (Config.isTabActionEnabled("vms-tab", "VM.detachnic")) {
      $('a.detachnic').live('click', function(){
          var b = $(this);
          var vm_id = b.parents('form').attr('vmid');
          var nic_id = b.parents('tr').attr('nic_id');

          Sunstone.runAction('VM.detachnic', vm_id, nic_id);

          //b.html(spinner);
          return false;
      });
    }

    // Add event listener for opening and closing each NIC row details
    $('#vms-tab').on('click', '#tab_network_form .nics_table td.open-control', function () {
        var row = $(this).closest('table').DataTable().row( $(this).closest('tr') );
 
        if ( row.child.isShown() ) {
            row.child.hide();
            $(this).children("span").addClass('fa-chevron-down');
            $(this).children("span").removeClass('fa-chevron-up');
        }
        else {
            var html = '<div style="padding-left: 30px;">\
              <table class="extended_table dataTable">\
                <thead>\
                  <tr>\
                    <th colspan="2">'+tr("Security Group")+'</th>\
                    <th>'+tr("Protocol")+'</th>\
                    <th>'+tr("Type")+'</th>\
                    <th>'+tr("Range")+'</th>\
                    <th>'+tr("Network")+'</th>\
                    <th>'+tr("ICMP Type")+'</th>\
                  </tr>\
                <thead>\
                <tbody>';

            $.each(row.data().SECURITY_GROUP_RULES, function(index, elem){
                var rule_st = sg_rule_to_st(this);

                var new_tr = '<tr>\
                  <td>'+this.SECURITY_GROUP_ID+'</td>\
                  <td>'+this.SECURITY_GROUP_NAME+'</td>\
                  <td>'+rule_st.PROTOCOL+'</td>\
                  <td>'+rule_st.RULE_TYPE+'</td>\
                  <td>'+rule_st.RANGE+'</td>\
                  <td>'+rule_st.NETWORK+'</td>\
                  <td>'+rule_st.ICMP_TYPE+'</td>\
                </tr>'

                html += new_tr;
            });

            row.child( html ).show();
            $(this).children("span").removeClass('fa-chevron-down');
            $(this).children("span").addClass('fa-chevron-up');
        }
    } );

}

function printCapacity(vm_info){
   var html ='\
           <form id="tab_capacity_form" vmid="'+vm_info.ID+'" >'

    html += '\
      <div class="row">\
        <div class="large-9 columns">\
           <table class="info_table dataTable extended_table">\
             <thead>\
               <tr>\
                  <th>'+tr("CPU")+'</th>\
                  <th>'+tr("VCPU")+'</th>\
                  <th>'+tr("MEMORY")+'</th>\
                  <th>'+tr("Cost / CPU")+'</th>\
                  <th>'+tr("Cost / MByte")+'</th>\
                  <th></th>\
                </tr>\
             </thead>\
             <tbody>\
                <tr>\
                  <td id="cpu_info">' + vm_info.TEMPLATE.CPU + '</td>\
                  <td id="vcpu_info">' + (vm_info.TEMPLATE.VCPU ? vm_info.TEMPLATE.VCPU : '-') + '</td>\
                  <td id="memory_info" one_value="'+vm_info.TEMPLATE.MEMORY+'">' + humanize_size_from_mb(vm_info.TEMPLATE.MEMORY) + '</td>\
                  <td id="cpu_cost_info">' + (vm_info.TEMPLATE.CPU_COST ? vm_info.TEMPLATE.CPU_COST : '-') + '</td>\
                  <td id="memory_cost_info" >' + (vm_info.TEMPLATE.MEMORY_COST ? vm_info.TEMPLATE.MEMORY_COST : '-') + '</td>\
                  <td>';

    if (Config.isTabActionEnabled("vms-tab", "VM.resize")) {
      // If VM is not INIT, PENDING, HOLD, FAILED, POWEROFF, UNDEPLOYED, then we forget about the resize form.
      if (vm_info.STATE == "0" || vm_info.STATE == "1" || vm_info.STATE == "2" || vm_info.STATE == "7" || vm_info.STATE == "8" || vm_info.STATE == "9"){
        html += '\
          <button id="resize_capacity" class="button tiny success right radius" >' + tr("Resize") +'</button>'
      } else {
        html += '\
          <button id="resize_capacity" class="button tiny success right radius" disabled="disabled">' + tr("Resize") +'</button>'
      }
    }

              html += '</td>\
                </tr>\
              </tbody>\
            </table>\
          </div>\
        </div>\
        <div class="row">\
            <div class="large-6 columns">\
              <div class="row text-center">\
                <div class="large-12 columns">\
                  <h3 class="subheader"><small>'+tr("REAL CPU")+'</small></h3>\
                </div>\
              </div>\
              <div class="row">\
                <div class="large-12 columns">\
                  <div class="large-12 columns centered graph vm_cpu_graph" style="height: 100px;">\
                  </div>\
                </div>\
              </div>\
            </div>\
            <div class="large-6 columns">\
              <div class="row text-center">\
                <h3 class="subheader"><small>'+tr("REAL MEMORY")+'</small></h3>\
              </div>\
              <div class="row">\
                <div class="large-12 columns centered graph vm_memory_graph" style="height: 100px;">\
                </div>\
              </div>\
            </div>\
        </div>\
      </form>';

    return html;
}

function setupResizeCapacityDialog(){
    dialogs_context.append('<div id="resize_capacity_dialog"></div>');
    $resize_capacity_dialog = $('#resize_capacity_dialog',dialogs_context);
    var dialog = $resize_capacity_dialog;

    dialog.html('<div class="row">\
      <div class="large-12 columns">\
        <h3 class="subheader" id="">'+tr("Resize VM capacity")+'</h3>\
      </div>\
    </div>\
    <div class="reveal-body">\
    <form id="resize_capacity_form" action="">\
        <div class="row centered">\
          <div class="large-6 columns">\
                  <label for="vm_id">'+tr("Virtual Machine ID")+':</label>\
                  <label style="border-style: inset; background-color: lightgrey" type="text" name="vm_id" id="vm_id" disabled/>\
          </div>\
          <div class="large-6 columns">\
                  <input type="checkbox" name="enforce" id="enforce"/>\
                  <label class="inline" for="vm_id">'+tr("Enforce")+
                    '<span class="tip">'
                      + tr("If it is set to true, the host capacity will be checked. This will only affect oneadmin requests, regular users resize requests will always be enforced") +
                    '</span>'+
                  '</label>\
          </div>\
          </div>' +
          generate_capacity_inputs() +
          '<div class="reveal-footer">\
          <div class="form_buttons">\
              <button class="button radius right success" id="resize_capacity_button" type="submit" value="VM.resize">'+tr("Resize")+'</button>\
          </div>\
          </div>\
      <a class="close-reveal-modal">&#215;</a>\
    </form></div>')

    dialog.addClass("reveal-modal large max-height").attr("data-reveal", "");
    setupTips(dialog);

    setup_capacity_inputs(dialog);

    $('#resize_capacity_form',dialog).submit(function(){
        var vm_id = $('#vm_id', this).text();

        var enforce = false;
        if ($("#enforce", this).is(":checked")) {
          enforce = true;
        }

        var data  = {};
        addSectionJSON(data, this);

        var obj = {
          "vm_template": data,
          "enforce": enforce,
        }

        Sunstone.runAction('VM.resize', vm_id, obj);

        $resize_capacity_dialog.foundation('reveal', 'close')
        return false;
    });
};

function popUpResizeCapacityDialog(vm_id){
    $('#vm_id',$resize_capacity_dialog).text(vm_id);

    $('#CPU',$resize_capacity_dialog).val($('#cpu_info').text());
    $('#MEMORY_TMP',$resize_capacity_dialog).val($('#memory_info').attr("one_value"));
    if ($('#vcpu_info').text() != "-") {
      $('#VCPU',$resize_capacity_dialog).val($('#vcpu_info').text());
    }

    $resize_capacity_dialog.foundation().foundation('reveal', 'open');
}


// Listeners to the nics operations (detach, saveas, attach)
function setup_vm_capacity_tab(){
    //setupSaveAsDialog();
    if (Config.isTabActionEnabled("vms-tab", "VM.resize")) {
      setupResizeCapacityDialog();


      $('#resize_capacity').live('click', function(){
          var b = $(this);
          var vm_id = b.parents('form').attr('vmid');

          popUpResizeCapacityDialog(vm_id);

          //b.html(spinner);
          return false;
      });
    }
}


function updateVMSnapshotsInfo(request,vm){
  $("li#vm_snapshot_tabTab").html(printSnapshots(vm.VM));
}

// Generates the HTML for the snapshot tab
// This is a list of disks with the save_as, detach options.
// And a form to attach a new disk to the VM, if it is running.
function printSnapshots(vm_info){
   var html ='\
           <form id="snapshot_form" vmid="'+vm_info.ID+'" >\
      <div class="row">\
      <div class="large-12 columns">\
         <table class="info_table dataTable extended_table">\
           <thead>\
             <tr>\
                <th>'+tr("ID")+'</th>\
                <th>'+tr("Name")+'</th>\
                <th>'+tr("Timestamp")+'</th>\
                <th>'+tr("Actions")+'</th>\
                <th>'

    if (Config.isTabActionEnabled("vms-tab", "VM.snapshot_create")) {
      // If VM is not RUNNING, then we forget about the attach disk form.
      if (vm_info.STATE == "3" && vm_info.LCM_STATE == "3"){
        html += '\
           <button id="take_snapshot" class="button tiny success right radius" >'+tr("Take snapshot")+'</button>'
      } else {
        html += '\
           <button id="take_snapshot" class="button tiny success right radius" disabled="disabled">'+tr("Take snapshot")+'</button>'
      }
    }

    html +=  '</th>\
              </tr>\
           </thead>\
           <tbody>';


    var snapshots = []
    if ($.isArray(vm_info.TEMPLATE.SNAPSHOT))
        snapshots = vm_info.TEMPLATE.SNAPSHOT
    else if (!$.isEmptyObject(vm_info.TEMPLATE.SNAPSHOT))
        snapshots = [vm_info.TEMPLATE.SNAPSHOT]

    if (!snapshots.length){
        html += '\
          <tr id="no_snapshots_tr">\
            <td colspan="6">' + tr("No snapshots to show") + '</td>\
          </tr>';
    }
    else {

        for (var i = 0; i < snapshots.length; i++){
            var snapshot = snapshots[i];

            if (
               ( // ACTIVE
                vm_info.STATE == "3") &&
               ( // HOTPLUG_SNAPSHOT
                vm_info.LCM_STATE == "24"))  {
              actions = 'snapshot in progress'
            }
            else {
              actions = '';

              if ((vm_info.STATE == "3" && vm_info.LCM_STATE == "3")) {
                if (Config.isTabActionEnabled("vms-tab", "VM.snapshot_revert")) {
                  actions += '<a href="VM.snapshot_revert" class="snapshot_revert" ><i class="fa fa-reply"/>'+tr("Revert")+'</a> &emsp;'
                }

                if (Config.isTabActionEnabled("vms-tab", "VM.snapshot_delete")) {
                  actions += '<a href="VM.snapshot_delete" class="snapshot_delete" ><i class="fa fa-times"/>'+tr("Delete")+'</a>'
                }
              }
            }

            html += '\
              <tr snapshot_id="'+(snapshot.SNAPSHOT_ID)+'">\
                <td>' + snapshot.SNAPSHOT_ID + '</td>\
                <td>' + snapshot.NAME + '</td>\
                <td>' + pretty_time(snapshot.TIME) + '</td>\
                <td>' + actions + '</td>\
            </tr>';
        }
    }

    html += '\
            </tbody>\
          </table>\
        </div>\
        </div>\
      </form>';

    return html;
}

function setupSnapshotDialog(){
    dialogs_context.append('<div id="snapshot_dialog"></div>');
    $snapshot_dialog = $('#snapshot_dialog',dialogs_context);
    var dialog = $snapshot_dialog;

    dialog.html('<div class="row">\
      <div class="large-12 columns">\
    <h3 class="subheader" id="">'+tr("Snapshot")+'</h3>\
  </div>\
</div>\
<form id="snapshot_form" action="">\
      <div class="row">\
          <div class="large-12 columns">\
              <label for="vm_id">'+tr("Virtual Machine ID")+':</label>\
              <label style="border-style: inset; background-color: lightgrey" type="text" name="vm_id" id="vm_id" disabled/>\
          </div>\
      </div>\
      <div class="row">\
          <div class="large-12 columns">\
              <label for="snapshot_name">'+tr("Snapshot name")+':</label>\
              <input type="text" name="snapshot_name" id="snapshot_name" />\
          </div>\
      </div>\
      <div class="form_buttons">\
          <button class="button radius right success" id="snapshot_live_button" type="submit" value="VM.saveas">'+tr("Take snapshot")+'</button>\
      </div>\
  <a class="close-reveal-modal">&#215;</a>\
</form>')

    dialog.addClass("reveal-modal").attr("data-reveal", "");
    setupTips(dialog);

    $('#snapshot_form',dialog).submit(function(){
        var vm_id = $('#vm_id', this).text();
        var snapshot_name = $('#snapshot_name', this).val();

        var obj = {
            snapshot_name : snapshot_name
        };

        Sunstone.runAction('VM.snapshot_create', vm_id, obj);

        $snapshot_dialog.foundation('reveal', 'close')
        return false;
    });
};

function popUpSnapshotDialog(vm_id){
    $('#vm_id',$snapshot_dialog).text(vm_id);
    $snapshot_dialog.foundation().foundation('reveal', 'open');
    $("input#snapshot_name",$snapshot_dialog).focus();
}




// Listeners to the disks operations (detach, saveas, attach)
function setup_vm_snapshot_tab(){
    if (Config.isTabActionEnabled("vms-tab", "VM.snapshot_create")) {
      setupSnapshotDialog();

      $('#take_snapshot').live('click', function(){
          var b = $(this);
          var vm_id = b.parents('form').attr('vmid');

          popUpSnapshotDialog(vm_id);

          //b.html(spinner);
          return false;
      });
    }

    if (Config.isTabActionEnabled("vms-tab", "VM.snapshot_revert")) {
      $('a.snapshot_revert').live('click', function(){
          var b = $(this);
          var vm_id = b.parents('form').attr('vmid');
          var snapshot_id = b.parents('tr').attr('snapshot_id');

          Sunstone.runAction('VM.snapshot_revert', vm_id, {"snapshot_id": snapshot_id});

          //b.html(spinner);
          return false;
      });
    }


    if (Config.isTabActionEnabled("vms-tab", "VM.snapshot_delete")) {
      $('a.snapshot_delete').live('click', function(){
          var b = $(this);
          var vm_id = b.parents('form').attr('vmid');
          var snapshot_id = b.parents('tr').attr('snapshot_id');

          Sunstone.runAction('VM.snapshot_delete', vm_id, {"snapshot_id": snapshot_id});

          //b.html(spinner);
          return false;
      });
    }
}


// Sets up the create-template dialog and all the processing associated to it,
// which is a lot.
function setupCreateVMDialog(){

    dialogs_context.append('<div id="create_vm_dialog"  class="reveal-modal large max-height"" data-reveal></div>');
    //Insert HTML in place
    $create_vm_dialog = $('#create_vm_dialog')
    var dialog = $create_vm_dialog;
    dialog.html(create_vm_tmpl);
    $(document).foundation();
    //dialog.addClass("reveal-modal large max-height").attr("data-reveal", "");

    $("#create_vm_template_proceed", dialog).attr("disabled", "disabled");
    $("#create_vm_inputs_step", dialog).hide();

    setupTemplateTableSelect(dialog, "vm_create");

    $('#refresh_button_vm_create', dialog).click();

    $("#selected_resource_id_vm_create", dialog).on("change", function(){
        var template_id = $(this).val();

        $("#create_vm_inputs_step", dialog).hide();
        $("#create_vm_user_inputs", dialog).empty();

        OpenNebula.Template.show({
            data : {
                id: template_id
            },
            timeout: true,
            success: function (request, template_json){
                $("#create_vm_inputs_step", dialog).hide();
                $("#create_vm_user_inputs", dialog).empty();

                var has_inputs = generateVMTemplateUserInputs(
                    $("#create_vm_user_inputs", dialog),
                    template_json,
                    {text_header: ""});

                if(has_inputs){
                    $("#create_vm_inputs_step", dialog).show();
                }

                $("#create_vm_template_proceed", dialog).removeAttr("disabled");
            },
            error: function(request,error_json, container){
                onError(request,error_json, container);
            }
        });
    });

    setupTips(dialog);

    $('#create_vm_form',dialog).submit(function(){
        var vm_name = $('#create_vm_name',this).val();
        var template_id = $("#selected_resource_id_vm_create", this).val();
        var n_times = $('#create_vm_n_times',this).val();
        var n_times_int=1;
        var hold = $('#create_vm_hold',this).prop("checked");

        if (!template_id.length){
            notifyError(tr("You have not selected a template"));
            return false;
        }

        if (n_times.length){
            n_times_int=parseInt(n_times,10);
        }

        var extra_msg = "";
        if (n_times_int > 1) {
            extra_msg = n_times_int+" times";
        }

        notifySubmit("Template.instantiate",template_id, extra_msg);

        var extra_info = {
            'hold': hold
        };

        var tmp_json = {};
        retrieveWizardFields($(this), tmp_json);

        extra_info['template'] = tmp_json;

        if (!vm_name.length){ //empty name use OpenNebula core default
            for (var i=0; i< n_times_int; i++){
                extra_info['vm_name'] = "";
                Sunstone.runAction("Template.instantiate_quiet", template_id, extra_info);
            }
        } else {
          if (vm_name.indexOf("%i") == -1){//no wildcard, all with the same name
              for (var i=0; i< n_times_int; i++){
                extra_info['vm_name'] = vm_name;
                Sunstone.runAction("Template.instantiate_quiet", template_id, extra_info);
              }
          } else { //wildcard present: replace wildcard
              for (var i=0; i< n_times_int; i++){
                  extra_info['vm_name'] = vm_name.replace(/%i/gi,i);
                  Sunstone.runAction("Template.instantiate_quiet", template_id, extra_info);
              }
          }
        }

        setTimeout(function(){
            Sunstone.runAction("VM.list");
        },1500);
        $create_vm_dialog.foundation('reveal', 'close')
        return false;
    });
}

// Open creation dialog
function popUpCreateVMDialog(){
    setupCreateVMDialog();
    $create_vm_dialog.foundation().foundation('reveal', 'open');
    $("input#vm_name",$create_vm_dialog).focus();
}





// Sets up the create-template dialog and all the processing associated to it,
// which is a lot.
function setupDeployVMDialog(){

    dialogs_context.append('<div id="deploy_vm_dialog"></div>');
    //Insert HTML in place
    $deploy_vm_dialog = $('#deploy_vm_dialog')
    var dialog = $deploy_vm_dialog;
    dialog.html(deploy_vm_tmpl);
    dialog.addClass("reveal-modal large max-height").attr("data-reveal", "");

    setupHostTableSelect(dialog, "deploy_vm");

    // Show system DS only
    setupDatastoreTableSelect(dialog, "deploy_vm_ds",
        { filter_fn: function(ds){ return ds.TYPE == 1; } }
    );

    $('#refresh_button_deploy_vm', dialog).click();
    $('#refresh_button_deploy_vm_ds', dialog).click();

    $('#advanced_deploy', dialog).hide();
    $('#advanced_toggle',dialog).click(function(){
        $('#advanced_deploy',dialog).toggle();
        return false;
    });

    setupTips(dialog);

    $('#deploy_vm_form',dialog).submit(function(){
        var extra_info = {};

        if ($("#selected_resource_id_deploy_vm", dialog).val()) {
            extra_info['host_id'] = $("#selected_resource_id_deploy_vm", dialog).val();
        } else {
            notifyError(tr("You have not selected a host"));
            return false;
        }

        extra_info['ds_id'] = $("#selected_resource_id_deploy_vm_ds", dialog).val() || -1
        extra_info['enforce'] = $("#enforce", this).is(":checked") ? true : false

        //notifySubmit("Template.instantiate",template_id, extra_msg);

        $.each(getSelectedNodes(dataTable_vMachines), function(index, elem) {
            Sunstone.runAction("VM.deploy_action", elem, extra_info);
        });

        $deploy_vm_dialog.foundation('reveal', 'close')
        return false;
    });
}

function setupMigrateVMDialog(live){
    dialogs_context.append('<div id="migrate_vm_dialog"></div>');
    //Insert HTML in place
    $migrate_vm_dialog = $('#migrate_vm_dialog')
    var dialog = $migrate_vm_dialog;
    dialog.html(migrate_vm_tmpl);
    dialog.addClass("reveal-modal large max-height").attr("data-reveal", "");

    $.each(getSelectedNodes(dataTable_vMachines), function(){
        var vm_id = ""+this;

        OpenNebula.VM.show({
            data : {
                id: vm_id
            },
            timeout: true,
            success: function (request, vm_json){

                var vm = vm_json.VM;
                var state = OpenNebula.Helper.resource_state("vm",vm.STATE);

                if (state == tr("ACTIVE") || state == tr("SUSPENDED") || state == tr("POWEROFF")){
                    var hostname = "";

                    if (vm.HISTORY_RECORDS.HISTORY.constructor == Array){
                        hostname = vm.HISTORY_RECORDS.HISTORY[vm.HISTORY_RECORDS.HISTORY.length-1].HOSTNAME;
                    } else {
                        hostname = vm.HISTORY_RECORDS.HISTORY.HOSTNAME;
                    };

                    $("#current_hosts_of_vms").append(
                        '<span class="radius secondary label">'+
                        tr("VM")+' ['+ vm.ID + '] ' +
                        tr("is currently running on Host") +
                        ' [' + hostname + ']</span><br>'
                    );
                };
            }
        });
    });

    setupHostTableSelect(dialog, "migrate_vm");

    $('#refresh_button_migrate_vm', dialog).click();

    $('#advanced_migrate', dialog).hide();
    $('#advanced_migrate_toggle',dialog).click(function(){
        $('#advanced_migrate',dialog).toggle();
        return false;
    });

    setupTips(dialog);

    $('#migrate_vm_form',dialog).submit(function(){
        var extra_info = {};

        if ($("#selected_resource_id_migrate_vm", dialog).val()) {
            extra_info['host_id'] = $("#selected_resource_id_migrate_vm", dialog).val();
        } else {
            notifyError(tr("You have not selected a host"));
            return false;
        }

        extra_info['enforce'] = $("#enforce", this).is(":checked") ? true : false

        $.each(getSelectedNodes(dataTable_vMachines), function(index, elem) {
          if (live) {
            Sunstone.runAction("VM.migrate_live_action", elem, extra_info);
          } else {
            Sunstone.runAction("VM.migrate_action", elem, extra_info);
          }
        });

        $migrate_vm_dialog.foundation('reveal', 'close')
        return false;
    });
}

// Open creation dialog
function popUpDeployVMDialog(){
    setupDeployVMDialog();
    $deploy_vm_dialog.foundation().foundation('reveal', 'open');
}


// Open creation dialog
function popUpMigrateVMDialog(live){
    setupMigrateVMDialog(live);
    $migrate_vm_dialog.foundation().foundation('reveal', 'open');
}

//This is taken from noVNC examples
function updateVNCState(rfb, state, oldstate, msg) {
    var s, sb, cad, klass;
    s = $D('VNC_status');
    sb = $D('VNC_status_bar');
    cad = $D('sendCtrlAltDelButton');
    switch (state) {
        case 'failed':       level = "error";  break;
        case 'fatal':        level = "error";  break;
        case 'normal':       level = "normal"; break;
        case 'disconnected': level = "normal"; break;
        case 'loaded':       level = "normal"; break;
        default:             level = "warn";   break;
    }

    if (state === "normal") {
        cad.disabled = false;
    } else {
        cad.disabled = true;
    }

    if (typeof(msg) !== 'undefined') {
        sb.setAttribute("class", "noVNC_status_" + level);
        s.innerHTML = msg;
    }
}

//setups VNC application
function setupVNC(){

    //Append to DOM
    dialogs_context.append('<div id="vnc_dialog" style="width:auto; max-width:70%" title=\"'+tr("VNC connection")+'\"></div>');
    $vnc_dialog = $('#vnc_dialog',dialogs_context);
    var dialog = $vnc_dialog;

    dialog.html('\
  <div class="row">\
    <div class="large-12 columns">\
      <h3 class="subheader" id="vnc_dialog">'+tr("VNC")+' \
          <span id="VNC_status">'+tr("Loading")+'</span>\
            <a id="open_in_a_new_window" href="" target="_blank" title="'+tr("Open in a new window")+'">\
              <i class="fa fa-external-link detach-vnc-icon"/>\
            </a>\
          <span id="VNC_buttons" class="right">\
            <input type=button value="Send CtrlAltDel" id="sendCtrlAltDelButton">\
          </span>\
      </h3>\
    </div>\
  </div>\
  <div class="reveal-body" style="width:100%; overflow-x:overlay">\
    <canvas id="VNC_canvas" width="640px">\
        '+tr("Canvas not supported.")+'\
    </canvas>\
    <div id="VNC_status_bar" class="VNC_status_bar">\
    </div>\
  </div>\
  <a class="close-reveal-modal">&#215;</a>\
');

    dialog.addClass("reveal-modal large max-height").attr("data-reveal", "");

    $vnc_dialog.foundation();

    $("#open_in_a_new_window", dialog).on("click", function(){
      $vnc_dialog.foundation('reveal', 'close');
    });

    $('#sendCtrlAltDelButton',dialog).click(function(){
        rfb.sendCtrlAltDel();
        return false;
    });


    $('.vnc').live("click",function(){
        var id = $(this).attr('vm_id');

        //Ask server for connection params
        if (!vnc_lock) {
            vnc_lock = true
            Sunstone.runAction("VM.startvnc_action",id);
            return false;
        } else {
            notifyError(tr("VNC Connection in progress"))
            return false;
        }
    });
}


//setups VNC application
function setupSPICE(){

    //Append to DOM
    dialogs_context.append('<div id="spice_dialog" style="width:auto; max-width:70%"></div>');
    $spice_dialog = $('#spice_dialog',dialogs_context);
    var dialog = $spice_dialog;

    dialog.html('\
  <div class="row">\
    <div class="large-12 columns">\
      <h3 class="subheader" id="spice_dialog">'+tr("SPICE")+' \
          <span id="vnc_buttons">\
            <a id="open_in_a_new_window_spice" href="" target="_blank" title="'+tr("Open in a new window")+'">\
              <i class="fa fa-external-link detach-spice-icon"/>\
            </a>\
          </span>\
      </h3>\
    </div>\
  </div>\
  <div class="reveal-body" style="width:100%; overflow-x:overlay">\
    <div id="spice-area">\
        <div id="spice-screen" class="spice-screen"></div>\
    </div>\
  </div>\
  <a class="close-reveal-modal">&#215;</a>\
');

    dialog.addClass("reveal-modal large max-height").attr("data-reveal", "");

    $spice_dialog.foundation();

    $("#open_in_a_new_window_spice", dialog).on("click", function(){
      $spice_dialog.foundation('reveal', 'close');
    });

    $('.spice').live("click",function(){
        var id = $(this).attr('vm_id');

        //Ask server for connection params
        if (!vnc_lock) {
            spice_lock = true
            Sunstone.runAction("VM.startspice_action",id);
            return false;
        } else {
            notifyError(tr("SPICE Connection in progress"))
            return false;
        }
    });
}

// Open vnc window
function popUpVnc(){
    $.each(getSelectedNodes(dataTable_vMachines), function(index, elem) {
        if (!vnc_lock) {
            vnc_lock = true
            Sunstone.runAction("VM.startvnc_action", elem);
        } else {
            notifyError(tr("VNC Connection in progress"))
            return false;
        }
    });
}

// Open vnc window
function popUpSPICE(){
    $.each(getSelectedNodes(dataTable_vMachines), function(index, elem) {
        if (!spice_lock) {
            spice_lock = true
            Sunstone.runAction("VM.startspice_action", elem);
        } else {
            notifyError(tr("SPICE Connection in progress"))
            return false;
        }
    });
}

function vncCallback(request,response){
    rfb = new RFB({'target':       $D('VNC_canvas'),
                   'encrypt':      config['user_config']['vnc_wss'] == "yes",
                   'true_color':   true,
                   'local_cursor': true,
                   'shared':       true,
                   'onUpdateState':  updateVNCState});

    var proxy_host = window.location.hostname;
    var proxy_port = config['system_config']['vnc_proxy_port'];
    var pw = response["password"];
    var token = response["token"];
    var vm_name = response["vm_name"];
    var path = '?token='+token;

    var url = "vnc?";
    url += "host=" + proxy_host;
    url += "&port=" + proxy_port;
    url += "&token=" + token;
    url += "&password=" + pw;
    url += "&encrypt=" + config['user_config']['vnc_wss'];
    url += "&title=" + vm_name;

    $("#open_in_a_new_window").attr('href', url)
    rfb.connect(proxy_host, proxy_port, pw, path);
    $vnc_dialog.foundation("reveal", "open");
    vnc_lock = false;

    $vnc_dialog.off("closed");
    $vnc_dialog.on("closed", function () {
      rfb.disconnect();
    });
}

function spiceCallback(request,response){
    var host = null, port = null;
    var sc;

    function spice_error(e) {
        disconnect();
    }

    function disconnect() {
        if (sc) {
            sc.stop();
        }
    }

    function agent_connected(sc)
    {
        window.addEventListener('resize', handle_resize);
        window.spice_connection = this;

        resize_helper(this);
    }

    var host, port, password, scheme = "ws://", uri, token, vm_name;

    if (config['user_config']['vnc_wss'] == "yes") {
        scheme = "wss://";
    }

    host = window.location.hostname;
    port = config['system_config']['vnc_proxy_port'];
    password = response["password"];
    token = response["token"];
    vm_name = response["vm_name"];

    if ((!host) || (!port)) {
        console.log("must specify host and port in URL");
        return;
    }

    if (sc) {
        sc.stop();
    }

    uri = scheme + host + ":" + port + "?token=" + token;

    try {
        sc = new SpiceMainConn({uri: uri, screen_id: "spice-screen", dump_id: "debug-div",
                    message_id: "", password: password, onerror: spice_error, onagent: agent_connected });
    }
    catch (e) {
        alert(e.toString());
        disconnect();
    }

    var url = "spice?";
    url += "host=" + host;
    url += "&port=" + port;
    url += "&token=" + token;
    url += "&password=" + password;
    url += "&encrypt=" + config['user_config']['vnc_wss'];
    url += "&title=" + vm_name;

    $("#open_in_a_new_window_spice").attr('href', url)
    $spice_dialog.foundation("reveal", "open");
    spice_lock = false;

    $spice_dialog.off("closed");
    $spice_dialog.on("closed", function () {
      disconnect();
    });
}


function vncIcon(vm){
    var gr_icon;

    if (enableVnc(vm)){
        gr_icon = '<a class="vnc" href="#" vm_id="'+vm.ID+'">';
        gr_icon += '<i class="fa fa-desktop" style="color: rgb(111, 111, 111)"/>';
    }
    else if (enableSPICE(vm)){
        gr_icon = '<a class="spice" href="#" vm_id="'+vm.ID+'">';
        gr_icon += '<i class="fa fa-desktop" style="color: rgb(111, 111, 111)"/>';
    }
    else {
        gr_icon = '';
    }

    gr_icon += '</a>'
    return gr_icon;
}


// Special error callback in case historical monitoring of VM fails
function vmMonitorError(req,error_json){
    var message = error_json.error.message;
    var info = req.request.data[0].monitor;
    var labels = info.monitor_resources;
    var id_suffix = labels.replace(/,/g,'_');
    var id = '#vm_monitor_'+id_suffix;
    $('#vm_monitoring_tab '+id).html('<div style="padding-left:20px;">'+message+'</div>');
}

// At this point the DOM is ready and the sunstone.js ready() has been run.
$(document).ready(function(){
    var tab_name = 'vms-tab';

    if (Config.isTabEnabled(tab_name)) {
      dataTable_vMachines = $("#datatable_vmachines",main_tabs_context).dataTable({
            "bSortClasses": false,
            "bDeferRender": true,
            "aoColumnDefs": [
              { "bSortable": false, "aTargets": ["check",6,7,11] },
              { "sWidth": "35px", "aTargets": [0] },
              { "bVisible": true, "aTargets": Config.tabTableColumns(tab_name)},
              { "bVisible": false, "aTargets": ['_all']},
          ]
      });

      $('#vms_search').keyup(function(){
        dataTable_vMachines.fnFilter( $(this).val() );
      })

      dataTable_vMachines.on('draw', function(){
        recountCheckboxes(dataTable_vMachines);
      })


      Sunstone.runAction("VM.list");

      setupVNC();
      setupSPICE();
      hotpluggingOps();
      setup_vm_network_tab();
      setup_vm_capacity_tab();
      setup_vm_snapshot_tab();

      initCheckAllBoxes(dataTable_vMachines);
      tableCheckboxesListener(dataTable_vMachines);
      infoListener(dataTable_vMachines,'VM.show');

      $('div#vms_tab div.legend_div').hide();


      dataTable_vMachines.fnSort( [ [1,config['user_config']['table_order']] ] );
    }
})<|MERGE_RESOLUTION|>--- conflicted
+++ resolved
@@ -1475,12 +1475,23 @@
     setPermissionsTable(vm_info,'');
 
     // Enable / disable vnc button
-<<<<<<< HEAD
     $(".vnc-right-info").prop("disabled", !enableVnc(vm_info));
 
+    if (!enableVnc(vm_info)) {
+        $(".vnc-right-info").hide();
+    } else {
+        $(".vnc-right-info").show();
+    }
+
+    if (!enableSPICE(vm_info)) {
+        $(".spice-right-info").hide();
+    } else {
+        $(".spice-right-info").show();
+    }
+
+    // Setup and fill nics
     var nic_dt_data = $("#vms-tab").data("nic_dt_data");
 
-    // Setup and fill nics
     var nics_table = $("#tab_network_form .nics_table", $info_panel).DataTable({
         "bDeferRender": true,
         "data": nic_dt_data,
@@ -1511,19 +1522,6 @@
     });
 
     $("#tab_network_form .nics_table", $info_panel).dataTable().fnSort( [ [1,'asc'] ] );
-=======
-    if (!enableVnc(vm_info)) {
-        $(".vnc-right-info").hide();
-    } else {
-        $(".vnc-right-info").show();
-    }
-
-    if (!enableSPICE(vm_info)) {
-        $(".spice-right-info").hide();
-    } else {
-        $(".spice-right-info").show();
-    }
->>>>>>> c48ec4b2
 }
 
 function updateVMDisksInfo(request,vm){
