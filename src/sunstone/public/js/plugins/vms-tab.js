--- conflicted
+++ resolved
@@ -24,36 +24,7 @@
 }
 loadVNC();
 
-<<<<<<< HEAD
-var VNCstates=["RUNNING","SHUTDOWN","SHUTDOWN_POWEROFF","UNKNOWN","HOTPLUG","CANCEL","MIGRATE", "HOTPLUG_SNAPSHOT", "HOTPLUG_NIC"];
-=======
-var vm_graphs = [
-    { title : tr("CPU"),
-      monitor_resources : "CPU",
-      humanize_figures : false,
-      history_length : VM_HISTORY_LENGTH
-    },
-    { title : tr("Memory"),
-      monitor_resources : "MEMORY",
-      humanize_figures : true,
-      history_length : VM_HISTORY_LENGTH
-    },
-    { title : tr("Network transmission"),
-      monitor_resources : "NET_TX",
-      humanize_figures : true,
-      convert_from_bytes : true,
-      history_length : VM_HISTORY_LENGTH
-    },
-    { title : tr("Network reception"),
-      monitor_resources : "NET_RX",
-      humanize_figures : true,
-      convert_from_bytes : true,
-      history_length : VM_HISTORY_LENGTH
-    }
-];
-
 var VNCstates=["RUNNING","SHUTDOWN","SHUTDOWN_POWEROFF","UNKNOWN","HOTPLUG","CANCEL","MIGRATE", "HOTPLUG_SNAPSHOT", "HOTPLUG_NIC", "HOTPLUG_SAVEAS", "HOTPLUG_SAVEAS_POWEROFF", "HOTPLUG_SAVEAS_SUSPENDED"];
->>>>>>> e0f2fe17
 
 //Permanent storage for last value of aggregated network usage
 //Used to calculate bandwidth
