--- conflicted
+++ resolved
@@ -528,13 +528,6 @@
               <td class="value_td">'+vn_info.GNAME+'</td>\
             </tr>\
             <tr>\
-<<<<<<< HEAD
-              <td class="key_td">'+tr("Public")+'</td>\
-              <td class="value_td">'+(parseInt(vn_info.PUBLIC) ? tr("yes") : tr("no") )+'</td>\
-            </tr>\
-            <tr>\
-=======
->>>>>>> 9b9aed19
               <td class="key_td">'+tr("Physical device")+'</td>\
               <td class="value_td">'+ (typeof(vn_info.PHYDEV) == "object" ? "--": vn_info.PHYDEV) +'</td>\
             </tr>\
