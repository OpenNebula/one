--- conflicted
+++ resolved
@@ -63,44 +63,8 @@
 #-------------------------------------------------------------------------------
 log "Linking $SRC_PATH in $DST"
 
-<<<<<<< HEAD
-# Is it a file or a folder (VMware)?
-if [ -d `arg_path $SRC`  ]; then
-    ssh_make_path $DST_HOST $DST_PATH
-
-    log "Link all files in $SRC_PATH to $DST_PATH"
-
-LINK_SCRIPT=$(cat <<EOF
-for file in \$(find $SRC_PATH -type f); do
-    (cd $DST_PATH ; ln -sf \$file)
-done
-touch $DST_PATH/.is_persistent
-EOF
-)
-    ssh_exec_and_log $DST_HOST "$LINK_SCRIPT" "Could not link dir files from source DS to system DS"
-else
-    ssh_make_path $DST_HOST $DST_DIR
-
-    # Just link a file
-    log "Linking $SRC_PATH in $DST"
-
-    ssh_exec_and_log $DST_HOST \
-                    "cd $DST_DIR; rm $DST_PATH ; ln -s $SRC_PATH $DST_PATH" \
-                    "Error linking $SRC to $DST"
-
-    # Add a symlink for CDROM images
-    if [ "$DISK_TYPE" = "CDROM" ]; then
-        ssh_exec_and_log $DST_HOST \
-                    "rm ${DST_PATH}.iso;ln -s ${DST_PATH} ${DST_PATH}.iso" \
-                    "Error linking ${DST_PATH} to ${DST_PATH}.iso"
-    fi
-
-fi
-
-=======
 ssh_exec_and_log $DST_HOST \
                 "cd $DST_DIR; rm $DST_PATH ; ln -s $SRC_PATH $DST_PATH" \
                 "Error linking $SRC to $DST"
->>>>>>> 72bd526f
 
 exit 0