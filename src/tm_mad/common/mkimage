#!/bin/bash

# -------------------------------------------------------------------------- #
# Copyright 2002-2012, OpenNebula Project Leads (OpenNebula.org)             #
#                                                                            #
# Licensed under the Apache License, Version 2.0 (the "License"); you may    #
# not use this file except in compliance with the License. You may obtain    #
# a copy of the License at                                                   #
#                                                                            #
# http://www.apache.org/licenses/LICENSE-2.0                                 #
#                                                                            #
# Unless required by applicable law or agreed to in writing, software        #
# distributed under the License is distributed on an "AS IS" BASIS,          #
# WITHOUT WARRANTIES OR CONDITIONS OF ANY KIND, either express or implied.   #
# See the License for the specific language governing permissions and        #
# limitations under the License.                                             #
#--------------------------------------------------------------------------- #

# mkimage size format host:remote_system_ds/disk.i size
#   - size in MB of the image
#   - format for the image
#   - host is the target host to deploy the VM
#   - remote_system_ds is the path for the system datastore in the host

SIZE=$1
FSTYPE=$2
DST=$3

if [ -z "${ONE_LOCATION}" ]; then
    TMCOMMON=/var/lib/one/remotes/tm/tm_common.sh
else
    TMCOMMON=$ONE_LOCATION/var/remotes/tm/tm_common.sh
fi

. $TMCOMMON

#-------------------------------------------------------------------------------
# Set dst path and dir
#-------------------------------------------------------------------------------
DST_PATH=`arg_path $DST`
DST_HOST=`arg_host $DST`
DST_DIR=`dirname $DST_PATH`

ssh_make_path $DST_HOST $DST_DIR

#-------------------------------------------------------------------------------
# Make the new image (file-based)
#-------------------------------------------------------------------------------
MKFS_CMD=`mkfs_command $DST_PATH $FSTYPE $SIZE`

if ! echo "$FSTYPE"|grep -q ^vmdk; then
  CREATE_IMAGE="$DD if=/dev/zero of=$DST_PATH bs=1 count=1 seek=${SIZE}M"
fi
 
MKSCRIPT=$(cat <<EOF
<<<<<<< HEAD
export PATH=/usr/sbin:/sbin:\$PATH
$DD if=/dev/zero of=$DST_PATH bs=1 count=1 seek=${SIZE}M
=======
$CREATE_IMAGE
>>>>>>> 6786a4a6
$MKFS_CMD
EOF
)

log "Making filesystem of ${SIZE}M and type $FSTYPE at $DST"

ssh_exec_and_log $DST_HOST "$MKSCRIPT" "Could not create image $DST_PATH"

exit 0<|MERGE_RESOLUTION|>--- conflicted
+++ resolved
@@ -53,12 +53,8 @@
 fi
  
 MKSCRIPT=$(cat <<EOF
-<<<<<<< HEAD
 export PATH=/usr/sbin:/sbin:\$PATH
-$DD if=/dev/zero of=$DST_PATH bs=1 count=1 seek=${SIZE}M
-=======
 $CREATE_IMAGE
->>>>>>> 6786a4a6
 $MKFS_CMD
 EOF
 )
