# -------------------------------------------------------------------------- #
# Copyright 2002-2012, OpenNebula Project Leads (OpenNebula.org)             #
#                                                                            #
# Licensed under the Apache License, Version 2.0 (the "License"); you may    #
# not use this file except in compliance with the License. You may obtain    #
# a copy of the License at                                                   #
#                                                                            #
# http://www.apache.org/licenses/LICENSE-2.0                                 #
#                                                                            #
# Unless required by applicable law or agreed to in writing, software        #
# distributed under the License is distributed on an "AS IS" BASIS,          #
# WITHOUT WARRANTIES OR CONDITIONS OF ANY KIND, either express or implied.   #
# See the License for the specific language governing permissions and        #
# limitations under the License.                                             #
#--------------------------------------------------------------------------- #

export LANG=C

# ------------------------------------------------------------------------------
# Set enviroment for the tm drivers (bash-based)
# ------------------------------------------------------------------------------
if [ -z "$ONE_LOCATION" ]; then
    ONE_LOCAL_VAR=/var/lib/one
    ONE_LIB=/usr/lib/one
    DS_DIR=/var/lib/one/datastores
else
    ONE_LOCAL_VAR=$ONE_LOCATION/var
    ONE_LIB=$ONE_LOCATION/lib
    DS_DIR=$ONE_LOCATION/var/datastores
fi

ONE_SH=$ONE_LIB/sh

. $ONE_SH/scripts_common.sh

# ------------------------------------------------------------------------------
# Function to get hosts and paths from arguments
# ------------------------------------------------------------------------------

# Gets the host from an argument
function arg_host
{
    echo $1 | $SED 's/^([^:]*):.*$/\1/'
}

# Gets the path from an argument
function arg_path
{
    ARG_PATH=`echo $1 | $SED 's/^[^:]*:(.*)$/\1/'`
    fix_dir_slashes "$ARG_PATH"
}

#Return the DATASTORE_LOCATION from OpenNebula configuration
function set_ds_location
{
    RMT_DS_DIR=`$GREP '^DATASTORE_LOCATION=' $ONE_LOCAL_VAR/config | cut -d= -f2`
    RMT_DS_DIR=`fix_dir_slashes $RMT_DS_DIR`

    export RMT_DS_DIR
}

#Return 1 if the first argument is a disk
function is_disk
{
<<<<<<< HEAD
    echo "$1" | $GREP '/disk\.[0-9]\+' > /dev/null 2>&1 
=======
    echo "$1" | $GREP '/disk\.[0-9]\+' > /dev/null 2>&1
>>>>>>> e9e84d35

    if [ $? -eq 0 ]; then
        echo "1"
    else
        echo "0"
    fi
<<<<<<< HEAD
}

# ------------------------------------------------------------------------------
# Function to get hosts and paths from arguments
# ------------------------------------------------------------------------------

#This function executes $2 at $1 host and report error $3
function ssh_exec_and_log
{
    SSH_EXEC_ERR=`$SSH $1 bash -s 2>&1 1>/dev/null <<EOF
$2
EOF`
    SSH_EXEC_RC=$?

    if [ $SSH_EXEC_RC -ne 0 ]; then
        log_error "Command \"$2\" failed: $SSH_EXEC_ERR"

        if [ -n "$3" ]; then
            error_message "$3"
        else
            error_message "Error executing $2: $SSH_EXEC_ERR"
        fi

        exit $SSH_EXEC_RC
    fi
}

#Creates path ($2) at $1
function ssh_make_path
{
    SSH_EXEC_ERR=`$SSH $1 bash -s 2>&1 1>/dev/null <<EOF
if [ ! -d $2 ]; then
   mkdir -p $2
fi
EOF`
    SSH_EXEC_RC=$?

    if [ $? -ne 0 ]; then
        error_message "Error creating directory $2 at $1: $SSH_EXEC_ERR"

        exit $SSH_EXEC_RC
    fi
}

#Transform a system data store path from its remote location to the local one
#$1 remote path
function remote2local_path
{
    if [ -z "$RMT_DS_DIR" ]; then
        set_ds_location
    fi

    echo "$ONE_LOCAL_VAR/datastores/${1##"$RMT_DS_DIR/"}"
=======
>>>>>>> e9e84d35
}<|MERGE_RESOLUTION|>--- conflicted
+++ resolved
@@ -62,71 +62,11 @@
 #Return 1 if the first argument is a disk
 function is_disk
 {
-<<<<<<< HEAD
-    echo "$1" | $GREP '/disk\.[0-9]\+' > /dev/null 2>&1 
-=======
     echo "$1" | $GREP '/disk\.[0-9]\+' > /dev/null 2>&1
->>>>>>> e9e84d35
 
     if [ $? -eq 0 ]; then
         echo "1"
     else
         echo "0"
     fi
-<<<<<<< HEAD
-}
-
-# ------------------------------------------------------------------------------
-# Function to get hosts and paths from arguments
-# ------------------------------------------------------------------------------
-
-#This function executes $2 at $1 host and report error $3
-function ssh_exec_and_log
-{
-    SSH_EXEC_ERR=`$SSH $1 bash -s 2>&1 1>/dev/null <<EOF
-$2
-EOF`
-    SSH_EXEC_RC=$?
-
-    if [ $SSH_EXEC_RC -ne 0 ]; then
-        log_error "Command \"$2\" failed: $SSH_EXEC_ERR"
-
-        if [ -n "$3" ]; then
-            error_message "$3"
-        else
-            error_message "Error executing $2: $SSH_EXEC_ERR"
-        fi
-
-        exit $SSH_EXEC_RC
-    fi
-}
-
-#Creates path ($2) at $1
-function ssh_make_path
-{
-    SSH_EXEC_ERR=`$SSH $1 bash -s 2>&1 1>/dev/null <<EOF
-if [ ! -d $2 ]; then
-   mkdir -p $2
-fi
-EOF`
-    SSH_EXEC_RC=$?
-
-    if [ $? -ne 0 ]; then
-        error_message "Error creating directory $2 at $1: $SSH_EXEC_ERR"
-
-        exit $SSH_EXEC_RC
-    fi
-}
-
-#Transform a system data store path from its remote location to the local one
-#$1 remote path
-function remote2local_path
-{
-    if [ -z "$RMT_DS_DIR" ]; then
-        set_ds_location
-    fi
-
-    echo "$ONE_LOCAL_VAR/datastores/${1##"$RMT_DS_DIR/"}"
-=======
->>>>>>> e9e84d35
 }