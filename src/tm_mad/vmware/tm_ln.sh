--- conflicted
+++ resolved
@@ -37,23 +37,11 @@
 
 create_vmdir $DST_PATH
 
-<<<<<<< HEAD
 # ---------------------------------------------------------------------------- #
 #  Link all files of the disk directory. Note that link paths needs to be      #
 #  relative in order to be accessible from the vSphere Data Store              #
 # ---------------------------------------------------------------------------- #
 REL_SRC_PATH=`make_relative $SRC_PATH $DST_PATH`
-=======
-# SRC_PATH needs to be made relative to $ONE_LOCATION/var
-VM_FOLDER_NAME=`basename $SRC_PATH`
-REPO_NAME="images"
-RELATIVE_SRC_PATH="../../$REPO_NAME/$VM_FOLDER_NAME"
-
-log "Creating directory $DST_PATH"
-exec_and_log "rm -rf $DST"
-exec_and_log "mkdir -p $DST_PATH"
-exec_and_log "chmod a+w $DST_PATH"
->>>>>>> 16a1b24b
 
 log "Link all files in $SRC_PATH to $DST_PATH"
 
@@ -62,12 +50,5 @@
 	exec_and_log "ln -sf $REL_SRC_PATH/$FNAME $DST_PATH/$FNAME"
 done
 
-<<<<<<< HEAD
 #Mark this disk persistent with a symlink for tm_mv and repo mv
 exec_and_log "ln -sf ${REL_SRC_PATH#../../} $DST_PATH/.disk"
-=======
-# Put the symlink mark for tm_mv
-exec_and_log "ln -sf $RELATIVE_SRC_PATH $DST_PATH/.disk"
-
-
->>>>>>> 16a1b24b
