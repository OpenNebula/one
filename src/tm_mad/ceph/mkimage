#!/bin/bash

# -------------------------------------------------------------------------- #
# Copyright 2002-2018, OpenNebula Project, OpenNebula Systems                #
#                                                                            #
# Licensed under the Apache License, Version 2.0 (the "License"); you may    #
# not use this file except in compliance with the License. You may obtain    #
# a copy of the License at                                                   #
#                                                                            #
# http://www.apache.org/licenses/LICENSE-2.0                                 #
#                                                                            #
# Unless required by applicable law or agreed to in writing, software        #
# distributed under the License is distributed on an "AS IS" BASIS,          #
# WITHOUT WARRANTIES OR CONDITIONS OF ANY KIND, either express or implied.   #
# See the License for the specific language governing permissions and        #
# limitations under the License.                                             #
#--------------------------------------------------------------------------- #

# mkimage size format host:remote_system_ds/disk.i vmid dsid
#   - size in MB of the image
#   - format for the image
#   - host is the target host to deploy the VM
#   - remote_system_ds is the path for the system datastore in the host
#   - vmid is the id of the VM
#   - dsid is the target datastore (0 is the system datastore)

SIZE=$1
FSTYPE=$2
DST=$3

VMID=$4
DSID=$5

#-------------------------------------------------------------------------------

if [ -z "${ONE_LOCATION}" ]; then
    TMCOMMON=/var/lib/one/remotes/tm/tm_common.sh
    LIB_LOCATION=/usr/lib/one
else
    TMCOMMON=$ONE_LOCATION/var/remotes/tm/tm_common.sh
    LIB_LOCATION=$ONE_LOCATION/lib
fi

DRIVER_PATH=$(dirname $0)

source $TMCOMMON

source ${DRIVER_PATH}/../../etc/datastore/ceph/ceph.conf
source ${DRIVER_PATH}/../../datastore/libfs.sh

CEPH_UTILS=${DRIVER_PATH}/../../datastore/ceph/ceph_utils.sh

#-------------------------------------------------------------------------------
# Set dst path and dir
#-------------------------------------------------------------------------------

DST_PATH=`arg_path $DST`
DST_HOST=`arg_host $DST`
DST_DIR=`dirname $DST_PATH`

DISK_ID=$(echo $DST|awk -F. '{print $NF}')

#-------------------------------------------------------------------------------
#  Get Image information
#-------------------------------------------------------------------------------

XPATH="${DRIVER_PATH}/../../datastore/xpath.rb --stdin"

unset i j XPATH_ELEMENTS

while IFS= read -r -d '' element; do
        XPATH_ELEMENTS[i++]="$element"
        done < <(onevm show -x $VMID | $XPATH  \
                            /VM/TEMPLATE/DISK[DISK_ID=$DISK_ID]/CEPH_USER \
                            /VM/TEMPLATE/DISK[DISK_ID=$DISK_ID]/CEPH_KEY \
                            /VM/TEMPLATE/DISK[DISK_ID=$DISK_ID]/CEPH_CONF \
                            /VM/TEMPLATE/DISK[DISK_ID=$DISK_ID]/POOL_NAME \
                            /VM/TEMPLATE/DISK[DISK_ID=$DISK_ID]/RBD_FORMAT)

CEPH_USER="${XPATH_ELEMENTS[j++]}"
CEPH_KEY="${XPATH_ELEMENTS[j++]}"
CEPH_CONF="${XPATH_ELEMENTS[j++]}"
POOL_NAME="${XPATH_ELEMENTS[j++]:-$POOL_NAME}"
RBD_FORMAT="${XPATH_ELEMENTS[j++]:-$RBD_FORMAT}"

<<<<<<< HEAD
#-------------------------------------------------------------------------------
# Get Datastore information
#-------------------------------------------------------------------------------

unset i j XPATH_ELEMENTS

while IFS= read -r -d '' element; do
        XPATH_ELEMENTS[i++]="$element"
      done < <(onedatastore show -x $DSID | $XPATH \
                            /DATASTORE/TEMPLATE/EC_POOL)

EC_POOL="${XPATH_ELEMENTS[j++]}"

#-------------------------------------------------------------------------------
# Make the new image (file-based)
#-------------------------------------------------------------------------------
=======
QEMU_OPTS=''
>>>>>>> ebc038d8

if [ -n "$CEPH_USER" ]; then
    RBD="$RBD --id ${CEPH_USER}"
    QEMU_OPTS="${QEMU_OPTS}:id=${CEPH_USER}"
fi

if [ -n "$CEPH_KEY" ]; then
    RBD="$RBD --keyfile ${CEPH_KEY}"
    QEMU_OPTS="${QEMU_OPTS}:keyfile=${CEPH_KEY}"
fi

if [ -n "$CEPH_CONF" ]; then
    RBD="$RBD --conf ${CEPH_CONF}"
    QEMU_OPTS="${QEMU_OPTS}:conf=${CEPH_CONF}"
fi

if [ "$RBD_FORMAT" = "2" ]; then
    FORMAT_OPT="--image-format 2"
fi

if [ -n "$EC_POOL" ]; then
    EC_POOL_OPT="--data-pool ${EC_POOL}"
fi

RBD_SOURCE="${POOL_NAME}/one-sys-${VMID}-${DISK_ID}"

ssh_make_path $DST_HOST $DST_DIR

# if user requested a swap, we need to create a local
# swap formatted image and upload into existing Ceph image
MKFS_CMD=`mkfs_command $DST_PATH $FSTYPE $SIZE`

MKIMAGE_CMD=$(cat <<EOF
    set -e -o pipefail

    export PATH=/usr/sbin:/sbin:\$PATH
<<<<<<< HEAD
    $RBD create $FORMAT_OPT $EC_POOL_OPT $RBD_SOURCE --size ${SIZE} || exit \$?
=======

    $RBD create $FORMAT_OPT $RBD_SOURCE --size ${SIZE}
>>>>>>> ebc038d8

    if [ "$FSTYPE" = "swap" ]; then
        ${MKFS_CMD}

        ${QEMU_IMG} convert -n \
            -f raw "${DST_PATH}" \
            -O rbd "rbd:${RBD_SOURCE}${QEMU_OPTS}"

        ${RM} -f "${DST_PATH}"
    fi
EOF
)

DELIMAGE_CMD=$(cat <<EOF
    export PATH=/usr/sbin:/sbin:\$PATH
    $RBD rm $RBD_SOURCE
    ${RM} -f "${DST_PATH}"
EOF
)

log "Making volatile disk of ${SIZE}M at $DST"

ssh_exec_and_log_no_error "$DST_HOST" "$MKIMAGE_CMD" \
    "Error creating volatile disk.$DISK_ID ($RBD_SOURCE) in $DST_HOST into pool $POOL_NAME."

rc=$?

if [ $rc != 0 ]; then
    ssh_exec_and_log_no_error "$DST_HOST" "$DELIMAGE_CMD" \
        "Error removing image"
fi

exit $rc<|MERGE_RESOLUTION|>--- conflicted
+++ resolved
@@ -1,7 +1,7 @@
 #!/bin/bash
 
 # -------------------------------------------------------------------------- #
-# Copyright 2002-2018, OpenNebula Project, OpenNebula Systems                #
+# Copyright 2002-2017, OpenNebula Project, OpenNebula Systems                #
 #                                                                            #
 # Licensed under the Apache License, Version 2.0 (the "License"); you may    #
 # not use this file except in compliance with the License. You may obtain    #
@@ -70,7 +70,7 @@
 
 while IFS= read -r -d '' element; do
         XPATH_ELEMENTS[i++]="$element"
-        done < <(onevm show -x $VMID | $XPATH  \
+done < <(onevm show -x $VMID | $XPATH  \
                             /VM/TEMPLATE/DISK[DISK_ID=$DISK_ID]/CEPH_USER \
                             /VM/TEMPLATE/DISK[DISK_ID=$DISK_ID]/CEPH_KEY \
                             /VM/TEMPLATE/DISK[DISK_ID=$DISK_ID]/CEPH_CONF \
@@ -83,7 +83,6 @@
 POOL_NAME="${XPATH_ELEMENTS[j++]:-$POOL_NAME}"
 RBD_FORMAT="${XPATH_ELEMENTS[j++]:-$RBD_FORMAT}"
 
-<<<<<<< HEAD
 #-------------------------------------------------------------------------------
 # Get Datastore information
 #-------------------------------------------------------------------------------
@@ -92,17 +91,12 @@
 
 while IFS= read -r -d '' element; do
         XPATH_ELEMENTS[i++]="$element"
-      done < <(onedatastore show -x $DSID | $XPATH \
+done < <(onedatastore show -x $DSID | $XPATH \
                             /DATASTORE/TEMPLATE/EC_POOL)
 
 EC_POOL="${XPATH_ELEMENTS[j++]}"
 
-#-------------------------------------------------------------------------------
-# Make the new image (file-based)
-#-------------------------------------------------------------------------------
-=======
 QEMU_OPTS=''
->>>>>>> ebc038d8
 
 if [ -n "$CEPH_USER" ]; then
     RBD="$RBD --id ${CEPH_USER}"
@@ -139,12 +133,8 @@
     set -e -o pipefail
 
     export PATH=/usr/sbin:/sbin:\$PATH
-<<<<<<< HEAD
-    $RBD create $FORMAT_OPT $EC_POOL_OPT $RBD_SOURCE --size ${SIZE} || exit \$?
-=======
 
-    $RBD create $FORMAT_OPT $RBD_SOURCE --size ${SIZE}
->>>>>>> ebc038d8
+    $RBD create $FORMAT_OPT ${EC_POOL_OPT} $RBD_SOURCE --size ${SIZE}
 
     if [ "$FSTYPE" = "swap" ]; then
         ${MKFS_CMD}
