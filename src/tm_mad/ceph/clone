#!/bin/bash

# -------------------------------------------------------------------------- #
# Copyright 2002-2018, OpenNebula Project, OpenNebula Systems                #
#                                                                            #
# Licensed under the Apache License, Version 2.0 (the "License"); you may    #
# not use this file except in compliance with the License. You may obtain    #
# a copy of the License at                                                   #
#                                                                            #
# http://www.apache.org/licenses/LICENSE-2.0                                 #
#                                                                            #
# Unless required by applicable law or agreed to in writing, software        #
# distributed under the License is distributed on an "AS IS" BASIS,          #
# WITHOUT WARRANTIES OR CONDITIONS OF ANY KIND, either express or implied.   #
# See the License for the specific language governing permissions and        #
# limitations under the License.                                             #
#--------------------------------------------------------------------------- #

# clone fe:SOURCE host:remote_system_ds/disk.i size
#   - fe is the front-end hostname
#   - SOURCE is the path of the disk image in the form DS_BASE_PATH/disk
#   - host is the target host to deploy the VM
#   - remote_system_ds is the path for the system datastore in the host

SRC=$1
DST=$2
VM_ID=$3
DS_ID=$4

#--------------------------------------------------------------------------------

if [ -z "${ONE_LOCATION}" ]; then
    TMCOMMON=/var/lib/one/remotes/tm/tm_common.sh
    LIB_LOCATION=/usr/lib/one
else
    TMCOMMON=$ONE_LOCATION/var/remotes/tm/tm_common.sh
    LIB_LOCATION=$ONE_LOCATION/lib
fi

DRIVER_PATH=$(dirname $0)

source $TMCOMMON
source ${DRIVER_PATH}/../../etc/datastore/ceph/ceph.conf

CEPH_UTILS=${DRIVER_PATH}/../../datastore/ceph/ceph_utils.sh

#-------------------------------------------------------------------------------
# Compute the destination image name
#-------------------------------------------------------------------------------

DST_HOST=`arg_host $DST`

SRC_PATH=`arg_path $SRC`
DST_PATH=`arg_path $DST`

DST_DIR=`dirname $DST_PATH`

DISK_ID=$(echo $DST|awk -F. '{print $NF}')
RBD_DST="${SRC_PATH}-${VM_ID}-${DISK_ID}"
DST_DS_ID=$(echo $DST | sed s#//*#/#g | awk -F/ '{print $(NF-2)}')

#-------------------------------------------------------------------------------
# Get Image information
#-------------------------------------------------------------------------------

XPATH="${DRIVER_PATH}/../../datastore/xpath.rb --stdin"

unset i j XPATH_ELEMENTS

while IFS= read -r -d '' element; do
        XPATH_ELEMENTS[i++]="$element"
done < <(onevm show -x $VM_ID| $XPATH  \
                    /VM/TEMPLATE/DISK[DISK_ID=$DISK_ID]/CEPH_USER \
                    /VM/TEMPLATE/DISK[DISK_ID=$DISK_ID]/CEPH_KEY \
                    /VM/TEMPLATE/DISK[DISK_ID=$DISK_ID]/CEPH_CONF \
                    /VM/TEMPLATE/DISK[DISK_ID=$DISK_ID]/SIZE \
                    /VM/TEMPLATE/DISK[DISK_ID=$DISK_ID]/ORIGINAL_SIZE \
                    /VM/TEMPLATE/DISK[DISK_ID=$DISK_ID]/TYPE )

CEPH_USER="${XPATH_ELEMENTS[j++]}"
CEPH_KEY="${XPATH_ELEMENTS[j++]}"
CEPH_CONF="${XPATH_ELEMENTS[j++]}"
SIZE="${XPATH_ELEMENTS[j++]}"
ORIGINAL_SIZE="${XPATH_ELEMENTS[j++]}"
TYPE="${XPATH_ELEMENTS[j++]}"

#-------------------------------------------------------------------------------
# Get Datastore information
#-------------------------------------------------------------------------------

unset i j XPATH_ELEMENTS

while IFS= read -r -d '' element; do
        XPATH_ELEMENTS[i++]="$element"
      done < <(onedatastore show -x $DST_DS_ID | $XPATH \
                            /DATASTORE/TEMPLATE/EC_POOL)

EC_POOL="${XPATH_ELEMENTS[j++]}"

#-------------------------------------------------------------------------------
# Clone the image and create @snap if it does not exists
#-------------------------------------------------------------------------------

if [ -n "$CEPH_USER" ]; then
    RBD="$RBD --id ${CEPH_USER}"
fi

if [ -n "$CEPH_KEY" ]; then
    RBD="$RBD --keyfile ${CEPH_KEY}"
fi

if [ -n "$CEPH_CONF" ]; then
    RBD="$RBD --conf ${CEPH_CONF}"
fi

<<<<<<< HEAD
if [ -n "$EC_POOL" ]; then
    EC_POOL_OPT="--data-pool ${EC_POOL}"
fi

CLONE_CMD=$(cat <<EOF
    RBD="${RBD}"
=======
if [ "${TYPE}" = 'FILE' ]; then
    ssh_make_path $DST_HOST $DST_DIR

    CLONE_CMD=$(cat <<EOF
        RBD="${RBD}"

        rbd_make_snap $SRC_PATH

        set -e -o pipefail

        if [ "\$(rbd_format $SRC_PATH)" = "2" ]; then
            $RBD export "$SRC_PATH@snap" $DST_PATH
        else
            $RBD export $SRC_PATH $DST_PATH
        fi
>>>>>>> ebc038d8

        if [ -n "$ORIGINAL_SIZE" -a "$SIZE" -gt "$ORIGINAL_SIZE" ]; then
            qemu-img resize ${DST_PATH} ${SIZE}M
        fi
EOF
)
else
    CLONE_CMD=$(cat <<EOF
        RBD="${RBD}"

        $RBD info $RBD_DST >/dev/null 2>&1 && exit 0

        rbd_make_snap $SRC_PATH

<<<<<<< HEAD
    if [ "\$(rbd_format $SRC_PATH)" = "2" ]; then
        $RBD $EC_POOL_OPT clone "$SRC_PATH@snap" $RBD_DST
    else
        $RBD $EC_POOL_OPT copy $SRC_PATH $RBD_DST
    fi
=======
        set -e -o pipefail
>>>>>>> ebc038d8

        if [ "\$(rbd_format $SRC_PATH)" = "2" ]; then
            $RBD clone "$SRC_PATH@snap" $RBD_DST
        else
            $RBD copy $SRC_PATH $RBD_DST
        fi

        if [ -n "$ORIGINAL_SIZE" -a "$SIZE" -gt "$ORIGINAL_SIZE" ]; then
            $RBD resize $RBD_DST --size $SIZE
        fi
EOF
)
fi

ssh_exec_and_log_stdin "$DST_HOST" "$CLONE_CMD" "$CEPH_UTILS" \
                 "Error cloning $SRC_PATH to $RBD_DST in $DST_HOST"
exit 0<|MERGE_RESOLUTION|>--- conflicted
+++ resolved
@@ -92,8 +92,8 @@
 
 while IFS= read -r -d '' element; do
         XPATH_ELEMENTS[i++]="$element"
-      done < <(onedatastore show -x $DST_DS_ID | $XPATH \
-                            /DATASTORE/TEMPLATE/EC_POOL)
+done < <(onedatastore show -x $DST_DS_ID | $XPATH \
+                    /DATASTORE/TEMPLATE/EC_POOL)
 
 EC_POOL="${XPATH_ELEMENTS[j++]}"
 
@@ -113,14 +113,10 @@
     RBD="$RBD --conf ${CEPH_CONF}"
 fi
 
-<<<<<<< HEAD
 if [ -n "$EC_POOL" ]; then
     EC_POOL_OPT="--data-pool ${EC_POOL}"
 fi
 
-CLONE_CMD=$(cat <<EOF
-    RBD="${RBD}"
-=======
 if [ "${TYPE}" = 'FILE' ]; then
     ssh_make_path $DST_HOST $DST_DIR
 
@@ -136,7 +132,6 @@
         else
             $RBD export $SRC_PATH $DST_PATH
         fi
->>>>>>> ebc038d8
 
         if [ -n "$ORIGINAL_SIZE" -a "$SIZE" -gt "$ORIGINAL_SIZE" ]; then
             qemu-img resize ${DST_PATH} ${SIZE}M
@@ -151,18 +146,10 @@
 
         rbd_make_snap $SRC_PATH
 
-<<<<<<< HEAD
-    if [ "\$(rbd_format $SRC_PATH)" = "2" ]; then
-        $RBD $EC_POOL_OPT clone "$SRC_PATH@snap" $RBD_DST
-    else
-        $RBD $EC_POOL_OPT copy $SRC_PATH $RBD_DST
-    fi
-=======
         set -e -o pipefail
->>>>>>> ebc038d8
 
         if [ "\$(rbd_format $SRC_PATH)" = "2" ]; then
-            $RBD clone "$SRC_PATH@snap" $RBD_DST
+            $RBD ${EC_POOL_OPT} clone "$SRC_PATH@snap" $RBD_DST
         else
             $RBD copy $SRC_PATH $RBD_DST
         fi
