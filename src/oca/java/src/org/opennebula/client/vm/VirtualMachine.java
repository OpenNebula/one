--- conflicted
+++ resolved
@@ -110,14 +110,11 @@
         "EPILOG_UNDEPLOY",
         "PROLOG_UNDEPLOY",
         "BOOT_UNDEPLOY",
-<<<<<<< HEAD
+        "HOTPLUG_PROLOG_POWEROFF",
+        "HOTPLUG_EPILOG_POWEROFF",
         "BOOT_MIGRATE",
         "BOOT_FAILURE",
         "BOOT_MIGRATE_FAILURE" };
-=======
-        "HOTPLUG_PROLOG_POWEROFF",
-        "HOTPLUG_EPILOG_POWEROFF" };
->>>>>>> c6422bc8
 
     private static final String[] SHORT_LCM_STATES =
     {
@@ -154,14 +151,11 @@
         "epil",
         "prol",
         "boot",
-<<<<<<< HEAD
+        "hotp",
+        "hotp",
         "boot",
         "fail",
         "fail" };
-=======
-        "hotp",
-        "hotp" };
->>>>>>> c6422bc8
 
     /**
      * Creates a new VM representation.
