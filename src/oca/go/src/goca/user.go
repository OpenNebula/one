/* -------------------------------------------------------------------------- */
/* Copyright 2002-2019, OpenNebula Project, OpenNebula Systems                */
/*                                                                            */
/* Licensed under the Apache License, Version 2.0 (the "License"); you may    */
/* not use this file except in compliance with the License. You may obtain    */
/* a copy of the License at                                                   */
/*                                                                            */
/* http://www.apache.org/licenses/LICENSE-2.0                                 */
/*                                                                            */
/* Unless required by applicable law or agreed to in writing, software        */
/* distributed under the License is distributed on an "AS IS" BASIS,          */
/* WITHOUT WARRANTIES OR CONDITIONS OF ANY KIND, either express or implied.   */
/* See the License for the specific language governing permissions and        */
/* limitations under the License.                                             */
/*--------------------------------------------------------------------------- */

package goca

import (
	"encoding/xml"
	"errors"

	"github.com/OpenNebula/one/src/oca/go/src/goca/parameters"
	"github.com/OpenNebula/one/src/oca/go/src/goca/schemas/user"
)

// UsersController is a controller for a pool of Users
type UsersController entitiesController

// UserController is a controller for User entities
type UserController entityController

// Users returns a Users controller.
func (c *Controller) Users() *UsersController {
	return &UsersController{c}
}

// User returns a User controller.
func (c *Controller) User(id int) *UserController {
	return &UserController{c, id}
}

// ByName returns a User by Name
func (c *UsersController) ByName(name string) (int, error) {
	var id int

	userPool, err := c.Info()
	if err != nil {
		return 0, err
	}

	match := false
	for i := 0; i < len(userPool.Users); i++ {
		if userPool.Users[i].Name != name {
			continue
		}
		if match {
			return 0, errors.New("multiple resources with that name")
		}
		id = userPool.Users[i].ID
		match = true
	}
	if !match {
		return 0, errors.New("resource not found")
	}

	return id, err
}

// Info returns a user pool. A connection to OpenNebula is
// performed.
func (uc *UsersController) Info() (*user.Pool, error) {
	response, err := uc.c.Client.Call("one.userpool.info")
	if err != nil {
		return nil, err
	}

	userpool := &user.Pool{}
	err = xml.Unmarshal([]byte(response.Body()), userpool)
	if err != nil {
		return nil, err
	}

	return userpool, nil
}

// Info retrieves information for the user from ID
func (uc *UserController) Info() (*user.User, error) {
	response, err := uc.c.Client.Call("one.user.info", uc.ID)
	if err != nil {
		return nil, err
	}
	user := &user.User{}
	err = xml.Unmarshal([]byte(response.Body()), user)
	if err != nil {
		return nil, err
	}

	return user, nil
}

// Create allocates a new user. It returns the new user ID.
// * name: name of the user
// * password: password of the user
// * authDriver: auth driver
// * groupIDs: array of groupIDs to add to the user
func (uc *UsersController) Create(name, password, authDriver string, groupIDs []int) (int, error) {
	response, err := uc.c.Client.Call("one.user.allocate", name, password, authDriver, groupIDs)
	if err != nil {
		return 0, err
	}

	return response.BodyInt(), nil
}

// Delete deletes the given user from the pool.
func (uc *UserController) Delete() error {
	_, err := uc.c.Client.Call("one.user.delete", uc.ID)
	return err
}

// Passwd changes the password for the given user.
// * password: The new password
func (uc *UserController) Passwd(password string) error {
	_, err := uc.c.Client.Call("one.user.passwd", uc.ID, password)
	return err
}

// Login generates or sets a login token.
// * token: The token, if empty oned will generate one
// * timeSeconds: Valid period in seconds; 0 reset the token and -1 for a non-expiring token.
// * effectiveGID: Effective GID to use with this token. To use the current GID and user groups set it to -1
<<<<<<< HEAD
func (user *User) Login(token string, timeSeconds int, effectiveGID int) error {
	_, err := client.Call("one.user.login", user.Name, token, timeSeconds, effectiveGID)
=======
func (uc *UserController) Login(token string, timeSeconds int, effectiveGID int) error {
	_, err := uc.c.Client.Call("one.user.login", uc.ID, token, timeSeconds, effectiveGID)
>>>>>>> 946439fa
	return err
}

// Update replaces the cluster cluster contents.
// * tpl: The new cluster contents. Syntax can be the usual attribute=value or XML.
// * uType: Update type: Replace: Replace the whole template.
//   Merge: Merge new template with the existing one.
func (uc *UserController) Update(tpl string, uType parameters.UpdateType) error {
	_, err := uc.c.Client.Call("one.user.update", uc.ID, tpl, uType)
	return err
}

// Chauth changes the authentication driver and the password for the given user.
// * authDriver: The new authentication driver.
// * password: The new password. If it is an empty string
func (uc *UserController) Chauth(authDriver, password string) error {
	_, err := uc.c.Client.Call("one.user.chauth", uc.ID, authDriver, password)
	return err
}

// Quota sets the user quota limits.
// * tpl: The new quota template contents. Syntax can be the usual attribute=value or XML.
func (uc *UserController) Quota(tpl string) error {
	_, err := uc.c.Client.Call("one.user.quota", uc.ID, tpl)
	return err
}

// Chgrp changes the group of the given user.
// * groupID: The Group ID of the new group.
func (uc *UserController) Chgrp(groupID int) error {
	_, err := uc.c.Client.Call("one.user.chgrp", uc.ID, int(groupID))
	return err
}

// AddGroup adds the User to a secondary group.
// * groupID: The Group ID of the new group.
func (uc *UserController) AddGroup(groupID int) error {
	_, err := uc.c.Client.Call("one.user.addgroup", uc.ID, int(groupID))
	return err
}

// DelGroup removes the User from a secondary group
// * groupID: The Group ID.
func (uc *UserController) DelGroup(groupID int) error {
	_, err := uc.c.Client.Call("one.user.delgroup", uc.ID, int(groupID))
	return err
}<|MERGE_RESOLUTION|>--- conflicted
+++ resolved
@@ -130,13 +130,8 @@
 // * token: The token, if empty oned will generate one
 // * timeSeconds: Valid period in seconds; 0 reset the token and -1 for a non-expiring token.
 // * effectiveGID: Effective GID to use with this token. To use the current GID and user groups set it to -1
-<<<<<<< HEAD
-func (user *User) Login(token string, timeSeconds int, effectiveGID int) error {
-	_, err := client.Call("one.user.login", user.Name, token, timeSeconds, effectiveGID)
-=======
 func (uc *UserController) Login(token string, timeSeconds int, effectiveGID int) error {
-	_, err := uc.c.Client.Call("one.user.login", uc.ID, token, timeSeconds, effectiveGID)
->>>>>>> 946439fa
+	_, err := uc.c.Client.Call("one.user.login", uc.Name, token, timeSeconds, effectiveGID)
 	return err
 }
 
