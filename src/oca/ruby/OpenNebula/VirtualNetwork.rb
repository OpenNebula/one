--- conflicted
+++ resolved
@@ -119,7 +119,6 @@
             return rc
         end
 
-<<<<<<< HEAD
         # Changes the owner/group
         # uid:: _Integer_ the new owner id. Set to -1 to leave the current one
         # gid:: _Integer_ the new group id. Set to -1 to leave the current one
@@ -136,10 +135,7 @@
         # [return] _Integer_ the element's group ID
         def gid
             self['GID'].to_i
-=======
-        #######################################################################
-        # Helpers to get Virtual Network information
-        #######################################################################
+        end
 
         # Returns the type of the Virtual Network (numeric value)
         def type
@@ -154,7 +150,6 @@
         # Returns the state of the Virtual Network (string value)
         def short_type_str
             SHORT_NETWORK_TYPES[type_str]
->>>>>>> 6e59fb94
         end
 
     private
