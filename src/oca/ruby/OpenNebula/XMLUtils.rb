# -------------------------------------------------------------------------- #
# Copyright 2002-2012, OpenNebula Project Leads (OpenNebula.org)             #
#                                                                            #
# Licensed under the Apache License, Version 2.0 (the "License"); you may    #
# not use this file except in compliance with the License. You may obtain    #
# a copy of the License at                                                   #
#                                                                            #
# http://www.apache.org/licenses/LICENSE-2.0                                 #
#                                                                            #
# Unless required by applicable law or agreed to in writing, software        #
# distributed under the License is distributed on an "AS IS" BASIS,          #
# WITHOUT WARRANTIES OR CONDITIONS OF ANY KIND, either express or implied.   #
# See the License for the specific language governing permissions and        #
# limitations under the License.                                             #
#--------------------------------------------------------------------------- #


module OpenNebula

    begin
        require 'nokogiri'
        NOKOGIRI=true
    rescue LoadError
        NOKOGIRI=false
    end

    begin
        require 'rexml/formatters/pretty'
        REXML_FORMATTERS=true
    rescue LoadError
        REXML_FORMATTERS=false
    end

    # The XMLElement class provides an abstraction of the underlying
    # XML parser engine. It provides XML-related methods for the Pool and
    # PoolElement classes
    class XMLElement

        # xml:: _opaque xml object_ an xml object as returned by build_xml
        def initialize(xml=nil)
            @xml = xml
        end

        # Initialize a XML document for the element
        # xml:: _String_ the XML document of the object
        # root_element:: _String_ Base xml element
        def initialize_xml(xml, root_element)
            @xml = XMLElement.build_xml(xml, root_element)

            if OpenNebula.is_error?(@xml)
                @xml = nil
            else
                if NOKOGIRI
                    if @xml.size == 0
                        @xml = nil
                    end
                else
                    if @xml.name != root_element
                        @xml = nil
                    end
                end
            end
        end

        # Builds a XML document
        # xml:: _String_ the XML document of the object
        # root_element:: _String_ Base xml element
        # [return] _XML_ object for the underlying XML engine
        def self.build_xml(xml, root_element)
            begin
                if NOKOGIRI
                    doc = Nokogiri::XML(xml).xpath("/#{root_element}")
                else
                    doc = REXML::Document.new(xml).root
                end
            rescue Exception => e
                return OpenNebula::Error.new(e.message)
            end

            return doc
        end
        # Extract an element from the XML description of the PoolElement.
        # key::_String_ The name of the element
        # [return] _String_ the value of the element
        # Examples:
        #   ['VID'] # gets VM id
        #   ['HISTORY/HOSTNAME'] # get the hostname from the history
        def [](key)
            if NOKOGIRI
                element=@xml.xpath(key.to_s)

                if element.size == 0
                    return nil
                end
            else
                element=@xml.elements[key.to_s]
            end

            if element
                element.text
            end
        end

        def delete_element(xpath)
            if NOKOGIRI
                @xml.xpath(xpath.to_s).remove
            else
                @xml.delete_element(xpath.to_s)
            end
        end

        def add_element(xpath, elems)
            elems.each { |key, value|
                if value.instance_of?(Hash)
                    if NOKOGIRI
                        elem = Nokogiri::XML::Node.new key, @xml.document
                        value.each { |k2, v2|
                            child = Nokogiri::XML::Node.new k2, elem
                            child.content = v2
                            elem.add_child(child)
                        }
                        @xml.xpath(xpath.to_s).first.add_child(elem)
                    else
                        elem = REXML::Element.new(key)
                        value.each { |k2, v2|
                            elem.add_element(k2).text = v2
                        }
                        @xml.elements[xpath].add_element(elem)
                    end
                else
                    if NOKOGIRI
                        elem = Nokogiri::XML::Node.new key, @xml.document
                        elem.content = value
                        @xml.xpath(xpath.to_s).first.add_child(elem)
                    else
                        @xml.elements[xpath].add_element(key).text = value
                    end
                end
            }
        end

        # Gets an array of text from elemenets extracted
        # using  the XPATH  expression passed as filter
        def retrieve_elements(filter)
            elements_array = Array.new

            if NOKOGIRI
                @xml.xpath(filter.to_s).each { |pelem|
                    elements_array << pelem.text if pelem.text
                 }
            else
                @xml.elements.each(filter.to_s) { |pelem|
                    elements_array << pelem.text if pelem.text
                }
            end

            if elements_array.size == 0
                return nil
            else
                return elements_array
            end

        end

        # Gets an attribute from an elemenT
        # key:: _String_ xpath for the element
        # name:: _String_ name of the attribute
        def attr(key,name)
            value = nil

            if NOKOGIRI
                element=@xml.xpath(key.to_s.upcase)
                if element.size == 0
                    return nil
                end

                attribute = element.attr(name)

                value = attribute.text if attribute != nil
            else
                element=@xml.elements[key.to_s.upcase]

                value = element.attributes[name] if element != nil
            end

            return value
        end

        # Iterates over every Element in the XPath and calls the block with a
        # a XMLElement
        # block:: _Block_
        def each(xpath_str,&block)
            if NOKOGIRI
                @xml.xpath(xpath_str).each { |pelem|
                    block.call XMLElement.new(pelem)
                }
            else
                @xml.elements.each(xpath_str) { |pelem|
                    block.call XMLElement.new(pelem)
                }
            end
        end

        def each_xpath(xpath_str,&block)
            if NOKOGIRI
                @xml.xpath(xpath_str).each { |pelem|
                    block.call pelem.text
                }
            else
                @xml.elements.each(xpath_str) { |pelem|
                    block.call pelem.text
                }
            end
        end

        def name
            @xml.name
        end

        def text
            if NOKOGIRI
                @xml.content
            else
                @xml.text
            end
        end

        # Returns wheter there are elements for a given XPath
        # xpath_str:: _String_ XPath expression to locate the element
        def has_elements?(xpath_str)
            if NOKOGIRI
                element = @xml.xpath(xpath_str.to_s.upcase)
                return element != nil && element.children.size > 0
            else
                element = @xml.elements[xpath_str.to_s]
                return element != nil && element.has_elements?
            end
        end

        # Returns the <TEMPLATE> element in text form
        # indent:: _Boolean_ indents the resulting string, default true
        def template_str(indent=true)
            template_like_str('TEMPLATE', indent)
        end

        # Returns the <TEMPLATE> element in XML form
        def template_xml
            if NOKOGIRI
                @xml.xpath('TEMPLATE').to_s
            else
                @xml.elements['TEMPLATE'].to_s
            end
        end

        # Returns elements in text form
        # root_element:: _String_ base element
        # indent:: _Boolean_ indents the resulting string, default true
        # xpath_exp:: _String_ filter elements with a XPath
        def template_like_str(root_element, indent=true, xpath_exp=nil)
            if NOKOGIRI
                xml_template = @xml.xpath(root_element).to_s
                rexml        = REXML::Document.new(xml_template).root
            else
                rexml = @xml.elements[root_element]
            end

            if indent
                ind_enter = "\n"
                ind_tab   = '  '
            else
                ind_enter = ''
                ind_tab   = ' '
            end

            str = rexml.elements.collect(xpath_exp) {|n|
                next if n.class != REXML::Element

                str_line = ""

                if n.has_elements?
                    str_line << "#{n.name}=[#{ind_enter}" << n.collect { |n2|

                        next if n2.class != REXML::Element or !n2.has_text?

                        str = "#{ind_tab}#{n2.name}=#{attr_to_str(n2.text)}"

                    }.compact.join(",#{ind_enter}") << " ]"
                else
                    next if !n.has_text?

                    str_line << "#{n.name}=#{attr_to_str(n.text)}"
                end

                str_line
            }.compact.join("\n")

            return str
        end

        #
        #
        #
        def to_xml(pretty=false)
            if NOKOGIRI && pretty
                str = @xml.to_xml
            elsif REXML_FORMATTERS && pretty
                str = String.new

                formatter = REXML::Formatters::Pretty.new
                formatter.compact = true

                formatter.write(@xml,str)
            else
                str = @xml.to_s
            end

            return str
        end

        #
        #
        #
        def to_hash(hash={}, element=nil)
            element ||= @xml.document.root

            if NOKOGIRI
                array = element.children
                if array.length==1 and (array.first.text? or array.first.cdata?)
                    r = array.first.text
                else
                    r = {}
                    array.each { |c|
                        if c.element?
                            to_hash(r, c)
                        end
                    }
                end
            else
                r = {}
                if element.has_elements?
                    element.each_element { |c| to_hash(r, c) }
                elsif element.has_text?
                    r = element.text
                end
            end

            key = element.name
            if hash.has_key?(key)
                if hash[key].instance_of?(Array)
                    hash[key] << r
                else
                    hash[key] = [hash[key], r]
                end
            else
                hash[key] = r
            end

            hash
        end

    private
    
        #
        #
        #
        def attr_to_str(attr)
            attr.gsub!('"',"\\\"")
<<<<<<< HEAD
            attr.prepend('"')
            attr << '"'

=======
            attr = "\"#{attr}\""
            
>>>>>>> 5e52c263
            return attr
        end
    end

    # The XMLUtilsPool module provides an abstraction of the underlying
    # XML parser engine. It provides XML-related methods for the Pools
    class XMLPool < XMLElement

        def initialize(xml=nil)
            super(xml)
        end

        #Executes the given block for each element of the Pool
        #block:: _Block_
        def each_element(block)
            if NOKOGIRI
                @xml.xpath(
                    "#{@element_name}").each {|pelem|
                    block.call self.factory(pelem)
                }
            else
                @xml.elements.each(
                    "#{@element_name}") {|pelem|
                    block.call self.factory(pelem)
                }
            end
        end
    end

end<|MERGE_RESOLUTION|>--- conflicted
+++ resolved
@@ -365,14 +365,8 @@
         #
         def attr_to_str(attr)
             attr.gsub!('"',"\\\"")
-<<<<<<< HEAD
-            attr.prepend('"')
-            attr << '"'
-
-=======
             attr = "\"#{attr}\""
             
->>>>>>> 5e52c263
             return attr
         end
     end
