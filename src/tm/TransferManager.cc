--- conflicted
+++ resolved
@@ -1221,47 +1221,6 @@
         }
     }
 
-<<<<<<< HEAD
-        if ( local )
-        {
-            //DELETE tm_mad fe:system_dir/disk.i vmid dsid
-            xfr << "DELETE "
-                << tm_mad << " "
-                << nd.get_nebula_hostname() << ":"
-                << vm->get_system_dir() << "/disk." << disk_id << " "
-                << vm->get_oid() << " "
-                << ds_id << endl;
-        }
-        else
-        {
-            //DELETE tm_mad host:remote_system_dir/disk.i vmid dsid
-            xfr << "DELETE "
-                << tm_mad << " "
-                << vm->get_hostname() << ":"
-                << vm->get_remote_system_dir() << "/disk." << disk_id << " "
-                << vm->get_oid() << " "
-                << ds_id << endl;
-        }
-    }
-
-    if ( local )
-    {
-        //DELETE system_tm_mad fe:system_dir vmid dsid(=0)
-        xfr << "DELETE "
-            << system_tm_mad << " "
-            << nd.get_nebula_hostname() <<":"<< vm->get_system_dir() << " "
-            << vm->get_oid() << " "
-            << "0";
-    }
-    else
-    {
-        //DELETE system_tm_mad hostname:remote_system_dir vmid dsid(=0)
-        xfr << "DELETE "
-            << system_tm_mad << " "
-            << vm->get_hostname() <<":"<< vm->get_remote_system_dir() << " "
-            << vm->get_oid() << " "
-            << "0";
-=======
     if ( local )
     {
         //DELETE vm_tm_mad fe:system_dir vmid dsid(=0)
@@ -1279,7 +1238,6 @@
             << vm->get_hostname() <<":"<< vm->get_remote_system_dir() << " "
             << vm->get_oid() << " "
             << vm_ds_id;
->>>>>>> 11f5c8c2
     }
 
     xfr.close();
