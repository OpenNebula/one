# SConstruct for src/rm

# -------------------------------------------------------------------------- #
# Copyright 2002-2015, OpenNebula Project, OpenNebula Systems                #
#                                                                            #
# Licensed under the Apache License, Version 2.0 (the "License"); you may    #
# not use this file except in compliance with the License. You may obtain    #
# a copy of the License at                                                   #
#                                                                            #
# http://www.apache.org/licenses/LICENSE-2.0                                 #
#                                                                            #
# Unless required by applicable law or agreed to in writing, software        #
# distributed under the License is distributed on an "AS IS" BASIS,          #
# WITHOUT WARRANTIES OR CONDITIONS OF ANY KIND, either express or implied.   #
# See the License for the specific language governing permissions and        #
# limitations under the License.                                             #
#--------------------------------------------------------------------------- #

Import('env')

lib_name='nebula_rm'

#Sources to generate the library
source_files=[
    'Request.cc',
    'RequestManager.cc',
    'RequestManagerInfo.cc',
    'RequestManagerPoolInfoFilter.cc',
    'RequestManagerDelete.cc',
    'RequestManagerAllocate.cc',
    'RequestManagerVirtualNetwork.cc',
    'RequestManagerVirtualMachine.cc',
    'RequestManagerVMTemplate.cc',
    'RequestManagerUpdateTemplate.cc',
    'RequestManagerUser.cc',
    'RequestManagerGroup.cc',
    'RequestManagerHost.cc',
    'RequestManagerImage.cc',
    'RequestManagerChown.cc',
    'RequestManagerAcl.cc',
    'RequestManagerChmod.cc',
    'RequestManagerCluster.cc',
    'RequestManagerClone.cc',
    'RequestManagerSystem.cc',
    'RequestManagerRename.cc',
    'RequestManagerProxy.cc',
    'RequestManagerVdc.cc',
    'RequestManagerDatastore.cc',
    'RequestManagerLock.cc',
<<<<<<< HEAD
    'RequestManagerMarketPlaceApp.cc'
=======
    'RequestManagerVirtualRouter.cc',
>>>>>>> 9044352d
]

# Build library
env.StaticLibrary(lib_name, source_files)<|MERGE_RESOLUTION|>--- conflicted
+++ resolved
@@ -47,11 +47,8 @@
     'RequestManagerVdc.cc',
     'RequestManagerDatastore.cc',
     'RequestManagerLock.cc',
-<<<<<<< HEAD
     'RequestManagerMarketPlaceApp.cc'
-=======
     'RequestManagerVirtualRouter.cc',
->>>>>>> 9044352d
 ]
 
 # Build library
