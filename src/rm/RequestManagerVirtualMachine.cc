/* -------------------------------------------------------------------------- */
/* Copyright 2002-2013, OpenNebula Project (OpenNebula.org), C12G Labs        */
/*                                                                            */
/* Licensed under the Apache License, Version 2.0 (the "License"); you may    */
/* not use this file except in compliance with the License. You may obtain    */
/* a copy of the License at                                                   */
/*                                                                            */
/* http://www.apache.org/licenses/LICENSE-2.0                                 */
/*                                                                            */
/* Unless required by applicable law or agreed to in writing, software        */
/* distributed under the License is distributed on an "AS IS" BASIS,          */
/* WITHOUT WARRANTIES OR CONDITIONS OF ANY KIND, either express or implied.   */
/* See the License for the specific language governing permissions and        */
/* limitations under the License.                                             */
/* -------------------------------------------------------------------------- */

#include "RequestManagerVirtualMachine.h"
#include "PoolObjectAuth.h"
#include "Nebula.h"
#include "Quotas.h"

/* -------------------------------------------------------------------------- */
/* -------------------------------------------------------------------------- */

bool RequestManagerVirtualMachine::vm_authorization(
        int                     oid,
        ImageTemplate *         tmpl,
        VirtualMachineTemplate* vtmpl,
        RequestAttributes&      att,
        PoolObjectAuth *        host_perm,
        PoolObjectAuth *        ds_perm,
        AuthRequest::Operation  op)
{
    PoolObjectSQL * object;
    PoolObjectAuth vm_perms;

    object = pool->get(oid,true);

    if ( object == 0 )
    {
        failure_response(NO_EXISTS,
                get_error(object_name(auth_object),oid),
                att);

        return false;
    }

    if ( att.uid == 0 )
    {
        object->unlock();
        return true;
    }

    object->get_permissions(vm_perms);

    object->unlock();

    AuthRequest ar(att.uid, att.gid);

    ar.add_auth(op, vm_perms);

    if (host_perm != 0)
    {
        ar.add_auth(AuthRequest::MANAGE, *host_perm);
    }

    if (tmpl != 0)
    {
        string t_xml;

        ar.add_create_auth(PoolObjectSQL::IMAGE, tmpl->to_xml(t_xml));
    }

    if ( vtmpl != 0 )
    {
        VirtualMachine::set_auth_request(att.uid, ar, vtmpl);
    }

    if ( ds_perm != 0 )
    {
        ar.add_auth(AuthRequest::USE, *ds_perm);
    }

    if (UserPool::authorize(ar) == -1)
    {
        failure_response(AUTHORIZATION,
                authorization_error(ar.message, att),
                att);

        return false;
    }

    return true;
}

/* -------------------------------------------------------------------------- */
/* -------------------------------------------------------------------------- */

int RequestManagerVirtualMachine::get_host_information(int hid,
                                                string& name,
                                                string& vmm,
                                                string& vnm,
                                                string& tm,
                                                string& ds_location,
                                                int&    ds_id,
                                                RequestAttributes& att,
                                                PoolObjectAuth&    host_perms)
{
    Nebula&    nd    = Nebula::instance();
    HostPool * hpool = nd.get_hpool();

    Host *      host;
    Cluster *   cluster;
    Datastore * ds;

    int cluster_id;

    host = hpool->get(hid,true);

    if ( host == 0 )
    {
        failure_response(NO_EXISTS,
                get_error(object_name(PoolObjectSQL::HOST),hid),
                att);

        return -1;
    }

    name = host->get_name();
    vmm  = host->get_vmm_mad();
    vnm  = host->get_vnm_mad();

    host->get_permissions(host_perms);

    cluster_id = host->get_cluster_id();

    host->unlock();

    if ( cluster_id != -1 )
    {
        cluster = nd.get_clpool()->get(cluster_id, true);

        if ( cluster == 0 )
        {
            failure_response(NO_EXISTS,
                    get_error(object_name(PoolObjectSQL::CLUSTER),cluster_id),
                    att);

            return -1;
        }

        ds_id = cluster->get_ds_id();

        cluster->get_ds_location(ds_location);

        cluster->unlock();
    }
    else
    {
        ds_id = DatastorePool::SYSTEM_DS_ID;

        nd.get_configuration_attribute("DATASTORE_LOCATION", ds_location);
    }

    ds = nd.get_dspool()->get(ds_id, true);

    if ( ds == 0 )
    {
        failure_response(NO_EXISTS,
                get_error(object_name(PoolObjectSQL::DATASTORE),ds_id),
                att);

        return -1;
    }

    if ( ds->get_type() != Datastore::SYSTEM_DS )
    {
        ostringstream oss;

        ds->unlock();

        oss << object_name(PoolObjectSQL::CLUSTER)
            << " [" << cluster_id << "] has its SYSTEM_DS set to "
            << object_name(PoolObjectSQL::DATASTORE)
            << " [" << ds_id << "], but it is not a system one.";

        failure_response(INTERNAL,
                request_error(oss.str(),""),
                att);

        return -1;
    }

    tm = ds->get_tm_mad();

    ds->unlock();

    return 0;
}

/* -------------------------------------------------------------------------- */
/* -------------------------------------------------------------------------- */

bool RequestManagerVirtualMachine::check_host(int     hid,
                                              int     cpu,
                                              int     mem,
                                              int     disk,
                                              string& error)
{
    Nebula&    nd    = Nebula::instance();
    HostPool * hpool = nd.get_hpool();

    Host * host;
    bool   test;

    host = hpool->get(hid, true);

    if (host == 0)
    {
        error = "Host no longer exists";
        return false;
    }

    test = host->test_capacity(cpu, mem, disk);

    if (!test)
    {
        ostringstream oss;

        oss << object_name(PoolObjectSQL::HOST)
            << " " << hid << " does not have enough capacity.";

        error = oss.str();
    }

    host->unlock();

    return test;
}

/* -------------------------------------------------------------------------- */
/* -------------------------------------------------------------------------- */

VirtualMachine * RequestManagerVirtualMachine::get_vm(int id,
                                                      RequestAttributes& att)
{
    VirtualMachine * vm;

    vm = static_cast<VirtualMachine *>(pool->get(id,true));

    if ( vm == 0 )
    {
        failure_response(NO_EXISTS,get_error(object_name(auth_object),id), att);
        return 0;
    }

    return vm;
}

/* -------------------------------------------------------------------------- */
/* -------------------------------------------------------------------------- */

int RequestManagerVirtualMachine::add_history(VirtualMachine * vm,
                                       int              hid,
                                       const string&    hostname,
                                       const string&    vmm_mad,
                                       const string&    vnm_mad,
                                       const string&    tm_mad,
                                       const string&    ds_location,
                                       int              ds_id,
                                       RequestAttributes& att)
{
    string  vmdir;
    int     rc;

    VirtualMachinePool * vmpool = static_cast<VirtualMachinePool *>(pool);

    vm->add_history(hid, hostname, vmm_mad, vnm_mad, tm_mad, ds_location, ds_id);

    rc = vmpool->update_history(vm);

    if ( rc != 0 )
    {
        failure_response(INTERNAL,
                request_error("Cannot update virtual machine history",""),
                att);

        return -1;
    }

    vmpool->update(vm);

    return 0;
}

/* -------------------------------------------------------------------------- */
/* -------------------------------------------------------------------------- */

void VirtualMachineAction::request_execute(xmlrpc_c::paramList const& paramList,
                                           RequestAttributes& att)
{
    string action = xmlrpc_c::value_string(paramList.getString(1));
    int    id     = xmlrpc_c::value_int(paramList.getInt(2));

    int    rc = -4;

    Nebula& nd = Nebula::instance();
    DispatchManager * dm = nd.get_dm();

    AuthRequest::Operation op = auth_op;

    if (action == "resched" || action == "unresched")
    {
        op = AuthRequest::ADMIN;
    }

    if ( vm_authorization(id, 0, 0, att, 0, 0, op) == false )
    {
        return;
    }

    if (action == "shutdown")
    {
        rc = dm->shutdown(id);
    }
    else if (action == "hold")
    {
        rc = dm->hold(id);
    }
    else if (action == "release")
    {
        rc = dm->release(id);
    }
    else if (action == "stop")
    {
        rc = dm->stop(id);
    }
    else if (action == "cancel")
    {
        rc = dm->cancel(id);
    }
    else if (action == "suspend")
    {
        rc = dm->suspend(id);
    }
    else if (action == "resume")
    {
        rc = dm->resume(id);
    }
    else if (action == "restart")
    {
        rc = dm->restart(id);
    }
    else if (action == "finalize")
    {
        rc = dm->finalize(id);
    }
    else if (action == "resubmit")
    {
        rc = dm->resubmit(id);
    }
    else if (action == "reboot")
    {
        rc = dm->reboot(id);
    }
    else if (action == "resched")
    {
        rc = dm->resched(id, true);
    }
    else if (action == "unresched")
    {
        rc = dm->resched(id, false);
    }
    else if (action == "reset")
    {
        rc = dm->reset(id);
    }
    else if (action == "poweroff")
    {
        rc = dm->poweroff(id);
    }

    switch (rc)
    {
        case 0:
            success_response(id, att);
            break;
        case -1:
            failure_response(NO_EXISTS,
                    get_error(object_name(auth_object),id),
                    att);
            break;
        case -2:
             failure_response(ACTION,
                     request_error("Wrong state to perform action",""),
                     att);
             break;
        case -3:
            failure_response(ACTION,
                    request_error("Virtual machine action not supported",""),
                    att);
            break;
        default:
            failure_response(INTERNAL,
                    request_error("Internal error","Action result not defined"),
                    att);
    }

    return;
}

/* -------------------------------------------------------------------------- */
/* -------------------------------------------------------------------------- */

void VirtualMachineDeploy::request_execute(xmlrpc_c::paramList const& paramList,
                                           RequestAttributes& att)
{
    Nebula&             nd = Nebula::instance();
    DispatchManager *   dm = nd.get_dm();

    VirtualMachine * vm;
    PoolObjectAuth host_perms;

    string hostname;
    string vmm_mad;
    string vnm_mad;
    string tm_mad;
    string ds_location;
    int    ds_id;

    int id       = xmlrpc_c::value_int(paramList.getInt(1));
    int hid      = xmlrpc_c::value_int(paramList.getInt(2));
    bool enforce = false;

    bool auth = false;

    if ( paramList.size() > 3 )
    {
        enforce = xmlrpc_c::value_boolean(paramList.getBoolean(3));
    }

    if (get_host_information(hid,
                             hostname,
                             vmm_mad,
                             vnm_mad,
                             tm_mad,
                             ds_location,
                             ds_id,
                             att,
                             host_perms) != 0)
    {
        return;
    }

    auth = vm_authorization(id, 0, 0, att, &host_perms, 0, auth_op);

    if (auth == false)
    {
        return;
    }

    if ((vm = get_vm(id, att)) == 0)
    {
        return;
    }

    if (vm->get_state() != VirtualMachine::PENDING)
    {
        failure_response(ACTION,
                request_error("Wrong state to perform action",""),
                att);

        vm->unlock();
        return;
    }

    if (enforce)
    {
        int    cpu, mem, disk;
        string error;

        vm->get_requirements(cpu, mem, disk);

        vm->unlock();

        if (check_host(hid, cpu, mem, disk, error) == false)
        {
            failure_response(ACTION, request_error(error,""), att);
            return;
        }

        if ((vm = get_vm(id, att)) == 0)
        {
            return;
        }
    }

    if (add_history(vm,
                    hid,
                    hostname,
                    vmm_mad,
                    vnm_mad,
                    tm_mad,
                    ds_location,
                    ds_id,
                    att) != 0)
    {
        vm->unlock();
        return;
    }

    dm->deploy(vm);

    vm->unlock();

    success_response(id, att);
}

/* -------------------------------------------------------------------------- */
/* -------------------------------------------------------------------------- */

void VirtualMachineMigrate::request_execute(xmlrpc_c::paramList const& paramList,
                                            RequestAttributes& att)
{
    Nebula&             nd = Nebula::instance();
    DispatchManager *   dm = nd.get_dm();

    VirtualMachine * vm;
    PoolObjectAuth host_perms;

    string hostname;
    string vmm_mad;
    string vnm_mad;
    string tm_mad;
    string ds_location;
    int    ds_id;

    PoolObjectAuth aux_perms;
    int     current_ds_id;
    string  aux_st;
    int     current_hid;

    int  id      = xmlrpc_c::value_int(paramList.getInt(1));
    int  hid     = xmlrpc_c::value_int(paramList.getInt(2));
    bool live    = xmlrpc_c::value_boolean(paramList.getBoolean(3));
    bool enforce = false;

    if ( paramList.size() > 4 )
    {
        enforce = xmlrpc_c::value_boolean(paramList.getBoolean(4));
    }

    bool auth = false;

    if (get_host_information(hid,
                             hostname,
                             vmm_mad,
                             vnm_mad,
                             tm_mad,
                             ds_location,
                             ds_id,
                             att,
                             host_perms) != 0)
    {
        return;
    }

    auth = vm_authorization(id, 0, 0, att, &host_perms, 0, auth_op);

    if (auth == false)
    {
        return;
    }

    if ((vm = get_vm(id, att)) == 0)
    {
        return;
    }

    if((vm->get_state()     != VirtualMachine::ACTIVE)  ||
       (vm->get_lcm_state() != VirtualMachine::RUNNING) ||
       (vm->hasPreviousHistory() && vm->get_previous_reason() == History::NONE))
    {
        failure_response(ACTION,
                request_error("Wrong state to perform action",""),
                att);

        vm->unlock();
        return;
    }

    current_hid = vm->get_hid();

    if (enforce)
    {
        int    cpu, mem, disk;
        string error;

        vm->get_requirements(cpu, mem, disk);

        vm->unlock();

        if (check_host(hid, cpu, mem, disk, error) == false)
        {
            failure_response(ACTION, request_error(error,""), att);
            return;
        }
    }
    else
    {
        vm->unlock();
    }

    if (get_host_information(current_hid,
                             aux_st,
                             aux_st,
                             aux_st,
                             aux_st,
                             aux_st,
                             current_ds_id,
                             att,
                             aux_perms) != 0)
    {
        return;
    }

    if ( current_ds_id != ds_id )
    {
        ostringstream oss;

        oss << "Cannot migrate to a different cluster with different system "
        << "datastore. Current " << object_name(PoolObjectSQL::HOST)
        << " [" << current_hid << "] uses system datastore [" << current_ds_id
        << "], new " << object_name(PoolObjectSQL::HOST) << " [" << hid
        << "] uses system datastore [" << ds_id << "]";

        failure_response(ACTION,
                request_error(oss.str(),""),
                att);

        return;
    }

    if ( (vm = get_vm(id, att)) == 0 )
    {
        return;
    }

    if (add_history(vm,
                    hid,
                    hostname,
                    vmm_mad,
                    vnm_mad,
                    tm_mad,
                    ds_location,
                    ds_id,
                    att) != 0)
    {
        vm->unlock();
        return;
    }

    if (live == true)
    {
        dm->live_migrate(vm);
    }
    else
    {
        dm->migrate(vm);
    }

    vm->unlock();

    success_response(id, att);
}

/* -------------------------------------------------------------------------- */
/* -------------------------------------------------------------------------- */

void VirtualMachineSaveDisk::request_execute(xmlrpc_c::paramList const& paramList,
                                             RequestAttributes& att)
{
    Nebula& nd  = Nebula::instance();

    ImagePool *     ipool   = nd.get_ipool();
    DatastorePool * dspool  = nd.get_dspool();
    UserPool *      upool   = nd.get_upool();

    int    id       = xmlrpc_c::value_int(paramList.getInt(1));
    int    disk_id  = xmlrpc_c::value_int(paramList.getInt(2));
    string img_name = xmlrpc_c::value_string(paramList.getString(3));
    string img_type = xmlrpc_c::value_string(paramList.getString(4));

    VirtualMachine * vm;
    int              iid;
    int              iid_orig;

    Image         *  img;
    Datastore     *  ds;
    User          *  user;
    Image::DiskType  ds_disk_type;

    int           umask;
    int           rc;
    string        error_str;

    string driver;
    string target;
    string dev_prefix;

    // -------------------------------------------------------------------------
    // Prepare and check the VM/DISK to be saved_as
    // -------------------------------------------------------------------------

    if ( (vm = get_vm(id, att)) == 0 )
    {
        failure_response(NO_EXISTS,
                         get_error(object_name(PoolObjectSQL::VM), id),
                         att);
        return;
    }

    iid_orig = vm->get_image_from_disk(disk_id, error_str);

    pool->update(vm);

    vm->unlock();

    if ( iid_orig == -1 )
    {
        failure_response(INTERNAL,
                         request_error("Cannot use selected DISK", error_str),
                         att);
        return;
    }

    // -------------------------------------------------------------------------
    // Get user's umask
    // -------------------------------------------------------------------------

    user = upool->get(att.uid, true);

    if ( user == 0 )
    {
        failure_response(NO_EXISTS,
                get_error(object_name(PoolObjectSQL::USER), att.uid),
                att);

        return;
    }

    umask = user->get_umask();

    user->unlock();

    // -------------------------------------------------------------------------
    // Get the data of the Image to be saved
    // -------------------------------------------------------------------------

    img = ipool->get(iid_orig, true);

    if ( img == 0 )
    {
        failure_response(NO_EXISTS,
                         get_error(object_name(PoolObjectSQL::IMAGE), iid_orig),
                         att);
        return;
    }

    int    ds_id   = img->get_ds_id();
    string ds_name = img->get_ds_name();
    int    size    = img->get_size();

    Image::ImageType type = img->get_type();

    img->get_template_attribute("DRIVER", driver);
    img->get_template_attribute("TARGET", target);
    img->get_template_attribute("DEV_PREFIX", dev_prefix);

    img->unlock();

    if ((ds = dspool->get(ds_id, true)) == 0 )
    {
        failure_response(NO_EXISTS,
                get_error(object_name(PoolObjectSQL::DATASTORE), ds_id),
                att);
        return;
    }

    switch (type)
    {
        case Image::OS:
        case Image::DATABLOCK:
        case Image::CDROM:
        break;

        case Image::KERNEL:
        case Image::RAMDISK:
        case Image::CONTEXT:
            failure_response(INTERNAL,
                    request_error("Cannot save_as image of type " + Image::type_to_str(type), ""),
                    att);
        return;
    }

    // -------------------------------------------------------------------------
    // Get the data of the DataStore for the new image
    // -------------------------------------------------------------------------
    string         ds_data;
    PoolObjectAuth ds_perms;

    ds->get_permissions(ds_perms);
    ds->to_xml(ds_data);

    ds_disk_type = ds->get_disk_type();

    ds->unlock();

    // -------------------------------------------------------------------------
    // Create a template for the new Image
    // -------------------------------------------------------------------------
    ImageTemplate * itemplate = new ImageTemplate;
    Template        img_usage;

    itemplate->add("NAME", img_name);
    itemplate->add("SIZE", size);

    itemplate->add("SAVED_IMAGE_ID",iid_orig);
    itemplate->add("SAVED_DISK_ID",disk_id);
    itemplate->add("SAVED_VM_ID", id);

    if ( img_type.empty() )
    {
        itemplate->add("TYPE", Image::type_to_str(type));
    }
    else
    {
        itemplate->add("TYPE", img_type);
    }

    if ( driver.empty() == false )
    {
        itemplate->add("DRIVER", driver);
    }

    if ( target.empty() == false )
    {
        itemplate->add("TARGET", target);
    }

    if ( dev_prefix.empty() == false )
    {
        itemplate->add("DEV_PREFIX", dev_prefix);
    }

    itemplate->set_saving();

    img_usage.add("SIZE",      size);
    img_usage.add("DATASTORE", ds_id);

    // -------------------------------------------------------------------------
    // Authorize the operation & check quotas
    // -------------------------------------------------------------------------

    if ( vm_authorization(id, itemplate, 0, att, 0, &ds_perms, auth_op) == false )
    {
        delete itemplate;
        return;
    }

    if ( quota_authorization(&img_usage, Quotas::DATASTORE, att) == false )
    {
        delete itemplate;
        return;
    }

    // -------------------------------------------------------------------------
    // Create the image
    // -------------------------------------------------------------------------

    rc = ipool->allocate(att.uid,
                         att.gid,
                         att.uname,
                         att.gname,
                         umask,
                         itemplate,
                         ds_id,
                         ds_name,
                         ds_disk_type,
                         ds_data,
                         Datastore::IMAGE_DS,
                         -1,
                         &iid,
                         error_str);
    if (rc < 0)
    {
        quota_rollback(&img_usage, Quotas::DATASTORE, att);

        failure_response(INTERNAL,
                allocate_error(PoolObjectSQL::IMAGE, error_str), att);
        return;
    }

    ds = dspool->get(ds_id, true);

    if ( ds != 0 )  // TODO: error otherwise or leave image in ERROR?
    {
        ds->add_image(iid);

        dspool->update(ds);

        ds->unlock();
    }

    // Return the new allocated Image ID
    success_response(iid, att);
}

/* -------------------------------------------------------------------------- */
/* -------------------------------------------------------------------------- */

void VirtualMachineMonitoring::request_execute(
        xmlrpc_c::paramList const&  paramList,
        RequestAttributes&          att)
{
    int  id = xmlrpc_c::value_int(paramList.getInt(1));
    int  rc;

    ostringstream oss;

    bool auth = vm_authorization(id, 0, 0, att, 0, 0, auth_op);

    if ( auth == false )
    {
        return;
    }

    rc = (static_cast<VirtualMachinePool *>(pool))->dump_monitoring(oss, id);

    if ( rc != 0 )
    {
        failure_response(INTERNAL,request_error("Internal Error",""), att);
        return;
    }

    success_response(oss.str(), att);

    return;
}

/* -------------------------------------------------------------------------- */
/* -------------------------------------------------------------------------- */

void VirtualMachineAttach::request_execute(xmlrpc_c::paramList const& paramList,
                                            RequestAttributes& att)
{
    Nebula&           nd = Nebula::instance();
    DispatchManager * dm = nd.get_dm();

    VirtualMachineTemplate * tmpl = new VirtualMachineTemplate();
    PoolObjectAuth           host_perms;

    int    rc;
    string error_str;

    int     id       = xmlrpc_c::value_int(paramList.getInt(1));
    string  str_tmpl = xmlrpc_c::value_string(paramList.getString(2));

    // -------------------------------------------------------------------------
    // Parse Disk template
    // -------------------------------------------------------------------------

    rc = tmpl->parse_str_or_xml(str_tmpl, error_str);

    if ( rc != 0 )
    {
        failure_response(INTERNAL, error_str, att);
        delete tmpl;

        return;
    }

    // -------------------------------------------------------------------------
    // Authorize the operation & check quotas
    // -------------------------------------------------------------------------

    if ( vm_authorization(id, 0, tmpl, att, 0, 0, auth_op) == false )
    {
        delete tmpl;
        return;
    }

    if ( quota_authorization(tmpl, Quotas::IMAGE, att) == false )
    {
        delete tmpl;
        return;
    }

    rc = dm->attach(id, tmpl, error_str);

    if ( rc != 0 )
    {
        quota_rollback(tmpl, Quotas::IMAGE, att);

        failure_response(ACTION,
                request_error(error_str, ""),
                att);
    }
    else
    {
        success_response(id, att);
    }

    delete tmpl;
    return;
}

/* -------------------------------------------------------------------------- */
/* -------------------------------------------------------------------------- */

void VirtualMachineDetach::request_execute(xmlrpc_c::paramList const& paramList,
                                            RequestAttributes& att)
{
    Nebula&             nd = Nebula::instance();
    DispatchManager *   dm = nd.get_dm();

    int rc;
    string error_str;

    int     id      = xmlrpc_c::value_int(paramList.getInt(1));
    int     disk_id = xmlrpc_c::value_int(paramList.getInt(2));

    // -------------------------------------------------------------------------
    // Authorize the operation
    // -------------------------------------------------------------------------

    if ( vm_authorization(id, 0, 0, att, 0, 0, auth_op) == false )
    {
        return;
    }

    rc = dm->detach(id, disk_id, error_str);

    if ( rc != 0 )
    {
        failure_response(ACTION,
                request_error(error_str, ""),
                att);
    }
    else
    {
        success_response(id, att);
    }

    return;
}

/* -------------------------------------------------------------------------- */
/* -------------------------------------------------------------------------- */

<<<<<<< HEAD
void VirtualMachineAttachNic::request_execute(
        xmlrpc_c::paramList const&  paramList,
        RequestAttributes&          att)
{
    Nebula&           nd = Nebula::instance();
    DispatchManager * dm = nd.get_dm();

    VirtualMachineTemplate * tmpl = new VirtualMachineTemplate();
    PoolObjectAuth           host_perms;

    int    rc;
    string error_str;

    int     id       = xmlrpc_c::value_int(paramList.getInt(1));
    string  str_tmpl = xmlrpc_c::value_string(paramList.getString(2));

    // -------------------------------------------------------------------------
    // Parse NIC template
    // -------------------------------------------------------------------------

    rc = tmpl->parse_str_or_xml(str_tmpl, error_str);

    if ( rc != 0 )
    {
        failure_response(INTERNAL, error_str, att);
        delete tmpl;

        return;
    }

    // -------------------------------------------------------------------------
    // Authorize the operation & check quotas
    // -------------------------------------------------------------------------

    if ( vm_authorization(id, 0, tmpl, att, 0, 0, auth_op) == false )
    {
        delete tmpl;
        return;
    }

    if ( quota_authorization(tmpl, Quotas::NETWORK, att) == false )
    {
        delete tmpl;
        return;
    }

    rc = dm->attach_nic(id, tmpl, error_str);

    if ( rc != 0 )
    {
        quota_rollback(tmpl, Quotas::NETWORK, att);

=======
void VirtualMachineResize::request_execute(xmlrpc_c::paramList const& paramList,
                                           RequestAttributes& att)
{
    int   id      = xmlrpc_c::value_int(paramList.getInt(1));
    float ncpu    = xmlrpc_c::value_double(paramList.getDouble(2));
    int   nmemory = xmlrpc_c::value_int(paramList.getInt(3));
    int   nvcpu   = xmlrpc_c::value_int(paramList.getInt(4));
    bool  enforce_param = xmlrpc_c::value_boolean(paramList.getBoolean(5));

    float ocpu, dcpu;
    int   omemory, dmemory;
    int   ovcpu;

    Nebula&    nd    = Nebula::instance();
    UserPool*  upool = nd.get_upool();
    GroupPool* gpool = nd.get_gpool();
    Quotas     dquotas = nd.get_default_user_quota();
    HostPool * hpool = nd.get_hpool();

    Host * host;

    Template deltas;
    string   error_str;
    bool     rc;
    int      ret;
    int      hid = -1;

    PoolObjectAuth vm_perms;

    VirtualMachinePool * vmpool = static_cast<VirtualMachinePool *>(pool);
    VirtualMachine * vm;

    bool enforce = true;

    if (att.uid == UserPool::ONEADMIN_ID || att.gid == GroupPool::ONEADMIN_ID)
    {
        enforce = enforce_param;
    }

    /* ---------------------------------------------------------------------- */
    /*  Authorize the operation                                               */
    /* ---------------------------------------------------------------------- */

    if ( vm_authorization(id, 0, 0, att, 0, 0, auth_op) == false )
    {
        return;
    }

    /* ---------------------------------------------------------------------- */
    /*  Get the resize values                                                 */
    /* ---------------------------------------------------------------------- */

    vm = vmpool->get(id, true);

    if (vm == 0)
    {
        failure_response(NO_EXISTS,
                get_error(object_name(PoolObjectSQL::VM),id),
                att);
        return;
    }

    vm->get_permissions(vm_perms);

    vm->get_template_attribute("MEMORY", omemory);
    vm->get_template_attribute("CPU", ocpu);
    vm->get_template_attribute("VCPU", ovcpu);

    if (nmemory == 0)
    {
        nmemory = omemory;
    }

    if (ncpu == 0)
    {
        ncpu = ocpu;
    }

    if (nvcpu == 0)
    {
        nvcpu = ovcpu;
    }

    dcpu    = ncpu - ocpu;
    dmemory = nmemory - omemory;

    deltas.add("MEMORY", dmemory);
    deltas.add("CPU", dcpu);

    switch (vm->get_state())
    {
        case VirtualMachine::POWEROFF: //Only check host capacity in POWEROFF
            if (vm->hasHistory() == true)
            {
                hid = vm->get_hid();
            }
        break;

        case VirtualMachine::INIT:
        case VirtualMachine::PENDING:
        case VirtualMachine::HOLD:
        case VirtualMachine::FAILED:
        break;

        case VirtualMachine::STOPPED:
        case VirtualMachine::DONE:
        case VirtualMachine::SUSPENDED:
        case VirtualMachine::ACTIVE:
            failure_response(ACTION,
                     request_error("Wrong state to perform action",""),
                     att);

            vm->unlock();
            return;
    }

    ret = vm->check_resize(ncpu, nmemory, nvcpu, error_str);

    vm->unlock();

    if (ret != 0)
    {
        failure_response(INTERNAL,
                request_error("Could resize the VM", error_str),
                att);
        return;
    }

    /* ---------------------------------------------------------------------- */
    /*  Check quotas                                                          */
    /* ---------------------------------------------------------------------- */

    if (vm_perms.uid != UserPool::ONEADMIN_ID)
    {
        User * user  = upool->get(vm_perms.uid, true);

        if ( user != 0 )
        {
            rc = user->quota.quota_update(Quotas::VM, &deltas, dquotas, error_str);

            if (rc == false)
            {
                ostringstream oss;

                oss << object_name(PoolObjectSQL::USER)
                    << " [" << vm_perms.uid << "] "
                    << error_str;

                failure_response(AUTHORIZATION,
                        request_error(oss.str(), ""),
                        att);

                user->unlock();

                return;
            }

            upool->update(user);

            user->unlock();
        }
    }

    if (vm_perms.gid != GroupPool::ONEADMIN_ID)
    {
        Group * group  = gpool->get(vm_perms.gid, true);

        if ( group != 0 )
        {
            rc = group->quota.quota_update(Quotas::VM, &deltas, dquotas, error_str);

            if (rc == false)
            {
                ostringstream oss;
                RequestAttributes att_tmp(vm_perms.uid, -1, att);

                oss << object_name(PoolObjectSQL::GROUP)
                    << " [" << vm_perms.gid << "] "
                    << error_str;

                failure_response(AUTHORIZATION,
                                 request_error(oss.str(), ""),
                                 att);

                group->unlock();

                quota_rollback(&deltas, Quotas::VM, att_tmp);

                return;
            }

            gpool->update(group);

            group->unlock();
        }
    }

    /* ---------------------------------------------------------------------- */
    /*  Check & update host capacity                                          */
    /* ---------------------------------------------------------------------- */

    if (hid != -1)
    {
        int dcpu_host = (int) (dcpu * 100);//now in 100%
        int dmem_host = dmemory * 1024;    //now in Kilobytes

        host = hpool->get(hid, true);

        if (host == 0)
        {
            failure_response(NO_EXISTS,
                get_error(object_name(PoolObjectSQL::HOST),hid),
                att);

            quota_rollback(&deltas, Quotas::VM, att);

            return;
        }

        if ( enforce && host->test_capacity(dcpu_host, dmem_host, 0) == false)
        {
            ostringstream oss;

            oss << object_name(PoolObjectSQL::HOST)
                << " " << hid << " does not have enough capacity.";

            failure_response(ACTION, request_error(oss.str(),""), att);

            host->unlock();

            quota_rollback(&deltas, Quotas::VM, att);

            return;
        }

        host->update_capacity(dcpu_host, dmem_host, 0);

        hpool->update(host);

        host->unlock();
    }

    /* ---------------------------------------------------------------------- */
    /*  Resize the VM                                                         */
    /* ---------------------------------------------------------------------- */

    vm = vmpool->get(id, true);

    if (vm == 0)
    {
        failure_response(NO_EXISTS,
                get_error(object_name(PoolObjectSQL::VM),id),
                att);

        quota_rollback(&deltas, Quotas::VM, att);

        if (hid != -1)
        {
            host = hpool->get(hid, true);

            if (host != 0)
            {
                host->update_capacity(-dcpu, -dmemory, 0);
                hpool->update(host);

                host->unlock();
            }
        }
        return;
    }

    //Check again state as the VM may transit to active (e.g. scheduled)
    switch (vm->get_state())
    {
        case VirtualMachine::INIT:
        case VirtualMachine::PENDING:
        case VirtualMachine::HOLD:
        case VirtualMachine::FAILED:
        case VirtualMachine::POWEROFF:
            ret = vm->resize(ncpu, nmemory, nvcpu, error_str);

            if (ret != 0)
            {
                vm->unlock();

                failure_response(INTERNAL,
                        request_error("Could not resize the VM", error_str),
                        att);
                return;
            }

            vmpool->update(vm);
        break;

        case VirtualMachine::STOPPED:
        case VirtualMachine::DONE:
        case VirtualMachine::SUSPENDED:
        case VirtualMachine::ACTIVE:
            failure_response(ACTION,
                     request_error("Wrong state to perform action",""),
                     att);

            vm->unlock();

            quota_rollback(&deltas, Quotas::VM, att);

            if (hid != -1)
            {
                host = hpool->get(hid, true);

                if (host != 0)
                {
                    host->update_capacity(ocpu - ncpu, omemory - nmemory, 0);
                    hpool->update(host);

                    host->unlock();
                }
            }
            return;
    }

    vm->unlock();

    success_response(id, att);
}

/* -------------------------------------------------------------------------- */
/* -------------------------------------------------------------------------- */

void VirtualMachineSnapshotCreate::request_execute(
        xmlrpc_c::paramList const&  paramList,
        RequestAttributes&          att)
{
    Nebula&           nd = Nebula::instance();
    DispatchManager * dm = nd.get_dm();

    int     rc;
    int     snap_id;
    string  error_str;

    int     id   = xmlrpc_c::value_int(paramList.getInt(1));
    string  name = xmlrpc_c::value_string(paramList.getString(2));

    // -------------------------------------------------------------------------
    // Authorize the operation
    // -------------------------------------------------------------------------

    if ( vm_authorization(id, 0, 0, att, 0, 0, auth_op) == false )
    {
        return;
    }

    rc = dm->snapshot_create(id, name, snap_id, error_str);

    if ( rc != 0 )
    {
        failure_response(ACTION,
                request_error(error_str, ""),
                att);
    }
    else
    {
        success_response(snap_id, att);
    }

    return;
}

/* -------------------------------------------------------------------------- */
/* -------------------------------------------------------------------------- */

void VirtualMachineSnapshotRevert::request_execute(
        xmlrpc_c::paramList const&  paramList,
        RequestAttributes&          att)
{
    Nebula&           nd = Nebula::instance();
    DispatchManager * dm = nd.get_dm();

    int    rc;
    string error_str;

    int id      = xmlrpc_c::value_int(paramList.getInt(1));
    int snap_id = xmlrpc_c::value_int(paramList.getInt(2));

    // -------------------------------------------------------------------------
    // Authorize the operation
    // -------------------------------------------------------------------------

    if ( vm_authorization(id, 0, 0, att, 0, 0, auth_op) == false )
    {
        return;
    }

    rc = dm->snapshot_revert(id, snap_id, error_str);

    if ( rc != 0 )
    {
>>>>>>> c560d389
        failure_response(ACTION,
                request_error(error_str, ""),
                att);
    }
    else
    {
        success_response(id, att);
    }

<<<<<<< HEAD
    delete tmpl;
=======
>>>>>>> c560d389
    return;
}

/* -------------------------------------------------------------------------- */
/* -------------------------------------------------------------------------- */

<<<<<<< HEAD
void VirtualMachineDetachNic::request_execute(
        xmlrpc_c::paramList const&  paramList,
        RequestAttributes&          att)
{
    Nebula&             nd = Nebula::instance();
    DispatchManager *   dm = nd.get_dm();

    int rc;
    string error_str;

    int id      = xmlrpc_c::value_int(paramList.getInt(1));
    int nic_id  = xmlrpc_c::value_int(paramList.getInt(2));
=======
void VirtualMachineSnapshotDelete::request_execute(
        xmlrpc_c::paramList const&  paramList,
        RequestAttributes&          att)
{
    Nebula&           nd = Nebula::instance();
    DispatchManager * dm = nd.get_dm();

    int    rc;
    string error_str;

    int id      = xmlrpc_c::value_int(paramList.getInt(1));
    int snap_id = xmlrpc_c::value_int(paramList.getInt(2));
>>>>>>> c560d389

    // -------------------------------------------------------------------------
    // Authorize the operation
    // -------------------------------------------------------------------------

    if ( vm_authorization(id, 0, 0, att, 0, 0, auth_op) == false )
    {
        return;
    }

<<<<<<< HEAD
    rc = dm->detach_nic(id, nic_id, error_str);
=======
    rc = dm->snapshot_delete(id, snap_id, error_str);
>>>>>>> c560d389

    if ( rc != 0 )
    {
        failure_response(ACTION,
                request_error(error_str, ""),
                att);
    }
    else
    {
        success_response(id, att);
    }

    return;
}

/* -------------------------------------------------------------------------- */
/* -------------------------------------------------------------------------- */<|MERGE_RESOLUTION|>--- conflicted
+++ resolved
@@ -1058,60 +1058,6 @@
 /* -------------------------------------------------------------------------- */
 /* -------------------------------------------------------------------------- */
 
-<<<<<<< HEAD
-void VirtualMachineAttachNic::request_execute(
-        xmlrpc_c::paramList const&  paramList,
-        RequestAttributes&          att)
-{
-    Nebula&           nd = Nebula::instance();
-    DispatchManager * dm = nd.get_dm();
-
-    VirtualMachineTemplate * tmpl = new VirtualMachineTemplate();
-    PoolObjectAuth           host_perms;
-
-    int    rc;
-    string error_str;
-
-    int     id       = xmlrpc_c::value_int(paramList.getInt(1));
-    string  str_tmpl = xmlrpc_c::value_string(paramList.getString(2));
-
-    // -------------------------------------------------------------------------
-    // Parse NIC template
-    // -------------------------------------------------------------------------
-
-    rc = tmpl->parse_str_or_xml(str_tmpl, error_str);
-
-    if ( rc != 0 )
-    {
-        failure_response(INTERNAL, error_str, att);
-        delete tmpl;
-
-        return;
-    }
-
-    // -------------------------------------------------------------------------
-    // Authorize the operation & check quotas
-    // -------------------------------------------------------------------------
-
-    if ( vm_authorization(id, 0, tmpl, att, 0, 0, auth_op) == false )
-    {
-        delete tmpl;
-        return;
-    }
-
-    if ( quota_authorization(tmpl, Quotas::NETWORK, att) == false )
-    {
-        delete tmpl;
-        return;
-    }
-
-    rc = dm->attach_nic(id, tmpl, error_str);
-
-    if ( rc != 0 )
-    {
-        quota_rollback(tmpl, Quotas::NETWORK, att);
-
-=======
 void VirtualMachineResize::request_execute(xmlrpc_c::paramList const& paramList,
                                            RequestAttributes& att)
 {
@@ -1509,7 +1455,6 @@
 
     if ( rc != 0 )
     {
->>>>>>> c560d389
         failure_response(ACTION,
                 request_error(error_str, ""),
                 att);
@@ -1519,17 +1464,121 @@
         success_response(id, att);
     }
 
-<<<<<<< HEAD
+    return;
+}
+
+/* -------------------------------------------------------------------------- */
+/* -------------------------------------------------------------------------- */
+
+void VirtualMachineSnapshotDelete::request_execute(
+        xmlrpc_c::paramList const&  paramList,
+        RequestAttributes&          att)
+{
+    Nebula&           nd = Nebula::instance();
+    DispatchManager * dm = nd.get_dm();
+
+    int    rc;
+    string error_str;
+
+    int id      = xmlrpc_c::value_int(paramList.getInt(1));
+    int snap_id = xmlrpc_c::value_int(paramList.getInt(2));
+
+    // -------------------------------------------------------------------------
+    // Authorize the operation
+    // -------------------------------------------------------------------------
+
+    if ( vm_authorization(id, 0, 0, att, 0, 0, auth_op) == false )
+    {
+        return;
+    }
+
+    rc = dm->snapshot_delete(id, snap_id, error_str);
+
+    if ( rc != 0 )
+    {
+        failure_response(ACTION,
+                request_error(error_str, ""),
+                att);
+    }
+    else
+    {
+        success_response(id, att);
+    }
+
+    return;
+}
+
+/* -------------------------------------------------------------------------- */
+/* -------------------------------------------------------------------------- */
+
+void VirtualMachineAttachNic::request_execute(
+        xmlrpc_c::paramList const&  paramList,
+        RequestAttributes&          att)
+{
+    Nebula&           nd = Nebula::instance();
+    DispatchManager * dm = nd.get_dm();
+
+    VirtualMachineTemplate * tmpl = new VirtualMachineTemplate();
+    PoolObjectAuth           host_perms;
+
+    int    rc;
+    string error_str;
+
+    int     id       = xmlrpc_c::value_int(paramList.getInt(1));
+    string  str_tmpl = xmlrpc_c::value_string(paramList.getString(2));
+
+    // -------------------------------------------------------------------------
+    // Parse NIC template
+    // -------------------------------------------------------------------------
+
+    rc = tmpl->parse_str_or_xml(str_tmpl, error_str);
+
+    if ( rc != 0 )
+    {
+        failure_response(INTERNAL, error_str, att);
+        delete tmpl;
+
+        return;
+    }
+
+    // -------------------------------------------------------------------------
+    // Authorize the operation & check quotas
+    // -------------------------------------------------------------------------
+
+    if ( vm_authorization(id, 0, tmpl, att, 0, 0, auth_op) == false )
+    {
+        delete tmpl;
+        return;
+    }
+
+    if ( quota_authorization(tmpl, Quotas::NETWORK, att) == false )
+    {
+        delete tmpl;
+        return;
+    }
+
+    rc = dm->attach_nic(id, tmpl, error_str);
+
+    if ( rc != 0 )
+    {
+        quota_rollback(tmpl, Quotas::NETWORK, att);
+
+        failure_response(ACTION,
+                request_error(error_str, ""),
+                att);
+    }
+    else
+    {
+        success_response(id, att);
+    }
+
     delete tmpl;
-=======
->>>>>>> c560d389
     return;
 }
 
 /* -------------------------------------------------------------------------- */
 /* -------------------------------------------------------------------------- */
 
-<<<<<<< HEAD
 void VirtualMachineDetachNic::request_execute(
         xmlrpc_c::paramList const&  paramList,
         RequestAttributes&          att)
@@ -1542,20 +1591,6 @@
 
     int id      = xmlrpc_c::value_int(paramList.getInt(1));
     int nic_id  = xmlrpc_c::value_int(paramList.getInt(2));
-=======
-void VirtualMachineSnapshotDelete::request_execute(
-        xmlrpc_c::paramList const&  paramList,
-        RequestAttributes&          att)
-{
-    Nebula&           nd = Nebula::instance();
-    DispatchManager * dm = nd.get_dm();
-
-    int    rc;
-    string error_str;
-
-    int id      = xmlrpc_c::value_int(paramList.getInt(1));
-    int snap_id = xmlrpc_c::value_int(paramList.getInt(2));
->>>>>>> c560d389
 
     // -------------------------------------------------------------------------
     // Authorize the operation
@@ -1566,11 +1601,7 @@
         return;
     }
 
-<<<<<<< HEAD
     rc = dm->detach_nic(id, nic_id, error_str);
-=======
-    rc = dm->snapshot_delete(id, snap_id, error_str);
->>>>>>> c560d389
 
     if ( rc != 0 )
     {
