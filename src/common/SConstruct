# SConstruct for src/common

# -------------------------------------------------------------------------- #
# Copyright 2002-2013, OpenNebula Project (OpenNebula.org), C12G Labs        #
#                                                                            #
# Licensed under the Apache License, Version 2.0 (the "License"); you may    #
# not use this file except in compliance with the License. You may obtain    #
# a copy of the License at                                                   #
#                                                                            #
# http://www.apache.org/licenses/LICENSE-2.0                                 #
#                                                                            #
# Unless required by applicable law or agreed to in writing, software        #
# distributed under the License is distributed on an "AS IS" BASIS,          #
# WITHOUT WARRANTIES OR CONDITIONS OF ANY KIND, either express or implied.   #
# See the License for the specific language governing permissions and        #
# limitations under the License.                                             #
#--------------------------------------------------------------------------- #

Import('env')

lib_name='nebula_common'

# Sources to generate the library
source_files=[
    'ActionManager.cc',
    'Attribute.cc',
    'mem_collector.c',
<<<<<<< HEAD
    'SSLTools.cc',
    'NebulaUtil.cc'
=======
    'Util.cc'
>>>>>>> 064e99df
]

# Build library
env.StaticLibrary(lib_name, source_files)<|MERGE_RESOLUTION|>--- conflicted
+++ resolved
@@ -25,12 +25,7 @@
     'ActionManager.cc',
     'Attribute.cc',
     'mem_collector.c',
-<<<<<<< HEAD
-    'SSLTools.cc',
     'NebulaUtil.cc'
-=======
-    'Util.cc'
->>>>>>> 064e99df
 ]
 
 # Build library
