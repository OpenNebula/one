--- conflicted
+++ resolved
@@ -230,16 +230,6 @@
         NebulaLog::log("ONE",Log::INFO,"Checking database version.");
         rc = check_db_version();
 
-<<<<<<< HEAD
-        VirtualMachinePool::bootstrap(db);
-        HostPool::bootstrap(db);
-        VirtualNetworkPool::bootstrap(db);
-        UserPool::bootstrap(db);
-        ImagePool::bootstrap(db);
-        ClusterPool::bootstrap(db);
-        GroupPool::bootstrap(db);
-        VMTemplatePool::bootstrap(db);
-=======
         if( rc == -1 )
         {
             throw runtime_error("Database version mismatch.");
@@ -256,9 +246,9 @@
             UserPool::bootstrap(db);
             ImagePool::bootstrap(db);
             ClusterPool::bootstrap(db);
+            GroupPool::bootstrap(db);
             VMTemplatePool::bootstrap(db);
         }
->>>>>>> 3ba628af
     }
     catch (exception&)
     {
