--- conflicted
+++ resolved
@@ -495,13 +495,10 @@
         docpool = new DocumentPool(db);
         zonepool= new ZonePool(db, is_federation_slave());
         vdcpool = new VdcPool(db, is_federation_slave());
-<<<<<<< HEAD
 
         vrouterpool = new VirtualRouterPool(db);
         marketpool  = new MarketPlacePool(db);
         apppool     = new MarketPlaceAppPool(db);
-=======
->>>>>>> 9044352d
 
         nebula_configuration->get("VM_HOOK",        vm_hooks);
         nebula_configuration->get("HOST_HOOK",      host_hooks);
