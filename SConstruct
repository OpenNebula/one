# -------------------------------------------------------------------------- #
# Copyright 2002-2012, OpenNebula Project Leads (OpenNebula.org)             #
#                                                                            #
# Licensed under the Apache License, Version 2.0 (the "License"); you may    #
# not use this file except in compliance with the License. You may obtain    #
# a copy of the License at                                                   #
#                                                                            #
# http://www.apache.org/licenses/LICENSE-2.0                                 #
#                                                                            #
# Unless required by applicable law or agreed to in writing, software        #
# distributed under the License is distributed on an "AS IS" BASIS,          #
# WITHOUT WARRANTIES OR CONDITIONS OF ANY KIND, either express or implied.   #
# See the License for the specific language governing permissions and        #
# limitations under the License.                                             #
#--------------------------------------------------------------------------- #

import os
import sys
import shutil
sys.path.append("./share/scons")
from lex_bison import *

# This is the absolute path where the project is located
cwd=os.getcwd()

# Environment that will be applied to each scons child
main_env=Environment()
main_env['ENV']['PATH']=os.environ['PATH']

# snippet borrowed from http://dev.gentoo.org/~vapier/scons-blows.txt
# makes scons aware of build related environment variables
if os.environ.has_key('CC'):
    main_env['CC'] = os.environ['CC']
if os.environ.has_key('CFLAGS'):
    main_env['CCFLAGS'] += SCons.Util.CLVar(os.environ['CFLAGS'])
if os.environ.has_key('CXX'):
    main_env['CXX'] = os.environ['CXX']
if os.environ.has_key('CXXFLAGS'):
    main_env['CXXFLAGS'] += SCons.Util.CLVar(os.environ['CXXFLAGS'])
if os.environ.has_key('LDFLAGS'):
    main_env['LINKFLAGS'] += SCons.Util.CLVar(os.environ['LDFLAGS'])
else:
    os.environ['LDFLAGS']=""

# Add builders for flex and bison
add_lex(main_env)
add_bison(main_env)

# Include dirs
main_env.Append(CPPPATH=[
    cwd+'/include',
])

# Library dirs
main_env.Append(LIBPATH=[
    cwd+'/src/common',
    cwd+'/src/log',
    cwd+'/src/sql',
    cwd+'/src/host',
    cwd+'/src/cluster',
    cwd+'/src/datastore',
    cwd+'/src/group',
    cwd+'/src/mad',
    cwd+'/src/nebula',
    cwd+'/src/pool',
    cwd+'/src/template',
    cwd+'/src/vm',
    cwd+'/src/vm_template',
    cwd+'/src/vmm',
    cwd+'/src/lcm',
    cwd+'/src/tm',
    cwd+'/src/dm',
    cwd+'/src/im',
    cwd+'/src/image',
    cwd+'/src/rm',
    cwd+'/src/vnm',
    cwd+'/src/hm',
    cwd+'/src/um',
    cwd+'/src/authm',
    cwd+'/src/acl',
    cwd+'/src/xml',
    cwd+'/src/document',
])

# Compile flags
main_env.Append(CPPFLAGS=[
    "-g",
    "-Wall"
])

# Linking flags
main_env.Append(LINKFLAGS=['-g', '-pthread'])

#######################
# EXTRA CONFIGURATION #
#######################

# SQLITE
sqlite_dir=ARGUMENTS.get('sqlite_dir', 'none')
if sqlite_dir!='none':
    main_env.Append(LIBPATH=[sqlite_dir+"/lib", sqlite_dir+"/lib64"])
    main_env.Append(CPPPATH=[sqlite_dir+"/include"])

sqlite=ARGUMENTS.get('sqlite', 'yes')
if sqlite=='yes':
    main_env.Append(sqlite='yes')
    main_env.Append(CPPFLAGS=["-DSQLITE_DB"])
    main_env.Append(LIBS=['sqlite3'])
else:
    main_env.Append(sqlite='no')

# MySQL
mysql=ARGUMENTS.get('mysql', 'no')
if mysql=='yes':
    main_env.Append(mysql='yes')
    main_env.Append(CPPFLAGS=["-DMYSQL_DB"])
    main_env.Append(LIBS=['mysqlclient'])
else:
    main_env.Append(mysql='no')

# xmlrpc
xmlrpc_dir=ARGUMENTS.get('xmlrpc', 'none')
if xmlrpc_dir!='none':
    main_env.Append(LIBPATH=[xmlrpc_dir+"/lib", xmlrpc_dir+"/lib64"])
    main_env.Append(CPPPATH=[xmlrpc_dir+"/include"])

# build lex/bison
build_parsers=ARGUMENTS.get('parsers', 'no')
if build_parsers=='yes':
    main_env.Append(parsers='yes')
else:
    main_env.Append(parsers='no')

# Context pakages
context_packages=ARGUMENTS.get('context', 'no')
if context_packages=='no':
    main_env.Append(context=[])
elif context_packages=='all':
    main_env.Append(context=['deb', 'rpm'])
else:
    main_env.Append(context=context_packages.split(','))

# Rubygem generation
main_env.Append(rubygems=ARGUMENTS.get('rubygems', 'no'))

if not main_env.GetOption('clean'):
    try:
        if mysql=='yes':
            main_env.ParseConfig('mysql_config --cflags --libs')
    except Exception, e:
        print ""
        print "mysql_config was not found in the path"
        print ""
        print "Check that mysql development package is installed and"
        print "mysql_config is in the path. If your mysql config tool"
        print "is called mysql5_config make a symlink as mysql_config"
        print "to a directory in the path."
        print ""
        exit(-1)


    try:
        main_env.ParseConfig(("LDFLAGS='%s' share/scons/get_xmlrpc_config"+
            " server") % (os.environ['LDFLAGS'],))
        main_env.ParseConfig(("LDFLAGS='%s' share/scons/get_xmlrpc_config"+
            " client") % (os.environ['LDFLAGS'],))

    except Exception, e:
        print ""
        print "Error searching for xmlrpc-c libraries. Please check this"+\
            " things:"
        print ""
        print " * You have installed development libraries for xmlrpc-c. One"+\
            " way to check"
        print "   this is calling xmlrpc-c-config that is provided with the"+\
            " development"
        print "   package."
        print " * Check that the version of xmlrpc-c is at least 1.06. You"+\
            " can do this also"
        print "   calling:"
        print "   $ xmlrpc-c-config --version"
        print " * If all this requirements are already met please send log"+\
            " files located in"
        print "   .xmlrpc_test to the mailing list."
        print ""
        exit(-1)
else:
    main_env.Replace(mysql='yes')
    shutil.rmtree('.xmlrpc_test', True)
    shutil.rmtree('src/nebula/.xmlrpc_test', True)
    shutil.rmtree('src/scheduler/.xmlrpc_test', True)


# libxml2
main_env.ParseConfig('xml2-config --libs --cflags')


# SCONS scripts to build
build_scripts=[
    'src/sql/SConstruct',
    'src/log/SConstruct',
    'src/common/SConstruct',
    'src/template/SConstruct',
    'src/host/SConstruct',
    'src/cluster/SConstruct',
    'src/datastore/SConstruct',
    'src/group/SConstruct',
    'src/mad/SConstruct',
    'src/mad/utils/SConstruct',
    'src/nebula/SConstruct',
    'src/pool/SConstruct',
    'src/vm/SConstruct',
    'src/vm_template/SConstruct',
    'src/vmm/SConstruct',
    'src/lcm/SConstruct',
    'src/rm/SConstruct',
    'src/tm/SConstruct',
    'src/im/SConstruct',
    'src/image/SConstruct',
    'src/dm/SConstruct',
    'src/scheduler/SConstruct',
    'src/vnm/SConstruct',
    'src/hm/SConstruct',
    'src/um/SConstruct',
    'src/authm/SConstruct',
    'src/acl/SConstruct',
    'src/xml/SConstruct',
    'src/document/SConstruct',
    'share/man/SConstruct',
    'src/sunstone/locale/languages/SConstruct',
    'src/cloud/occi/lib/ui/locale/languages/SConstruct',
<<<<<<< HEAD
    'share/scripts/context-packages/SConstruct'
=======
    'share/scripts/context-packages/Sconstruct',
    'share/rubygems/SConstruct'
>>>>>>> e9ec2ce6
]

# Testing
testing=ARGUMENTS.get('tests', 'no')

if testing=='yes':
    main_env.Append(testing='yes')

    main_env.ParseConfig('cppunit-config --cflags --libs')

    main_env.Append(CPPPATH=[
        cwd+'/include/test',
        '/usr/include/cppunit/' #not provided by cppunit-config command
    ])

    main_env.Append(LIBPATH=[
        cwd+'/src/test',
    ])

    main_env.Append(LIBS=[
        'nebula_test_common',
    ])

    build_scripts.extend([
        'src/authm/test/SConstruct',
        'src/common/test/SConstruct',
        'src/host/test/SConstruct',
        'src/cluster/test/SConstruct',
        'src/datastore/test/SConstruct',
        'src/group/test/SConstruct',
        'src/image/test/SConstruct',
        'src/lcm/test/SConstruct',
        'src/pool/test/SConstruct',
        'src/template/test/SConstruct',
        'src/test/SConstruct',
        'src/um/test/SConstruct',
        'src/vm/test/SConstruct',
        'src/vnm/test/SConstruct',
        'src/xml/test/SConstruct',
        'src/vm_template/test/SConstruct',
    ])
else:
    main_env.Append(testing='no')


for script in build_scripts:
    env=main_env.Clone()
    SConscript(script, exports='env')<|MERGE_RESOLUTION|>--- conflicted
+++ resolved
@@ -229,12 +229,8 @@
     'share/man/SConstruct',
     'src/sunstone/locale/languages/SConstruct',
     'src/cloud/occi/lib/ui/locale/languages/SConstruct',
-<<<<<<< HEAD
-    'share/scripts/context-packages/SConstruct'
-=======
     'share/scripts/context-packages/Sconstruct',
     'share/rubygems/SConstruct'
->>>>>>> e9ec2ce6
 ]
 
 # Testing
