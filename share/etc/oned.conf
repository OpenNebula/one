#*******************************************************************************
#                       OpenNebula Configuration file
#*******************************************************************************

#*******************************************************************************
# Daemon configuration attributes
#-------------------------------------------------------------------------------
#  MANAGER_TIMER: Time in seconds the core uses to evaluate periodical functions.
#  MONITORING_INTERVAL cannot have a smaller value than MANAGER_TIMER.
#
#  MONITORING_INTERVAL: Time in seconds between host and VM monitorization.
#
#  MONITORING_THREADS: Max. number of threads used to process monitor messages
#
#  HOST_PER_INTERVAL: Number of hosts monitored in each interval.
#  HOST_MONITORING_EXPIRATION_TIME: Time, in seconds, to expire monitoring
#  information. Use 0 to disable HOST monitoring recording.
#
#  VM_INDIVIDUAL_MONITORING: VM monitoring information is obtained along with the
#  host information. For some custom monitor drivers you may need activate the
#  individual VM monitoring process.
#  VM_PER_INTERVAL: Number of VMs monitored in each interval, if the individual
#  VM monitoring is set to yes.
#  VM_MONITORING_EXPIRATION_TIME: Time, in seconds, to expire monitoring
#  information. Use 0 to disable VM monitoring recording.
#
#  SCRIPTS_REMOTE_DIR: Remote path to store the monitoring and VM management
#  scripts.
#
#  PORT: Port where oned will listen for xmlrpc calls.
#
#  DB: Configuration attributes for the database backend
#   backend : can be sqlite or mysql (default is sqlite)
#   server  : (mysql) host name or an IP address for the MySQL server
#   port    : (mysql) port for the connection to the server.
#                     If set to 0, the default port is used.
#   user    : (mysql) user's MySQL login ID
#   passwd  : (mysql) the password for user
#   db_name : (mysql) the database name
#
#  VNC_BASE_PORT: VNC ports for VMs can be automatically set to VNC_BASE_PORT +
#  VMID
#
#  LOG: Configuration for the logging system
#   system: defines the logging system:
#      file      to log in the oned.log file
#      syslog    to use the syslog facilities
#   debug_level: 0 = ERROR, 1 = WARNING, 2 = INFO, 3 = DEBUG
#
#  VM_SUBMIT_ON_HOLD: Forces VMs to be created on hold state instead of pending.
#  Values: YES or NO.
#*******************************************************************************

LOG = [
  system      = "file",
  debug_level = 3
]

#MANAGER_TIMER = 30

MONITORING_INTERVAL = 60
MONITORING_THREADS  = 50

#HOST_PER_INTERVAL               = 15
#HOST_MONITORING_EXPIRATION_TIME = 43200

#VM_INDIVIDUAL_MONITORING      = "no"
#VM_PER_INTERVAL               = 5
#VM_MONITORING_EXPIRATION_TIME = 14400

SCRIPTS_REMOTE_DIR=/var/tmp/one

PORT = 2633

DB = [ backend = "sqlite" ]

# Sample configuration for MySQL
# DB = [ backend = "mysql",
#        server  = "localhost",
#        port    = 0,
#        user    = "oneadmin",
#        passwd  = "oneadmin",
#        db_name = "opennebula" ]

VNC_BASE_PORT = 5900

#VM_SUBMIT_ON_HOLD = "NO"

#*******************************************************************************
# Federation configuration attributes
#-------------------------------------------------------------------------------
# Control the federation capabilities of oned. Operation in a federated setup
# requires a special DB configuration.
#
#  FEDERATION: Federation attributes
#   MODE: Operation mode of this oned.
#       STANDALONE no federated.This is the default operational mode
#       MASTER     this oned is the master zone of the federation
#       SLAVE      this oned is a slave zone
#   ZONE_ID: The zone ID as returned by onezone command
#   MASTER_ONED: The xml-rpc endpoint of the master oned, e.g.
#   http://master.one.org:2633/RPC2
#*******************************************************************************

FEDERATION = [
    MODE = "STANDALONE",
    ZONE_ID = 0,
    MASTER_ONED = ""
]

#*******************************************************************************
# XML-RPC server configuration
#-------------------------------------------------------------------------------
#  These are configuration parameters for oned's xmlrpc-c server
#
#  MAX_CONN: Maximum number of simultaneous TCP connections the server
#  will maintain
#
#  MAX_CONN_BACKLOG: Maximum number of TCP connections the operating system
#  will accept on the server's behalf without the server accepting them from
#  the operating system
#
#  KEEPALIVE_TIMEOUT: Maximum time in seconds that the server allows a
#  connection to be open between RPCs
#
#  KEEPALIVE_MAX_CONN: Maximum number of RPCs that the server will execute on
#  a single connection
#
#  TIMEOUT: Maximum time in seconds the server will wait for the client to
#  do anything while processing an RPC
#
#  RPC_LOG: Create a separated log file for xml-rpc requests, in
#  "/var/log/one/one_xmlrpc.log".
#
#  MESSAGE_SIZE: Buffer size in bytes for XML-RPC responses. Only relevant for
#  slave zones.
#
#  LOG_CALL_FORMAT: Format string to log XML-RPC calls. Interpreted strings:
#     %i -- request id
#     %m -- method name
#     %u -- user id
#     %U -- user name
#     %l -- param list
#     %p -- user password
#     %g -- group id
#     %G -- group name
#     %a -- auth token
#     %% -- %
#*******************************************************************************

#MAX_CONN           = 15
#MAX_CONN_BACKLOG   = 15
#KEEPALIVE_TIMEOUT  = 15
#KEEPALIVE_MAX_CONN = 30
#TIMEOUT            = 15
#RPC_LOG            = NO
#MESSAGE_SIZE       = 1073741824
#LOG_CALL_FORMAT    = "Req:%i UID:%u %m invoked %l"

#*******************************************************************************
# Physical Networks configuration
#*******************************************************************************
#  NETWORK_SIZE: Here you can define the default size for the virtual networks
#
#  MAC_PREFIX: Default MAC prefix to be used to create the auto-generated MAC
#  addresses is defined here (this can be overrided by the Virtual Network
#  template)
#*******************************************************************************

NETWORK_SIZE = 254

MAC_PREFIX   = "02:00"

#*******************************************************************************
# DataStore Configuration
#*******************************************************************************
#  DATASTORE_LOCATION: *Default* Path for Datastores in the hosts. It IS the
#  same for all the hosts in the cluster. DATASTORE_LOCATION IS ONLY FOR THE
#  HOSTS AND *NOT* THE FRONT-END. It defaults to /var/lib/one/datastores (or
#  $ONE_LOCATION/var/datastores in self-contained mode)
#
#  You can define a different DATASTORE_LOCATION in each cluster by updating
#  its properties with onecluster update.
#
#  DATASTORE_BASE_PATH: This is the base path for the SOURCE attribute of
#  the images registered in a Datastore. This is a default value, that can be
#  changed when the datastore is created.
#
#  DATASTORE_CAPACITY_CHECK: Checks that there is enough capacity before
#  creating a new imag. Defaults to Yes
#
#  DEFAULT_IMAGE_TYPE: This can take values
#       OS        Image file holding an operating system
#       CDROM     Image file holding a CDROM
#       DATABLOCK Image file holding a datablock,
#                 always created as an empty block
#
#  DEFAULT_DEVICE_PREFIX: This can be set to
#       hd        IDE prefix
#       sd        SCSI
#       xvd       XEN Virtual Disk
#       vd        KVM virtual disk
#
#  DEFAULT_CDROM_DEVICE_PREFIX: Same as above but for CDROM devices.
#*******************************************************************************

#DATASTORE_LOCATION  = /var/lib/one/datastores

#DATASTORE_BASE_PATH = /var/lib/one/datastores

DATASTORE_CAPACITY_CHECK = "yes"

DEFAULT_IMAGE_TYPE    = "OS"
DEFAULT_DEVICE_PREFIX = "hd"

DEFAULT_CDROM_DEVICE_PREFIX = "hd"

#*******************************************************************************
# Information Driver Configuration
#*******************************************************************************
# You can add more information managers with different configurations but make
# sure it has different names.
#
#   name      : name for this information manager
#
#   executable: path of the information driver executable, can be an
#               absolute path or relative to $ONE_LOCATION/lib/mads (or
#               /usr/lib/one/mads/ if OpenNebula was installed in /)
#
#   arguments : for the driver executable, usually a probe configuration file,
#               can be an absolute path or relative to $ONE_LOCATION/etc (or
#               /etc/one/ if OpenNebula was installed in /)
#*******************************************************************************

#-------------------------------------------------------------------------------
#  Information Collector for KVM and Xen IM's.
#-------------------------------------------------------------------------------
#  This driver CANNOT BE ASSIGNED TO A HOST, and needs to be used with KVM or
#  Xen drivers
#    -h  prints this help.
#    -a  Address to bind the collectd sockect (defults 0.0.0.0)
#    -p  UDP port to listen for monitor information (default 4124)
#    -f  Interval in seconds to flush collected information (default 5)
#    -t  Number of threads for the server (defult 50)
#    -i  Time in seconds of the monitorization push cycle. This parameter must
#        be smaller than MONITORING_INTERVAL, otherwise push monitorization will
#        not be effective.
#-------------------------------------------------------------------------------
IM_MAD = [
      name       = "collectd",
      executable = "collectd",
      arguments  = "-p 4124 -f 5 -t 50 -i 20" ]
#-------------------------------------------------------------------------------

#-------------------------------------------------------------------------------
#  KVM UDP-push Information Driver Manager Configuration
#    -r number of retries when monitoring a host
#    -t number of threads, i.e. number of hosts monitored at the same time
#-------------------------------------------------------------------------------
IM_MAD = [
      name       = "kvm",
      executable = "one_im_ssh",
      arguments  = "-r 3 -t 15 kvm" ]
#-------------------------------------------------------------------------------

#-------------------------------------------------------------------------------
#  KVM SSH-pull Information Driver Manager Configuration
#    -r number of retries when monitoring a host
#    -t number of threads, i.e. number of hosts monitored at the same time
#-------------------------------------------------------------------------------
# IM_MAD = [
#       name       = "kvm",
#       executable = "one_im_ssh",
#       arguments  = "-r 3 -t 15 kvm-probes" ]
#-------------------------------------------------------------------------------

#-------------------------------------------------------------------------------
#  XEN UDP-push Information Driver Manager Configuration
#    -r number of retries when monitoring a host
#    -t number of threads, i.e. number of hosts monitored at the same time
#-------------------------------------------------------------------------------

# Driver for Xen 3.x
#IM_MAD = [
#    name       = "xen",
#    executable = "one_im_ssh",
#    arguments  = "-r 3 -t 15 xen3" ]

# Driver for Xen 4.x
#IM_MAD = [
#    name       = "xen",
#    executable = "one_im_ssh",
#    arguments  = "-r 3 -t 15 xen4" ]

#-------------------------------------------------------------------------------
#  XEN SSH-pull Information Driver Manager Configuration
#    -r number of retries when monitoring a host
#    -t number of threads, i.e. number of hosts monitored at the same time
#-------------------------------------------------------------------------------

# Driver for Xen 3.x
#IM_MAD = [
#    name       = "xen",
#    executable = "one_im_ssh",
#    arguments  = "-r 0 -t 15 xen3-probes" ]

# Driver for Xen 4.x
#IM_MAD = [
#    name       = "xen",
#    executable = "one_im_ssh",
#    arguments  = "-r 0 -t 15 xen4-probes" ]

#-------------------------------------------------------------------------------

#-------------------------------------------------------------------------------
#  VMware Information Driver Manager Configuration
#    -r number of retries when monitoring a host
#    -t number of threads, i.e. number of hosts monitored at the same time
#-------------------------------------------------------------------------------
#IM_MAD = [
#      name       = "vmware",
#      executable = "one_im_sh",
#      arguments  = "-c -t 15 -r 0 vmware" ]
#-------------------------------------------------------------------------------

#-------------------------------------------------------------------------------
#  vCenter Information Driver Manager Configuration
#    -r number of retries when monitoring a host
#    -t number of threads, i.e. number of hosts monitored at the same time
#-------------------------------------------------------------------------------
#IM_MAD = [
#      name       = "vcenter",
#      executable = "one_im_sh",
#      arguments  = "-c -t 15 -r 0 vcenter" ]
#-------------------------------------------------------------------------------

#-------------------------------------------------------------------------------
#  EC2 Information Driver Manager Configuration
#    -r number of retries when monitoring a host
#    -t number of threads, i.e. number of hosts monitored at the same time
#-------------------------------------------------------------------------------
#IM_MAD = [
#      name       = "ec2",
#      executable = "one_im_sh",
#      arguments  = "-c -t 1 -r 0 ec2" ]
#-------------------------------------------------------------------------------

#-------------------------------------------------------------------------------
#  SoftLayer Information Driver Manager Configuration
#    -r number of retries when monitoring a host
#    -t number of threads, i.e. number of hosts monitored at the same time
#-------------------------------------------------------------------------------
#IM_MAD = [
#      name       = "sl",
#      executable = "one_im_sh",
#      arguments  = "-c -t 1 -r 0 sl" ]
#-------------------------------------------------------------------------------

#-------------------------------------------------------------------------------
#  Azure Information Driver Manager Configuration
#    -r number of retries when monitoring a host
#    -t number of threads, i.e. number of hosts monitored at the same time
#-------------------------------------------------------------------------------
#IM_MAD = [
#      name       = "az",
#      executable = "one_im_sh",
#      arguments  = "-c -t 1 -r 0 az" ]
#-------------------------------------------------------------------------------

#-------------------------------------------------------------------------------
#  Dummy Information Driver Manager Configuration
#-------------------------------------------------------------------------------
#IM_MAD = [ name="dummy", executable="one_im_dummy"]
#-------------------------------------------------------------------------------

#*******************************************************************************
# Virtualization Driver Configuration
#*******************************************************************************
# You can add more virtualization managers with different configurations but
# make sure it has different names.
#
#   name      : name of the virtual machine manager driver
#
#   executable: path of the virtualization driver executable, can be an
#               absolute path or relative to $ONE_LOCATION/lib/mads (or
#               /usr/lib/one/mads/ if OpenNebula was installed in /)
#
#   arguments : for the driver executable
#
#   default   : default values and configuration parameters for the driver, can
#               be an absolute path or relative to $ONE_LOCATION/etc (or
#               /etc/one/ if OpenNebula was installed in /)
#
#   type      : driver type, supported drivers: xen, kvm, xml
#*******************************************************************************

#-------------------------------------------------------------------------------
#  KVM Virtualization Driver Manager Configuration
#    -r number of retries when monitoring a host
#    -t number of threads, i.e. number of hosts monitored at the same time
#    -l <actions[=command_name]> actions executed locally, command can be
#        overridden for each action.
#        Valid actions: deploy, shutdown, cancel, save, restore, migrate, poll
#        An example: "-l migrate=migrate_local,save"
#
#  Note: You can use type = "qemu" to use qemu emulated guests, e.g. if your
#  CPU does not have virtualization extensions or use nested Qemu-KVM hosts
#-------------------------------------------------------------------------------
VM_MAD = [
    name       = "kvm",
    executable = "one_vmm_exec",
    arguments  = "-t 15 -r 0 kvm",
    default    = "vmm_exec/vmm_exec_kvm.conf",
    type       = "kvm" ]
#-------------------------------------------------------------------------------

#-------------------------------------------------------------------------------
#  XEN Virtualization Driver Manager Configuration
#    -r number of retries when monitoring a host
#    -t number of threads, i.e. number of hosts monitored at the same time
#    -l <actions[=command_name]> actions executed locally, command can be
#        overridden for each action.
#        Valid actions: deploy, shutdown, cancel, save, restore, migrate, poll
#        An example: "-l migrate,save"
#-------------------------------------------------------------------------------

# Driver for Xen 3.x
#VM_MAD = [
#    name       = "xen",
#    executable = "one_vmm_exec",
#    arguments  = "-t 15 -r 0 xen3",
#    default    = "vmm_exec/vmm_exec_xen3.conf",
#    type       = "xen" ]

# Driver for Xen 4.x
#VM_MAD = [
#    name       = "xen",
#    executable = "one_vmm_exec",
#    arguments  = "-t 15 -r 0 xen4",
#    default    = "vmm_exec/vmm_exec_xen4.conf",
#    type       = "xen" ]

#-------------------------------------------------------------------------------

#-------------------------------------------------------------------------------
#  VMware Virtualization Driver Manager Configuration
#    -r number of retries when monitoring a host
#    -t number of threads, i.e. number of hosts monitored at the same time
#-------------------------------------------------------------------------------
#VM_MAD = [
#    name       = "vmware",
#    executable = "one_vmm_sh",
#    arguments  = "-t 15 -r 0 vmware -s sh",
#    default    = "vmm_exec/vmm_exec_vmware.conf",
#    type       = "vmware" ]
#-------------------------------------------------------------------------------


#-------------------------------------------------------------------------------
#  vCenter Virtualization Driver Manager Configuration
#    -r number of retries when monitoring a host
#    -t number of threads, i.e. number of hosts monitored at the same time
#-------------------------------------------------------------------------------
#VM_MAD = [
#    name       = "vcenter",
#    executable = "one_vmm_sh",
#    arguments  = "-p -t 15 -r 0 vcenter -s sh",
#    type       = "xml" ]
#-------------------------------------------------------------------------------

#-------------------------------------------------------------------------------
#  EC2 Virtualization Driver Manager Configuration
#    -r number of retries when monitoring a host
#    -t number of threads, i.e. number of actions performed at the same time
#-------------------------------------------------------------------------------
#VM_MAD = [
#    name       = "ec2",
#    executable = "one_vmm_sh",
#    arguments  = "-t 15 -r 0 ec2",
#    type       = "xml" ]
#-------------------------------------------------------------------------------

#-------------------------------------------------------------------------------
#  SoftLayer Virtualization Driver Manager Configuration
#    -r number of retries when monitoring a host
#    -t number of threads, i.e. number of actions performed at the same time
#-------------------------------------------------------------------------------
#VM_MAD = [
#    name       = "sl",
#    executable = "one_vmm_sh",
#    arguments  = "-t 15 -r 0 sl",
#    type       = "xml" ]
#-------------------------------------------------------------------------------

#  Azure Virtualization Driver Manager Configuration
#    -r number of retries when monitoring a host
#    -t number of threads, i.e. number of actions performed at the same time
#-------------------------------------------------------------------------------
#VM_MAD = [
#    name       = "az",
#    executable = "one_vmm_sh",
#    arguments  = "-t 15 -r 0 az",
#    type       = "xml" ]
#-------------------------------------------------------------------------------

#-------------------------------------------------------------------------------
#  Dummy Virtualization Driver Configuration
#-------------------------------------------------------------------------------
#VM_MAD = [ name="dummy", executable="one_vmm_dummy", type="xml" ]
#-------------------------------------------------------------------------------

#*******************************************************************************
# Transfer Manager Driver Configuration
#*******************************************************************************
# You can add more transfer managers with different configurations but make
# sure it has different names.
#   name      : name for this transfer driver
#
#   executable: path of the transfer driver executable, can be an
#               absolute path or relative to $ONE_LOCATION/lib/mads (or
#               /usr/lib/one/mads/ if OpenNebula was installed in /)
#   arguments :
#       -t: number of threads, i.e. number of transfers made at the same time
#       -d: list of transfer drivers separated by commas, if not defined all the
#           drivers available will be enabled
#*******************************************************************************

TM_MAD = [
    executable = "one_tm",
<<<<<<< HEAD
    arguments = "-t 15 -d dummy,lvm,shared,fs_lvm,qcow2,ssh,vmfs,ceph,sheepdog"
=======
    arguments = "-t 15 -d dummy,lvm,shared,fs_lvm,qcow2,ssh,vmfs,ceph,dev"
>>>>>>> cc9d88f4
]

#*******************************************************************************
# Datastore Driver Configuration
#*******************************************************************************
# Drivers to manage the datastores, specialized for the storage backend
#   executable: path of the transfer driver executable, can be an
#               absolute path or relative to $ONE_LOCATION/lib/mads (or
#               /usr/lib/one/mads/ if OpenNebula was installed in /)
#
#   arguments : for the driver executable
#       -t number of threads, i.e. number of repo operations at the same time
#       -d datastore mads separated by commas
#*******************************************************************************

DATASTORE_MAD = [
    executable = "one_datastore",
<<<<<<< HEAD
    arguments  = "-t 15 -d dummy,fs,vmfs,lvm,ceph,sheepdog"
=======
    arguments  = "-t 15 -d dummy,fs,vmfs,lvm,ceph,dev"
>>>>>>> cc9d88f4
]

#*******************************************************************************
# Hook Manager Configuration
#*******************************************************************************
# The Driver (HM_MAD)
# -----------------------------------------------
#
# Used to execute the Hooks:
#   executable: path of the hook driver executable, can be an
#               absolute path or relative to $ONE_LOCATION/lib/mads (or
#               /usr/lib/one/mads/ if OpenNebula was installed in /)
#
#   arguments : for the driver executable, can be an absolute path or relative
#               to $ONE_LOCATION/etc (or /etc/one/ if OpenNebula was installed
#               in /)
#
# Virtual Machine Hooks (VM_HOOK)
# -------------------------------
#
# Defined by:
#   name      : for the hook, useful to track the hook (OPTIONAL)
#   on        : when the hook should be executed,
#               - CREATE, when the VM is created (onevm create)
#               - PROLOG, when the VM is in the prolog state
#               - RUNNING, after the VM is successfully booted
#               - UNKNOWN, when the VM is in the unknown state
#               - SHUTDOWN, after the VM is shutdown
#               - STOP, after the VM is stopped (including VM image transfers)
#               - DONE, after the VM is deleted or shutdown
#               - FAILED, when the VM enters the failed state
#               - CUSTOM, user defined specific STATE and LCM_STATE combination
#                 of states to trigger the hook.
#   command   : path is relative to $ONE_LOCATION/var/remotes/hook
#               (self-contained) or to /var/lib/one/remotes/hook (system-wide).
#               That directory will be copied on the hosts under
#               SCRIPTS_REMOTE_DIR. It can be an absolute path that must exist
#               on the target host
#   arguments : for the hook. You can access to VM information with $
#               - $ID, the ID of the virtual machine
#               - $TEMPLATE, the VM template in xml and base64 encoded
#               - $PREV_STATE, the previous STATE of the Virtual Machine
#               - $PREV_LCM_STATE, the previous LCM STATE of the Virtual Machine
#   remote    : values,
#               - YES, The hook is executed in the host where the VM was
#                 allocated
#               - NO, The hook is executed in the OpenNebula server (default)
#
# Example Virtual Machine Hook
# ----------------------------
#
# VM_HOOK = [
#   name      = "advanced_hook",
#   on        = "CUSTOM",
#   state     = "ACTIVE",
#   lcm_state = "BOOT_UNKNOWN",
#   command   = "log.rb",
#   arguments = "$ID $PREV_STATE $PREV_LCM_STATE" ]
#
# Host Hooks (HOST_HOOK)
# -------------------------------
#
# Defined by:
#   name      : for the hook, useful to track the hook (OPTIONAL)
#   on        : when the hook should be executed,
#               - CREATE, when the Host is created (onehost create)
#               - ERROR, when the Host enters the error state
#               - DISABLE, when the Host is disabled
#   command   : path is relative to $ONE_LOCATION/var/remotes/hook
#               (self-contained) or to /var/lib/one/remotes/hook (system-wide).
#               That directory will be copied on the hosts under
#               SCRIPTS_REMOTE_DIR. It can be an absolute path that must exist
#               on the target host.
#   arguments : for the hook. You can use the following Host information:
#               - $ID, the ID of the host
#               - $TEMPLATE, the Host template in xml and base64 encoded
#   remote    : values,
#               - YES, The hook is executed in the host
#               - NO, The hook is executed in the OpenNebula server (default)
#
# Virtual Network (VNET_HOOK)
# User (USER_HOOK)
# Group (GROUP_HOOK)
# Image (IMAGE_HOOK)
# -------------------------------
#
# These hooks are executed when one of the referring entities are created or
# removed. Each hook is defined by:
#   name      : for the hook, useful to track the hook (OPTIONAL)
#   on        : when the hook should be executed,
#               - CREATE, when the vnet is created
#               - REMOVE, when the vnet is removed
#   command   : path is relative to $ONE_LOCATION/var/remotes/hook
#               (self-contained) or to /var/lib/one/remotes/hook (system-wide).
#               That directory will be copied on the hosts under
#               SCRIPTS_REMOTE_DIR. It can be an absolute path that must exist
#               on the target host.
#   arguments : for the hook. You can use the following Host information:
#               - $ID, the ID of the host
#               - $TEMPLATE, the vnet template in xml and base64 encoded
#
# Please note: In a Federation, User and Group hooks can only be defined in
# the master OpenNebula.
#-------------------------------------------------------------------------------
HM_MAD = [
    executable = "one_hm" ]

#*******************************************************************************
# Fault Tolerance Hooks
#*******************************************************************************
# This hook is used to perform recovery actions when a host fails.
# Script to implement host failure tolerance
#   It can be set to
#           -m migrate VMs to another host. Only for images in shared storage
#           -r recreate VMs running in the host. State will be lost.
#           -d delete VMs running in the host
#   Additional flags
#           -f force resubmission of suspended VMs
#           -p <n> avoid resubmission if host comes
#                  back after n monitoring cycles
#*******************************************************************************
#
#HOST_HOOK = [
#    name      = "error",
#    on        = "ERROR",
#    command   = "ft/host_error.rb",
#    arguments = "$ID -m -p 5",
#    remote    = "no" ]
#-------------------------------------------------------------------------------
# These two hooks can be used to automatically delete or resubmit VMs that reach
# the "failed" state. This way, the administrator doesn't have to interact
# manually to release its resources or retry the deployment.
#
#
# Only one of them should be uncommented.
#-------------------------------------------------------------------------------
#
#VM_HOOK = [
#   name      = "on_failure_delete",
#   on        = "FAILED",
#   command   = "/usr/bin/env onevm delete",
#   arguments = "$ID" ]
#
#VM_HOOK = [
#   name      = "on_failure_recreate",
#   on        = "FAILED",
#   command   = "/usr/bin/env onevm delete --recreate",
#   arguments = "$ID" ]
#-------------------------------------------------------------------------------

#*******************************************************************************
# Auth Manager Configuration
#*******************************************************************************
# AUTH_MAD: The Driver that will be used to authenticate (authn) and
# authorize (authz) OpenNebula requests. If defined OpenNebula will use the
# built-in auth policies.
#
#   executable: path of the auth driver executable, can be an
#               absolute path or relative to $ONE_LOCATION/lib/mads (or
#               /usr/lib/one/mads/ if OpenNebula was installed in /)
#
#   authn     : list of authentication modules separated by commas, if not
#               defined all the modules available will be enabled
#   authz     : list of authentication modules separated by commas
#
# SESSION_EXPIRATION_TIME: Time in seconds to keep an authenticated token as
# valid. During this time, the driver is not used. Use 0 to disable session
# caching
#
# ENABLE_OTHER_PERMISSIONS: Whether or not users can set the permissions for
# 'other', so publishing or sharing resources with others. Users in the oneadmin
# group will still be able to change these permissions. Values: YES or NO.
#
# DEFAULT_UMASK: Similar to Unix umask, sets the default resources permissions.
# Its format must be 3 octal digits. For example a umask of 137 will set
# the new object's permissions to 640 "um- u-- ---"
#*******************************************************************************

AUTH_MAD = [
    executable = "one_auth_mad",
    authn = "ssh,x509,ldap,server_cipher,server_x509"
]

SESSION_EXPIRATION_TIME = 900

#ENABLE_OTHER_PERMISSIONS = "YES"

DEFAULT_UMASK = 177

#*******************************************************************************
# OneGate
#   ONEGATE_ENDPOINT: The URL for the onegate server (the Gate to OpenNebula for
#   VMs). The onegate server is started using a separate command. The endpoint
#   MUST be consistent with the values in onegate-server.conf
#*******************************************************************************

#ONEGATE_ENDPOINT = "http://frontend:5030"

#*******************************************************************************
# Restricted Attributes Configuration
#*******************************************************************************
# The following attributes are restricted to users outside the oneadmin group
#*******************************************************************************

VM_RESTRICTED_ATTR = "CONTEXT/FILES"
VM_RESTRICTED_ATTR = "NIC/MAC"
VM_RESTRICTED_ATTR = "NIC/VLAN_ID"
VM_RESTRICTED_ATTR = "NIC/BRIDGE"
VM_RESTRICTED_ATTR = "NIC_DEFAULT/MAC"
VM_RESTRICTED_ATTR = "NIC_DEFAULT/VLAN_ID"
VM_RESTRICTED_ATTR = "NIC_DEFAULT/BRIDGE"
VM_RESTRICTED_ATTR = "DISK/TOTAL_BYTES_SEC"
VM_RESTRICTED_ATTR = "DISK/READ_BYTES_SEC"
VM_RESTRICTED_ATTR = "DISK/WRITE_BYTES_SEC"
VM_RESTRICTED_ATTR = "DISK/TOTAL_IOPS_SEC"
VM_RESTRICTED_ATTR = "DISK/READ_IOPS_SEC"
VM_RESTRICTED_ATTR = "DISK/WRITE_IOPS_SEC"

#VM_RESTRICTED_ATTR = "RANK"
#VM_RESTRICTED_ATTR = "SCHED_RANK"
#VM_RESTRICTED_ATTR = "REQUIREMENTS"
#VM_RESTRICTED_ATTR = "SCHED_REQUIREMENTS"

IMAGE_RESTRICTED_ATTR = "SOURCE"

#*******************************************************************************
# The following restricted attributes only apply to VNets that are a reservation.
# Normal VNets do not have restricted attributes.
#*******************************************************************************

VNET_RESTRICTED_ATTR = "PHYDEV"
VNET_RESTRICTED_ATTR = "VLAN_ID"
VNET_RESTRICTED_ATTR = "VLAN"
VNET_RESTRICTED_ATTR = "BRIDGE"

VNET_RESTRICTED_ATTR = "AR/PHYDEV"
VNET_RESTRICTED_ATTR = "AR/VLAN_ID"
VNET_RESTRICTED_ATTR = "AR/VLAN"
VNET_RESTRICTED_ATTR = "AR/BRIDGE"

#*******************************************************************************
# Inherited Attributes Configuration
#*******************************************************************************
# The following attributes will be copied from the resource template to the
# instantiated VMs. More than one attribute can be defined.
#
# INHERIT_IMAGE_ATTR: Attribute to be copied from the Image template
# to each VM/DISK.
#
# INHERIT_DATASTORE_ATTR: Attribute to be copied from the Datastore template
# to each VM/DISK.
#
# INHERIT_VNET_ATTR: Attribute to be copied from the Network template
# to each VM/NIC.
#*******************************************************************************

#INHERIT_IMAGE_ATTR     = "EXAMPLE"
#INHERIT_IMAGE_ATTR     = "SECOND_EXAMPLE"
#INHERIT_DATASTORE_ATTR = "COLOR"
#INHERIT_VNET_ATTR      = "BANDWIDTH_THROTTLING"

INHERIT_DATASTORE_ATTR  = "CEPH_HOST"
INHERIT_DATASTORE_ATTR  = "CEPH_SECRET"
INHERIT_DATASTORE_ATTR  = "CEPH_USER"

INHERIT_DATASTORE_ATTR  = "GLUSTER_HOST"
INHERIT_DATASTORE_ATTR  = "GLUSTER_VOLUME"

INHERIT_VNET_ATTR       = "VLAN_TAGGED_ID"
INHERIT_VNET_ATTR       = "BRIDGE_OVS"

#*******************************************************************************
# Transfer Manager Driver Behavior Configuration
#*******************************************************************************
# The  configuration for each driver is defined in TM_MAD_CONF. These
# values are used when creating a new datastore and should not be modified
# since they define the datastore behavior.
#   name      : name of the transfer driver, listed in the -d option of the
#               TM_MAD section
#   ln_target : determines how the persistent images will be cloned when
#               a new VM is instantiated.
#       NONE: The image will be linked and no more storage capacity will be used
#       SELF: The image will be cloned in the Images datastore
#       SYSTEM: The image will be cloned in the System datastore
#   clone_target : determines how the non persistent images will be
#                  cloned when a new VM is instantiated.
#       NONE: The image will be linked and no more storage capacity will be used
#       SELF: The image will be cloned in the Images datastore
#       SYSTEM: The image will be cloned in the System datastore
#   shared : determines if the storage holding the system datastore is shared
#            among the different hosts or not. Valid values: "yes" or "no"
#*******************************************************************************

TM_MAD_CONF = [
    name = "dummy", ln_target = "NONE", clone_target = "SYSTEM", shared = "yes"
]

TM_MAD_CONF = [
    name = "lvm", ln_target = "NONE", clone_target = "SELF", shared = "yes"
]

TM_MAD_CONF = [
    name = "shared", ln_target = "NONE", clone_target = "SYSTEM", shared = "yes"
]

TM_MAD_CONF = [
    name = "fs_lvm", ln_target = "SYSTEM", clone_target = "SYSTEM", shared="yes"
]

TM_MAD_CONF = [
    name = "qcow2", ln_target = "NONE", clone_target = "SYSTEM", shared = "yes"
]

TM_MAD_CONF = [
    name = "ssh", ln_target = "SYSTEM", clone_target = "SYSTEM", shared = "no"
]

TM_MAD_CONF = [
    name = "vmfs", ln_target = "NONE", clone_target= "SYSTEM", shared = "yes"
]

TM_MAD_CONF = [
    name = "ceph", ln_target = "NONE", clone_target = "SELF", shared = "yes"
]

TM_MAD_CONF = [
<<<<<<< HEAD
    name = "sheepdog", ln_target = "NONE", clone_target = "SELF", shared = "yes"
]
=======
    name = "dev", ln_target = "NONE", clone_target = "NONE", shared = "yes"
]
>>>>>>> cc9d88f4
<|MERGE_RESOLUTION|>--- conflicted
+++ resolved
@@ -527,11 +527,7 @@
 
 TM_MAD = [
     executable = "one_tm",
-<<<<<<< HEAD
-    arguments = "-t 15 -d dummy,lvm,shared,fs_lvm,qcow2,ssh,vmfs,ceph,sheepdog"
-=======
-    arguments = "-t 15 -d dummy,lvm,shared,fs_lvm,qcow2,ssh,vmfs,ceph,dev"
->>>>>>> cc9d88f4
+    arguments = "-t 15 -d dummy,lvm,shared,fs_lvm,qcow2,ssh,vmfs,ceph,dev,sheepdog"
 ]
 
 #*******************************************************************************
@@ -549,11 +545,7 @@
 
 DATASTORE_MAD = [
     executable = "one_datastore",
-<<<<<<< HEAD
-    arguments  = "-t 15 -d dummy,fs,vmfs,lvm,ceph,sheepdog"
-=======
-    arguments  = "-t 15 -d dummy,fs,vmfs,lvm,ceph,dev"
->>>>>>> cc9d88f4
+    arguments  = "-t 15 -d dummy,fs,vmfs,lvm,ceph,dev,sheepdog"
 ]
 
 #*******************************************************************************
@@ -880,10 +872,9 @@
 ]
 
 TM_MAD_CONF = [
-<<<<<<< HEAD
+    name = "dev", ln_target = "NONE", clone_target = "NONE", shared = "yes"
+]
+
+TM_MAD_CONF = [
     name = "sheepdog", ln_target = "NONE", clone_target = "SELF", shared = "yes"
-]
-=======
-    name = "dev", ln_target = "NONE", clone_target = "NONE", shared = "yes"
-]
->>>>>>> cc9d88f4
+]