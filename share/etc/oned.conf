--- conflicted
+++ resolved
@@ -15,17 +15,15 @@
 #
 #  PORT: Port where oned will listen for xmlrpc calls.
 #
-<<<<<<< HEAD
 #  DB: Configuration attributes for the database backend
 #   backend : can be sqlite or mysql (default is sqlite)
 #   server  : (mysql) host name or an IP address for the MySQL server
 #   user    : (mysql) user's MySQL login ID
 #   passwd  : (mysql) the password for user
 #   db_name : (mysql) the database name
-=======
+#
 #  VNC_BASE_PORT: VNC ports for VMs can be automatically set to VNC_BASE_PORT +
 #  VMID
->>>>>>> 9311f27b
 #
 #  DEBUG_LEVEL: 0 = ERROR, 1 = WARNING, 2 = INFO, 3 = DEBUG
 #*******************************************************************************
@@ -38,7 +36,6 @@
 
 PORT=2633
 
-<<<<<<< HEAD
 DB = [ backend = "sqlite" ]
 
 # Sample configuration for MySQL
@@ -47,9 +44,8 @@
 #        user    = "oneadmin",
 #        passwd  = "oneadmin",
 #        db_name = "opennebula" ]
-=======
+
 VNC_BASE_PORT = 5000
->>>>>>> 9311f27b
 
 DEBUG_LEVEL=3
 
