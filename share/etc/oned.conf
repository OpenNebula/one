#*******************************************************************************
#                       OpenNebula Configuration file
#*******************************************************************************

#*******************************************************************************
# Daemon configuration attributes
#-------------------------------------------------------------------------------
#  MANAGER_TIMER: Time in seconds the core uses to evaluate periodical functions.
#  MONITORING_INTERVAL cannot have a smaller value than MANAGER_TIMER.
#
#  MONITORING_INTERVAL: Time in seconds between host and VM monitorization.
#
#  MONITORING_THREADS: Max. number of threads used to process monitor messages
#
#  HOST_PER_INTERVAL: Number of hosts monitored in each interval.
#  HOST_MONITORING_EXPIRATION_TIME: Time, in seconds, to expire monitoring
#  information. Use 0 to disable HOST monitoring recording.
#
#  VM_INDIVIDUAL_MONITORING: VM monitoring information is obtained along with the
#  host information. For some custom monitor drivers you may need activate the
#  individual VM monitoring process.
#  VM_PER_INTERVAL: Number of VMs monitored in each interval, if the individual
#  VM monitoring is set to yes.
#  VM_MONITORING_EXPIRATION_TIME: Time, in seconds, to expire monitoring
#  information. Use 0 to disable VM monitoring recording.
#
#  SCRIPTS_REMOTE_DIR: Remote path to store the monitoring and VM management
#  scripts.
#
#  PORT: Port where oned will listen for xmlrpc calls.
#  LISTEN_ADDRESS: Host IP to listen on for xmlrpc calls (default: all IPs).
#
#  DB: Configuration attributes for the database backend
#   backend : can be sqlite or mysql (default is sqlite)
#   server  : (mysql) host name or an IP address for the MySQL server
#   port    : (mysql) port for the connection to the server.
#                     If set to 0, the default port is used.
#   user    : (mysql) user's MySQL login ID
#   passwd  : (mysql) the password for user
#   db_name : (mysql) the database name
#
#  VNC_PORTS: VNC port pool fot automatic VNC port assigment, if possible the 
#  port will be set to ``START`` + ``VMID``
#   start   : first port to assgin
#   reserved: comma separated list of ports
#
#  LOG: Configuration for the logging system
#   system: defines the logging system:
#      file      to log in the oned.log file
#      syslog    to use the syslog facilities
#      std       to use the default log stream (stderr) to use with systemd
#   debug_level: 0 = ERROR, 1 = WARNING, 2 = INFO, 3 = DEBUG
#
#  VM_SUBMIT_ON_HOLD: Forces VMs to be created on hold state instead of pending.
#  Values: YES or NO.
#*******************************************************************************

LOG = [
  SYSTEM      = "file",
  DEBUG_LEVEL = 3
]

#MANAGER_TIMER = 15

MONITORING_INTERVAL = 60
MONITORING_THREADS  = 50

#HOST_PER_INTERVAL               = 15
#HOST_MONITORING_EXPIRATION_TIME = 43200

#VM_INDIVIDUAL_MONITORING      = "no"
#VM_PER_INTERVAL               = 5
#VM_MONITORING_EXPIRATION_TIME = 14400

SCRIPTS_REMOTE_DIR=/var/tmp/one

PORT = 2633

LISTEN_ADDRESS = "0.0.0.0"

DB = [ BACKEND = "sqlite" ]

# Sample configuration for MySQL
# DB = [ BACKEND = "mysql",
#        SERVER  = "localhost",
#        PORT    = 0,
#        USER    = "oneadmin",
#        PASSWD  = "oneadmin",
#        DB_NAME = "opennebula" ]

VNC_PORTS = [
    START    = 5900
#    RESERVED = "6800, 6801, 9869"
]

#VM_SUBMIT_ON_HOLD = "NO"

#*******************************************************************************
# Federation configuration attributes
#-------------------------------------------------------------------------------
# Control the federation capabilities of oned. Operation in a federated setup
# requires a special DB configuration.
#
#  FEDERATION: Federation attributes
#   MODE: Operation mode of this oned.
#       STANDALONE no federated.This is the default operational mode
#       MASTER     this oned is the master zone of the federation
#       SLAVE      this oned is a slave zone
#   ZONE_ID: The zone ID as returned by onezone command
#   MASTER_ONED: The xml-rpc endpoint of the master oned, e.g.
#   http://master.one.org:2633/RPC2
#*******************************************************************************

FEDERATION = [
    MODE        = "STANDALONE",
    ZONE_ID     = 0,
    MASTER_ONED = ""
]

#*******************************************************************************
# Default showback cost
#-------------------------------------------------------------------------------
# The following attributes define the default cost for Virtual Machines that
# don't have a CPU, MEMORY or DISK cost. This is used by the oneshowback
# calculate method.
#*******************************************************************************

DEFAULT_COST = [
    CPU_COST    = 0,
    MEMORY_COST = 0,
    DISK_COST   = 0
]

#*******************************************************************************
# XML-RPC server configuration
#-------------------------------------------------------------------------------
#  These are configuration parameters for oned's xmlrpc-c server
#
#  MAX_CONN: Maximum number of simultaneous TCP connections the server
#  will maintain
#
#  MAX_CONN_BACKLOG: Maximum number of TCP connections the operating system
#  will accept on the server's behalf without the server accepting them from
#  the operating system
#
#  KEEPALIVE_TIMEOUT: Maximum time in seconds that the server allows a
#  connection to be open between RPCs
#
#  KEEPALIVE_MAX_CONN: Maximum number of RPCs that the server will execute on
#  a single connection
#
#  TIMEOUT: Maximum time in seconds the server will wait for the client to
#  do anything while processing an RPC. This timeout will be also used when
#  proxy calls to the master in a federation.
#
#  RPC_LOG: Create a separated log file for xml-rpc requests, in
#  "/var/log/one/one_xmlrpc.log".
#
#  MESSAGE_SIZE: Buffer size in bytes for XML-RPC responses.
#
#  LOG_CALL_FORMAT: Format string to log XML-RPC calls. Interpreted strings:
#     %i -- request id
#     %m -- method name
#     %u -- user id
#     %U -- user name
#     %l -- param list
#     %p -- user password
#     %g -- group id
#     %G -- group name
#     %a -- auth token
#     %% -- %
#*******************************************************************************

#MAX_CONN           = 15
#MAX_CONN_BACKLOG   = 15
#KEEPALIVE_TIMEOUT  = 15
#KEEPALIVE_MAX_CONN = 30
#TIMEOUT            = 15
#RPC_LOG            = NO
#MESSAGE_SIZE       = 1073741824
#LOG_CALL_FORMAT    = "Req:%i UID:%u %m invoked %l"

#*******************************************************************************
# Physical Networks configuration
#*******************************************************************************
#  NETWORK_SIZE: Here you can define the default size for the virtual networks
#
#  MAC_PREFIX: Default MAC prefix to be used to create the auto-generated MAC
#  addresses is defined here (this can be overrided by the Virtual Network
#  template)
#
#  VLAN_IDS: VLAN ID pool for the automatic VLAN_ID assigment. This pool
#  is for 802.1Q networks (Open vSwitch and 802.1Q drivers). The driver
#  will try first to allocate VLAN_IDS[START] + VNET_ID
#     start: First VLAN_ID to use
#     reserved: Comma separated list of VLAN_IDs
#
# VXLAN_IDS: Automatic VXLAN Network ID (VNI) assigment. This is used
# for vxlan networks. 
#     start: First VNI to use
#     NOTE: reserved is not supported by this pool
#*******************************************************************************

NETWORK_SIZE = 254

MAC_PREFIX   = "02:00"

VLAN_IDS = [
    START    = 2,
    RESERVED = "0, 4095"
]

VXLAN_IDS = [
    START = 2
]

#*******************************************************************************
# DataStore Configuration
#*******************************************************************************
#  DATASTORE_LOCATION: *Default* Path for Datastores in the hosts. It IS the
#  same for all the hosts in the cluster. DATASTORE_LOCATION IS ONLY FOR THE
#  HOSTS AND *NOT* THE FRONT-END. It defaults to /var/lib/one/datastores (or
#  $ONE_LOCATION/var/datastores in self-contained mode)
#
#  DATASTORE_BASE_PATH: This is the base path for the SOURCE attribute of
#  the images registered in a Datastore. This is a default value, that can be
#  changed when the datastore is created.
#
#  DATASTORE_CAPACITY_CHECK: Checks that there is enough capacity before
#  creating a new imag. Defaults to Yes
#
#  DEFAULT_IMAGE_TYPE: This can take values
#       OS        Image file holding an operating system
#       CDROM     Image file holding a CDROM
#       DATABLOCK Image file holding a datablock,
#                 always created as an empty block
#
#  DEFAULT_DEVICE_PREFIX: This can be set to
#       hd        IDE prefix
#       sd        SCSI
#       vd        KVM virtual disk
#
#  DEFAULT_CDROM_DEVICE_PREFIX: Same as above but for CDROM devices.
#*******************************************************************************

#DATASTORE_LOCATION  = /var/lib/one/datastores

#DATASTORE_BASE_PATH = /var/lib/one/datastores

DATASTORE_CAPACITY_CHECK = "yes"

DEFAULT_IMAGE_TYPE    = "OS"
DEFAULT_DEVICE_PREFIX = "hd"

DEFAULT_CDROM_DEVICE_PREFIX = "hd"

#*******************************************************************************
# Information Driver Configuration
#*******************************************************************************
# You can add more information managers with different configurations but make
# sure it has different names.
#
#   name      : name for this information manager
#
#   executable: path of the information driver executable, can be an
#               absolute path or relative to $ONE_LOCATION/lib/mads (or
#               /usr/lib/one/mads/ if OpenNebula was installed in /)
#
#   arguments : for the driver executable, usually a probe configuration file,
#               can be an absolute path or relative to $ONE_LOCATION/etc (or
#               /etc/one/ if OpenNebula was installed in /)
#*******************************************************************************

#-------------------------------------------------------------------------------
#  Information Collector for KVM IM's.
#-------------------------------------------------------------------------------
#  This driver CANNOT BE ASSIGNED TO A HOST, and needs to be used with KVM
#    -h  prints this help.
#    -a  Address to bind the collectd sockect (defults 0.0.0.0)
#    -p  UDP port to listen for monitor information (default 4124)
#    -f  Interval in seconds to flush collected information (default 5)
#    -t  Number of threads for the server (defult 50)
#    -i  Time in seconds of the monitorization push cycle. This parameter must
#        be smaller than MONITORING_INTERVAL, otherwise push monitorization will
#        not be effective.
#-------------------------------------------------------------------------------
IM_MAD = [
      NAME       = "collectd",
      EXECUTABLE = "collectd",
      ARGUMENTS  = "-p 4124 -f 5 -t 50 -i 20" ]
#-------------------------------------------------------------------------------

#-------------------------------------------------------------------------------
#  KVM UDP-push Information Driver Manager Configuration
#    -r number of retries when monitoring a host
#    -t number of threads, i.e. number of hosts monitored at the same time
#-------------------------------------------------------------------------------
IM_MAD = [
      NAME       = "kvm",
      EXECUTABLE = "one_im_ssh",
      ARGUMENTS  = "-r 3 -t 15 kvm" ]
#-------------------------------------------------------------------------------

#-------------------------------------------------------------------------------
#  KVM SSH-pull Information Driver Manager Configuration
#    -r number of retries when monitoring a host
#    -t number of threads, i.e. number of hosts monitored at the same time
#-------------------------------------------------------------------------------
# IM_MAD = [
#       NAME       = "kvm",
#       EXECUTABLE = "one_im_ssh",
#       ARGUMENTS  = "-r 3 -t 15 kvm-probes" ]
#-------------------------------------------------------------------------------

#-------------------------------------------------------------------------------
<<<<<<< HEAD
=======
#  XEN UDP-push Information Driver Manager Configuration
#    -r number of retries when monitoring a host
#    -t number of threads, i.e. number of hosts monitored at the same time
#-------------------------------------------------------------------------------

# Driver for Xen 3.x
#IM_MAD = [
#    NAME       = "xen",
#    EXECUTABLE = "one_im_ssh",
#    ARGUMENTS  = "-r 3 -t 15 xen3" ]

# Driver for Xen 4.x
#IM_MAD = [
#    NAME       = "xen",
#    EXECUTABLE = "one_im_ssh",
#    ARGUMENTS  = "-r 3 -t 15 xen4" ]

#-------------------------------------------------------------------------------
#  XEN SSH-pull Information Driver Manager Configuration
#    -r number of retries when monitoring a host
#    -t number of threads, i.e. number of hosts monitored at the same time
#-------------------------------------------------------------------------------

# Driver for Xen 3.x
#IM_MAD = [
#    NAME       = "xen",
#    EXECUTABLE = "one_im_ssh",
#    ARGUMENTS  = "-r 0 -t 15 xen3-probes" ]

# Driver for Xen 4.x
#IM_MAD = [
#    NAME       = "xen",
#    EXECUTABLE = "one_im_ssh",
#    ARGUMENTS  = "-r 0 -t 15 xen4-probes" ]

#-------------------------------------------------------------------------------
>>>>>>> 8970665d

#-------------------------------------------------------------------------------
#  VMware Information Driver Manager Configuration
#    -r number of retries when monitoring a host
#    -t number of threads, i.e. number of hosts monitored at the same time
#-------------------------------------------------------------------------------
#IM_MAD = [
#      NAME       = "vmware",
#      EXECUTABLE = "one_im_sh",
#      ARGUMENTS  = "-c -t 15 -r 0 vmware" ]
#-------------------------------------------------------------------------------

#-------------------------------------------------------------------------------
#  vCenter Information Driver Manager Configuration
#    -r number of retries when monitoring a host
#    -t number of threads, i.e. number of hosts monitored at the same time
#-------------------------------------------------------------------------------
#IM_MAD = [
#      NAME       = "vcenter",
#      EXECUTABLE = "one_im_sh",
#      ARGUMENTS  = "-c -t 15 -r 0 vcenter" ]
#-------------------------------------------------------------------------------

#-------------------------------------------------------------------------------
#  EC2 Information Driver Manager Configuration
#    -r number of retries when monitoring a host
#    -t number of threads, i.e. number of hosts monitored at the same time
#-------------------------------------------------------------------------------
#IM_MAD = [
#      NAME       = "ec2",
#      EXECUTABLE = "one_im_sh",
#      ARGUMENTS  = "-c -t 1 -r 0 ec2" ]
#-------------------------------------------------------------------------------

#-------------------------------------------------------------------------------
#  SoftLayer Information Driver Manager Configuration
#    -r number of retries when monitoring a host
#    -t number of threads, i.e. number of hosts monitored at the same time
#-------------------------------------------------------------------------------
#IM_MAD = [
#      NAME       = "sl",
#      EXECUTABLE = "one_im_sh",
#      ARGUMENTS  = "-c -t 1 -r 0 sl" ]
#-------------------------------------------------------------------------------

#-------------------------------------------------------------------------------
#  Azure Information Driver Manager Configuration
#    -r number of retries when monitoring a host
#    -t number of threads, i.e. number of hosts monitored at the same time
#-------------------------------------------------------------------------------
#IM_MAD = [
#      NAME       = "az",
#      EXECUTABLE = "one_im_sh",
#      ARGUMENTS  = "-c -t 1 -r 0 az" ]
#-------------------------------------------------------------------------------

#-------------------------------------------------------------------------------
#  Dummy Information Driver Manager Configuration
#-------------------------------------------------------------------------------
#IM_MAD = [ NAME="dummy", EXECUTABLE="one_im_dummy"]
#-------------------------------------------------------------------------------

#*******************************************************************************
# Virtualization Driver Configuration
#*******************************************************************************
# You can add more virtualization managers with different configurations but
# make sure it has different names.
#
#   name      : name of the virtual machine manager driver
#
#   executable: path of the virtualization driver executable, can be an
#               absolute path or relative to $ONE_LOCATION/lib/mads (or
#               /usr/lib/one/mads/ if OpenNebula was installed in /)
#
#   arguments : for the driver executable
#
#   default   : default values and configuration parameters for the driver, can
#               be an absolute path or relative to $ONE_LOCATION/etc (or
#               /etc/one/ if OpenNebula was installed in /)
#
#   type      : driver type, supported drivers: xen, kvm, xml
#
#   imported_vms_actions : comma-separated list of actions supported
#                          for imported vms. The available actions are:
#                              migrate
#                              live-migrate
#                              shutdown
#                              shutdown-hard
#                              undeploy
#                              undeploy-hard
#                              hold
#                              release
#                              stop
#                              suspend
#                              resume
#                              delete
#                              delete-recreate
#                              reboot
#                              reboot-hard
#                              resched
#                              unresched
#                              poweroff
#                              poweroff-hard
#                              disk-attach
#                              disk-detach
#                              nic-attach
#                              nic-detach
#                              snap-create
#                              snap-delete
#*******************************************************************************

#-------------------------------------------------------------------------------
#  KVM Virtualization Driver Manager Configuration
#    -r number of retries when monitoring a host
#    -t number of threads, i.e. number of hosts monitored at the same time
#    -l <actions[=command_name]> actions executed locally, command can be
#        overridden for each action.
#        Valid actions: deploy, shutdown, cancel, save, restore, migrate, poll
#        An example: "-l migrate=migrate_local,save"
#    -p more than one action per host in parallel, needs support from hypervisor
#    -s <shell> to execute remote commands, bash by default
#
#  Note: You can use type = "qemu" to use qemu emulated guests, e.g. if your
#  CPU does not have virtualization extensions or use nested Qemu-KVM hosts
#-------------------------------------------------------------------------------
VM_MAD = [
    NAME       = "kvm",
    EXECUTABLE = "one_vmm_exec",
    ARGUMENTS  = "-t 15 -r 0 kvm",
    DEFAULT    = "vmm_exec/vmm_exec_kvm.conf",
    TYPE       = "kvm",
    IMPORTED_VMS_ACTIONS = "shutdown, shutdown-hard, hold, release, suspend,
        resume, delete, reboot, reboot-hard, resched, unresched, disk-attach,
        disk-detach, nic-attach, nic-detach, snap-create, snap-delete"
]

#-------------------------------------------------------------------------------

#-------------------------------------------------------------------------------
<<<<<<< HEAD
=======
#  XEN Virtualization Driver Manager Configuration
#    -r number of retries when monitoring a host
#    -t number of threads, i.e. number of hosts monitored at the same time
#    -l <actions[=command_name]> actions executed locally, command can be
#        overridden for each action.
#        Valid actions: deploy, shutdown, cancel, save, restore, migrate, poll
#        An example: "-l migrate,save"
#    -p more than one action per host in parallel, needs support from hypervisor
#    -s <shell> to execute commands, bash by default
#    -d default snapshot strategy. It can be either 'detach' or 'suspend'. It
#       defaults to 'suspend'.
#-------------------------------------------------------------------------------
#
# Driver for Xen 3.x
#VM_MAD = [
#    NAME       = "xen",
#    EXECUTABLE = "one_vmm_exec",
#    ARGUMENTS  = "-t 15 -r 0 xen3",
#    DEFAULT    = "vmm_exec/vmm_exec_xen3.conf",
#    TYPE       = "xen",
#    IMPORTED_VMS_ACTIONS = "shutdown, shutdown-hard, hold, release, suspend,
#        resume, delete, reboot, reboot-hard, resched, unresched, disk-attach,
#        disk-detach, nic-attach, nic-detach, snap-create, snap-delete"
#]
#
# Driver for Xen 4.x
#VM_MAD = [
#    NAME       = "xen",
#    EXECUTABLE = "one_vmm_exec",
#    ARGUMENTS  = "-t 15 -r 0 xen4",
#    DEFAULT    = "vmm_exec/vmm_exec_xen4.conf",
#    TYPE       = "xen",
#    IMPORTED_VMS_ACTIONS = "shutdown, shutdown-hard, hold, release, suspend,
#        resume, delete, reboot, reboot-hard, resched, unresched, disk-attach,
#        disk-detach, nic-attach, nic-detach, snap-create, snap-delete"
#]
#
#-------------------------------------------------------------------------------

#-------------------------------------------------------------------------------
>>>>>>> 8970665d
#  VMware Virtualization Driver Manager Configuration
#    -r number of retries when monitoring a host
#    -t number of threads, i.e. number of hosts monitored at the same time
#    -p more than one action per host in parallel, needs support from hypervisor
#    -s <shell> to execute commands, bash by default
#    -d default snapshot strategy. It can be either 'detach' or 'suspend'. It
#       defaults to 'suspend'.
#-------------------------------------------------------------------------------
#VM_MAD = [
#    NAME       = "vmware",
#    EXECUTABLE = "one_vmm_sh",
#    ARGUMENTS  = "-t 15 -r 0 vmware -s sh",
#    DEFAULT    = "vmm_exec/vmm_exec_vmware.conf",
#    TYPE       = "vmware",
#    IMPORTED_VMS_ACTIONS = "shutdown, shutdown-hard, hold, release, suspend,
#        resume, delete, reboot, reboot-hard, resched, unresched, disk-attach,
#        disk-detach, nic-attach, nic-detach, snap-create, snap-delete"
# ]
#-------------------------------------------------------------------------------

#-------------------------------------------------------------------------------
#  vCenter Virtualization Driver Manager Configuration
#    -r number of retries when monitoring a host
#    -t number of threads, i.e. number of hosts monitored at the same time
#    -p more than one action per host in parallel, needs support from hypervisor
#    -s <shell> to execute commands, bash by default
#    -d default snapshot strategy. It can be either 'detach' or 'suspend'. It
#       defaults to 'suspend'.
#-------------------------------------------------------------------------------
#VM_MAD = [
#    NAME       = "vcenter",
#    EXECUTABLE = "one_vmm_sh",
#    ARGUMENTS  = "-p -t 15 -r 0 vcenter -s sh",
#    DEFAULT    = "vmm_exec/vmm_exec_vcenter.conf",
#    TYPE       = "xml",
#    IMPORTED_VMS_ACTIONS = "shutdown, shutdown-hard, hold, release, suspend,
#        resume, delete, reboot, reboot-hard, resched, unresched, poweroff,
#        poweroff-hard, disk-attach, disk-detach, nic-attach, nic-detach,
#        snap-create, snap-delete"
#]
#-------------------------------------------------------------------------------

#-------------------------------------------------------------------------------
#  EC2 Virtualization Driver Manager Configuration
#    -r number of retries when monitoring a host
#    -t number of threads, i.e. number of actions performed at the same time
#-------------------------------------------------------------------------------
#VM_MAD = [
#    NAME       = "ec2",
#    EXECUTABLE = "one_vmm_sh",
#    ARGUMENTS  = "-t 15 -r 0 ec2",
#    TYPE       = "xml",
#    IMPORTED_VMS_ACTIONS = "shutdown, shutdown-hard, hold, release, suspend,
#        resume, delete, reboot, reboot-hard, resched, unresched, poweroff,
#        poweroff-hard, disk-attach, disk-detach, nic-attach, nic-detach,
#        snap-create, snap-delete"
#]
#-------------------------------------------------------------------------------

#-------------------------------------------------------------------------------
#  SoftLayer Virtualization Driver Manager Configuration
#    -r number of retries when monitoring a host
#    -t number of threads, i.e. number of actions performed at the same time
#-------------------------------------------------------------------------------
#VM_MAD = [
#    NAME       = "sl",
#    EXECUTABLE = "one_vmm_sh",
#    ARGUMENTS  = "-t 15 -r 0 sl",
#    TYPE       = "xml",
#    IMPORTED_VMS_ACTIONS = "shutdown, shutdown-hard, hold, release, suspend,
#        resume, delete, reboot, reboot-hard, resched, unresched, poweroff,
#        poweroff-hard, disk-attach, disk-detach, nic-attach, nic-detach,
#        snap-create, snap-delete"
#]
#-------------------------------------------------------------------------------

#-------------------------------------------------------------------------------
#  Azure Virtualization Driver Manager Configuration
#    -r number of retries when monitoring a host
#    -t number of threads, i.e. number of actions performed at the same time
#-------------------------------------------------------------------------------
#VM_MAD = [
#    NAME       = "az",
#    EXECUTABLE = "one_vmm_sh",
#    ARGUMENTS  = "-t 15 -r 0 az",
#    TYPE       = "xml",
#    IMPORTED_VMS_ACTIONS = "shutdown, shutdown-hard, hold, release, suspend,
#        resume, delete, reboot, reboot-hard, resched, unresched, poweroff,
#        poweroff-hard, disk-attach, disk-detach, nic-attach, nic-detach,
#        snap-create, snap-delete"
#]
#-------------------------------------------------------------------------------

#-------------------------------------------------------------------------------
#  Dummy Virtualization Driver Configuration
#-------------------------------------------------------------------------------
#VM_MAD = [ NAME="dummy", EXECUTABLE="one_vmm_dummy", TYPE="xml" ]
#-------------------------------------------------------------------------------

#*******************************************************************************
# Transfer Manager Driver Configuration
#*******************************************************************************
# You can add more transfer managers with different configurations but make
# sure it has different names.
#   name      : name for this transfer driver
#
#   executable: path of the transfer driver executable, can be an
#               absolute path or relative to $ONE_LOCATION/lib/mads (or
#               /usr/lib/one/mads/ if OpenNebula was installed in /)
#   arguments :
#       -t: number of threads, i.e. number of transfers made at the same time
#       -d: list of transfer drivers separated by commas, if not defined all the
#           drivers available will be enabled
#*******************************************************************************

TM_MAD = [
    EXECUTABLE = "one_tm",
    ARGUMENTS = "-t 15 -d dummy,lvm,shared,fs_lvm,qcow2,ssh,vmfs,ceph,dev,vcenter,iscsi"
]

#*******************************************************************************
# Datastore Driver Configuration
#*******************************************************************************
# Drivers to manage the datastores, specialized for the storage backend
#   executable: path of the transfer driver executable, can be an
#               absolute path or relative to $ONE_LOCATION/lib/mads (or
#               /usr/lib/one/mads/ if OpenNebula was installed in /)
#
#   arguments : for the driver executable
#       -t number of threads, i.e. number of repo operations at the same time
#       -d datastore mads separated by commas
#       -s system datastore tm drivers, used to monitor shared system ds.
#*******************************************************************************

DATASTORE_MAD = [
    EXECUTABLE = "one_datastore",
    ARGUMENTS  = "-t 15 -d dummy,fs,vmfs,lvm,ceph,dev,iscsi,vcenter -s shared,ssh,ceph"
]

#*******************************************************************************
# Marketplace Driver Configuration
#*******************************************************************************
# Drivers to manage different marketplaces, specialized for the storage backend
#   executable: path of the transfer driver executable, can be an
#               absolute path or relative to $ONE_LOCATION/lib/mads (or
#               /usr/lib/one/mads/ if OpenNebula was installed in /)
#
#   arguments : for the driver executable
#       -t number of threads, i.e. number of repo operations at the same time
#       -m marketplace mads separated by commas
#*******************************************************************************

MARKET_MAD = [
    EXECUTABLE = "one_market",
    ARGUMENTS  = "-t 15 -m http,s3,one"
]

#*******************************************************************************
# Hook Manager Configuration
#*******************************************************************************
# The Driver (HM_MAD)
# -----------------------------------------------
#
# Used to execute the Hooks:
#   executable: path of the hook driver executable, can be an
#               absolute path or relative to $ONE_LOCATION/lib/mads (or
#               /usr/lib/one/mads/ if OpenNebula was installed in /)
#
#   arguments : for the driver executable, can be an absolute path or relative
#               to $ONE_LOCATION/etc (or /etc/one/ if OpenNebula was installed
#               in /)
#
# Virtual Machine Hooks (VM_HOOK)
# -------------------------------
#
# Defined by:
#   name      : for the hook, useful to track the hook (OPTIONAL)
#   on        : when the hook should be executed,
#               - CREATE, when the VM is created (onevm create)
#               - PROLOG, when the VM is in the prolog state
#               - RUNNING, after the VM is successfully booted
#               - UNKNOWN, when the VM is in the unknown state
#               - SHUTDOWN, after the VM is shutdown
#               - STOP, after the VM is stopped (including VM image transfers)
#               - DONE, after the VM is deleted or shutdown
#               - CUSTOM, user defined specific STATE and LCM_STATE combination
#                 of states to trigger the hook.
#   command   : path is relative to $ONE_LOCATION/var/remotes/hook
#               (self-contained) or to /var/lib/one/remotes/hook (system-wide).
#               That directory will be copied on the hosts under
#               SCRIPTS_REMOTE_DIR. It can be an absolute path that must exist
#               on the target host
#   arguments : for the hook. You can access to VM information with $
#               - $ID, the ID of the virtual machine
#               - $TEMPLATE, the VM template in xml and base64 encoded
#               - $PREV_STATE, the previous STATE of the Virtual Machine
#               - $PREV_LCM_STATE, the previous LCM STATE of the Virtual Machine
#   remote    : values,
#               - YES, The hook is executed in the host where the VM was
#                 allocated
#               - NO, The hook is executed in the OpenNebula server (default)
#
# Example Virtual Machine Hook
# ----------------------------
#
# VM_HOOK = [
#   name      = "advanced_hook",
#   on        = "CUSTOM",
#   state     = "ACTIVE",
#   lcm_state = "BOOT_UNKNOWN",
#   command   = "log.rb",
#   arguments = "$ID $PREV_STATE $PREV_LCM_STATE" ]
#
# Host Hooks (HOST_HOOK)
# -------------------------------
#
# Defined by:
#   name      : for the hook, useful to track the hook (OPTIONAL)
#   on        : when the hook should be executed,
#               - CREATE, when the Host is created (onehost create)
#               - ERROR, when the Host enters the error state
#               - DISABLE, when the Host is disabled
#   command   : path is relative to $ONE_LOCATION/var/remotes/hook
#               (self-contained) or to /var/lib/one/remotes/hook (system-wide).
#               That directory will be copied on the hosts under
#               SCRIPTS_REMOTE_DIR. It can be an absolute path that must exist
#               on the target host.
#   arguments : for the hook. You can use the following Host information:
#               - $ID, the ID of the host
#               - $TEMPLATE, the Host template in xml and base64 encoded
#   remote    : values,
#               - YES, The hook is executed in the host
#               - NO, The hook is executed in the OpenNebula server (default)
#
# Virtual Network (VNET_HOOK)
# Virtual Router (VROUTER_HOOK)
# User (USER_HOOK)
# Group (GROUP_HOOK)
# Image (IMAGE_HOOK)
# -------------------------------
#
# These hooks are executed when one of the referring entities are created or
# removed. Each hook is defined by:
#   name      : for the hook, useful to track the hook (OPTIONAL)
#   on        : when the hook should be executed,
#               - CREATE, when the vnet is created
#               - REMOVE, when the vnet is removed
#   command   : path is relative to $ONE_LOCATION/var/remotes/hook
#               (self-contained) or to /var/lib/one/remotes/hook (system-wide).
#               That directory will be copied on the hosts under
#               SCRIPTS_REMOTE_DIR. It can be an absolute path that must exist
#               on the target host.
#   arguments : for the hook. You can use the following Host information:
#               - $ID, the ID of the host
#               - $TEMPLATE, the vnet template in xml and base64 encoded
#
# Please note: In a Federation, User and Group hooks can only be defined in
# the master OpenNebula.
#-------------------------------------------------------------------------------
HM_MAD = [
    EXECUTABLE = "one_hm" ]

#*******************************************************************************
# Fault Tolerance Hooks
#*******************************************************************************
# This hook is used to perform recovery actions when a host fails.
# Script to implement host failure tolerance
#   It can be set to
#           -m migrate VMs to another host. Only for images in shared storage
#           -r recreate VMs running in the host. State will be lost.
#           -d delete VMs running in the host
#   Additional flags
#           -f force resubmission of suspended VMs
#           -p <n> avoid resubmission if host comes
#                  back after n monitoring cycles
#*******************************************************************************
#
#HOST_HOOK = [
#    NAME      = "error",
#    ON        = "ERROR",
#    COMMAND   = "ft/host_error.rb",
#    ARGUMENTS = "$ID -m -p 5",
#    REMOTE    = "no" ]
#-------------------------------------------------------------------------------

#*******************************************************************************
# Auth Manager Configuration
#*******************************************************************************
# AUTH_MAD: The Driver that will be used to authenticate (authn) and
# authorize (authz) OpenNebula requests. If defined OpenNebula will use the
# built-in auth policies.
#
#   executable: path of the auth driver executable, can be an
#               absolute path or relative to $ONE_LOCATION/lib/mads (or
#               /usr/lib/one/mads/ if OpenNebula was installed in /)
#
#   authn     : list of authentication modules separated by commas, if not
#               defined all the modules available will be enabled
#   authz     : list of authentication modules separated by commas
#
# DEFAULT_AUTH: The default authentication driver to use when OpenNebula does
# not know the user and needs to authenticate it externally.  If you want to
# use "default" (not recommended, but supported for backwards compatibility
# reasons) make sure you create a symlink pointing to the actual authentication
# driver in /var/lib/one/remotes/auth, and add "default" to the 'auth'
# parameter in the 'AUTH_MAD' section.
#
# SESSION_EXPIRATION_TIME: Time in seconds to keep an authenticated token as
# valid. During this time, the driver is not used. Use 0 to disable session
# caching
#
# ENABLE_OTHER_PERMISSIONS: Whether or not users can set the permissions for
# 'other', so publishing or sharing resources with others. Users in the oneadmin
# group will still be able to change these permissions. Values: YES or NO.
#
# DEFAULT_UMASK: Similar to Unix umask, sets the default resources permissions.
# Its format must be 3 octal digits. For example a umask of 137 will set
# the new object's permissions to 640 "um- u-- ---"
#*******************************************************************************

AUTH_MAD = [
    EXECUTABLE = "one_auth_mad",
    AUTHN = "ssh,x509,ldap,server_cipher,server_x509"
]

#DEFAULT_AUTH = "default"

SESSION_EXPIRATION_TIME = 900

#ENABLE_OTHER_PERMISSIONS = "YES"

DEFAULT_UMASK = 177

#*******************************************************************************
# OneGate
#   ONEGATE_ENDPOINT: The URL for the onegate server (the Gate to OpenNebula for
#   VMs). The onegate server is started using a separate command. The endpoint
#   MUST be consistent with the values in onegate-server.conf
#*******************************************************************************

#ONEGATE_ENDPOINT = "http://frontend:5030"

#*******************************************************************************
# Restricted Attributes Configuration
#*******************************************************************************
# The following attributes are restricted to users outside the oneadmin group
#*******************************************************************************

VM_RESTRICTED_ATTR = "CONTEXT/FILES"
VM_RESTRICTED_ATTR = "NIC/MAC"
VM_RESTRICTED_ATTR = "NIC/VLAN_ID"
VM_RESTRICTED_ATTR = "NIC/BRIDGE"
VM_RESTRICTED_ATTR = "NIC_DEFAULT/MAC"
VM_RESTRICTED_ATTR = "NIC_DEFAULT/VLAN_ID"
VM_RESTRICTED_ATTR = "NIC_DEFAULT/BRIDGE"
VM_RESTRICTED_ATTR = "DISK/TOTAL_BYTES_SEC"
VM_RESTRICTED_ATTR = "DISK/READ_BYTES_SEC"
VM_RESTRICTED_ATTR = "DISK/WRITE_BYTES_SEC"
VM_RESTRICTED_ATTR = "DISK/TOTAL_IOPS_SEC"
VM_RESTRICTED_ATTR = "DISK/READ_IOPS_SEC"
VM_RESTRICTED_ATTR = "DISK/WRITE_IOPS_SEC"
#VM_RESTRICTED_ATTR = "DISK/SIZE"
VM_RESTRICTED_ATTR = "DISK/ORIGINAL_SIZE"
VM_RESTRICTED_ATTR = "CPU_COST"
VM_RESTRICTED_ATTR = "MEMORY_COST"
VM_RESTRICTED_ATTR = "DISK_COST"
VM_RESTRICTED_ATTR = "PCI"
VM_RESTRICTED_ATTR = "USER_INPUTS"

#VM_RESTRICTED_ATTR = "RANK"
#VM_RESTRICTED_ATTR = "SCHED_RANK"
#VM_RESTRICTED_ATTR = "REQUIREMENTS"
#VM_RESTRICTED_ATTR = "SCHED_REQUIREMENTS"

IMAGE_RESTRICTED_ATTR = "SOURCE"

#*******************************************************************************
# The following restricted attributes only apply to VNets that are a reservation.
# Normal VNets do not have restricted attributes.
#*******************************************************************************

VNET_RESTRICTED_ATTR = "VN_MAD"
VNET_RESTRICTED_ATTR = "PHYDEV"
VNET_RESTRICTED_ATTR = "VLAN_ID"
VNET_RESTRICTED_ATTR = "BRIDGE"

VNET_RESTRICTED_ATTR = "AR/VN_MAD"
VNET_RESTRICTED_ATTR = "AR/PHYDEV"
VNET_RESTRICTED_ATTR = "AR/VLAN_ID"
VNET_RESTRICTED_ATTR = "AR/BRIDGE"

#*******************************************************************************
# Inherited Attributes Configuration
#*******************************************************************************
# The following attributes will be copied from the resource template to the
# instantiated VMs. More than one attribute can be defined.
#
# INHERIT_IMAGE_ATTR: Attribute to be copied from the Image template
# to each VM/DISK.
#
# INHERIT_DATASTORE_ATTR: Attribute to be copied from the Datastore template
# to each VM/DISK.
#
# INHERIT_VNET_ATTR: Attribute to be copied from the Network template
# to each VM/NIC.
#*******************************************************************************

#INHERIT_IMAGE_ATTR     = "EXAMPLE"
#INHERIT_IMAGE_ATTR     = "SECOND_EXAMPLE"
#INHERIT_DATASTORE_ATTR = "COLOR"
#INHERIT_VNET_ATTR      = "BANDWIDTH_THROTTLING"

INHERIT_DATASTORE_ATTR  = "CEPH_HOST"
INHERIT_DATASTORE_ATTR  = "CEPH_SECRET"
INHERIT_DATASTORE_ATTR  = "CEPH_USER"
INHERIT_DATASTORE_ATTR  = "CEPH_CONF"
INHERIT_DATASTORE_ATTR  = "POOL_NAME"

INHERIT_DATASTORE_ATTR  = "ISCSI_USER"
INHERIT_DATASTORE_ATTR  = "ISCSI_USAGE"
INHERIT_DATASTORE_ATTR  = "ISCSI_HOST"

INHERIT_IMAGE_ATTR      = "ISCSI_USER"
INHERIT_IMAGE_ATTR      = "ISCSI_USAGE"
INHERIT_IMAGE_ATTR      = "ISCSI_HOST"
INHERIT_IMAGE_ATTR      = "ISCSI_IQN"

INHERIT_DATASTORE_ATTR  = "GLUSTER_HOST"
INHERIT_DATASTORE_ATTR  = "GLUSTER_VOLUME"

INHERIT_DATASTORE_ATTR  = "DISK_TYPE"
INHERIT_DATASTORE_ATTR  = "ADAPTER_TYPE"

INHERIT_IMAGE_ATTR      = "DISK_TYPE"
INHERIT_IMAGE_ATTR      = "ADAPTER_TYPE"

INHERIT_VNET_ATTR       = "VLAN_TAGGED_ID"
INHERIT_VNET_ATTR       = "BRIDGE_OVS"
INHERIT_VNET_ATTR       = "FILTER_IP_SPOOFING"
INHERIT_VNET_ATTR       = "FILTER_MAC_SPOOFING"
INHERIT_VNET_ATTR       = "MTU"

#*******************************************************************************
# Transfer Manager Driver Behavior Configuration
#*******************************************************************************
# The  configuration for each driver is defined in TM_MAD_CONF. These
# values are used when creating a new datastore and should not be modified
# since they define the datastore behavior.
#   name      : name of the transfer driver, listed in the -d option of the
#               TM_MAD section
#   ln_target : determines how the persistent images will be cloned when
#               a new VM is instantiated.
#       NONE: The image will be linked and no more storage capacity will be used
#       SELF: The image will be cloned in the Images datastore
#       SYSTEM: The image will be cloned in the System datastore
#   clone_target : determines how the non persistent images will be
#                  cloned when a new VM is instantiated.
#       NONE: The image will be linked and no more storage capacity will be used
#       SELF: The image will be cloned in the Images datastore
#       SYSTEM: The image will be cloned in the System datastore
#   shared : determines if the storage holding the system datastore is shared
#            among the different hosts or not. Valid values: "yes" or "no"
#   ds_migrate : The driver allows migrations across datastores. Valid values:
#               "yes" or "no". Note: THIS ONLY APPLIES TO SYSTEM DS.
#*******************************************************************************

TM_MAD_CONF = [
    NAME = "dummy", LN_TARGET = "NONE", CLONE_TARGET = "SYSTEM", SHARED = "YES",
    DS_MIGRATE = "YES"
]

TM_MAD_CONF = [
    NAME = "lvm", LN_TARGET = "NONE", CLONE_TARGET = "SELF", SHARED = "YES"
]

TM_MAD_CONF = [
    NAME = "shared", LN_TARGET = "NONE", CLONE_TARGET = "SYSTEM", SHARED = "YES",
    DS_MIGRATE = "YES"
]

TM_MAD_CONF = [
    NAME = "fs_lvm", LN_TARGET = "SYSTEM", CLONE_TARGET = "SYSTEM", SHARED="YES"
]

TM_MAD_CONF = [
    NAME = "qcow2", LN_TARGET = "NONE", CLONE_TARGET = "SYSTEM", SHARED = "YES"
]

TM_MAD_CONF = [
    NAME = "ssh", LN_TARGET = "SYSTEM", CLONE_TARGET = "SYSTEM", SHARED = "NO",
    DS_MIGRATE = "YES"
]

TM_MAD_CONF = [
    NAME = "vmfs", LN_TARGET = "NONE", CLONE_TARGET= "SYSTEM", SHARED = "YES"
]

TM_MAD_CONF = [
    NAME = "ceph", LN_TARGET = "NONE", CLONE_TARGET = "SELF", SHARED = "YES",
    DS_MIGRATE = "NO"
]

TM_MAD_CONF = [
    NAME = "iscsi", LN_TARGET = "NONE", CLONE_TARGET = "SELF", SHARED = "YES",
    DS_MIGRATE = "NO"
]

TM_MAD_CONF = [
    NAME = "dev", LN_TARGET = "NONE", CLONE_TARGET = "NONE", SHARED = "YES"
]

TM_MAD_CONF = [
    NAME = "vcenter", LN_TARGET = "NONE", CLONE_TARGET = "NONE", SHARED = "YES"
]

#*******************************************************************************
# Datastore Manager Driver Behavior Configuration
#*******************************************************************************
# The  configuration for each driver is defined in DS_MAD_CONF. These
# values are used when creating a new datastore and should not be modified
# since they define the datastore behavior.
#   name      : name of the transfer driver, listed in the -d option of the
#               DS_MAD section
#   required_attrs : comma separated list of required attributes in the DS
#                    template
#   persistent_only: specifies whether the datastore can only manage persistent
#                    images
#*******************************************************************************

DS_MAD_CONF = [
    NAME = "ceph",
    REQUIRED_ATTRS = "DISK_TYPE,BRIDGE_LIST,CEPH_HOST,CEPH_USER,CEPH_SECRET",
    PERSISTENT_ONLY = "NO",
    MARKETPLACE_ACTIONS = "export"
]

DS_MAD_CONF = [
    NAME = "dev", REQUIRED_ATTRS = "DISK_TYPE", PERSISTENT_ONLY = "YES"
]

DS_MAD_CONF = [
    NAME = "iscsi", REQUIRED_ATTRS = "DISK_TYPE,ISCSI_HOST",
    PERSISTENT_ONLY = "YES"
]

DS_MAD_CONF = [
    NAME = "dummy", REQUIRED_ATTRS = "", PERSISTENT_ONLY = "NO"
]

DS_MAD_CONF = [
    NAME = "fs", REQUIRED_ATTRS = "", PERSISTENT_ONLY = "NO",
    MARKETPLACE_ACTIONS = "export"
]

DS_MAD_CONF = [
    NAME = "lvm", REQUIRED_ATTRS = "DISK_TYPE,BRIDGE_LIST",
    PERSISTENT_ONLY = "NO"
]

DS_MAD_CONF = [
    NAME = "shared", REQUIRED_ATTRS = "", PERSISTENT_ONLY = "NO"
]

DS_MAD_CONF = [
    NAME = "ssh", REQUIRED_ATTRS = "", PERSISTENT_ONLY = "NO"
]

DS_MAD_CONF = [
    NAME = "vmfs", REQUIRED_ATTRS = "BRIDGE_LIST", PERSISTENT_ONLY = "NO"
]

DS_MAD_CONF = [
    NAME = "vcenter", REQUIRED_ATTRS = "VCENTER_CLUSTER", PERSISTENT_ONLY = "YES",
    MARKETPLACE_ACTIONS = "export"
]

#*******************************************************************************
# MarketPlace Driver Behavior Configuration
#*******************************************************************************
# The  configuration for each driver is defined in MARKET_MAD_CONF. These
# values are used when creating a new marketplaces and should not be modified
# since they define the marketplace behavior.
#   name      : name of the market driver
#   required_attrs : comma separated list of required attributes in the Market
#                    template
#   app_actions: List of actions allowed for a MarketPlaceApp
#     - monitor The apps of the marketplace will be monitored
#     - create, the app in the marketplace
#     - delete, the app from the marketplace
#   public: set to yes for external marketplaces. A public marketplace can be
#   removed even if it has registered apps.
#*******************************************************************************

MARKET_MAD_CONF = [
    NAME = "one",
    REQUIRED_ATTRS = "",
    APP_ACTIONS = "create, monitor",
    PUBLIC = "yes"
]

MARKET_MAD_CONF = [
    NAME = "http",
    REQUIRED_ATTRS = "BASE_URL,PUBLIC_DIR",
    APP_ACTIONS = "create, delete, monitor"
]

MARKET_MAD_CONF = [
    NAME = "s3",
    REQUIRED_ATTRS = "ACCESS_KEY_ID,SECRET_ACCESS_KEY,REGION,BUCKET",
    APP_ACTIONS = "create, delete, monitor"
]<|MERGE_RESOLUTION|>--- conflicted
+++ resolved
@@ -312,46 +312,6 @@
 #       ARGUMENTS  = "-r 3 -t 15 kvm-probes" ]
 #-------------------------------------------------------------------------------
 
-#-------------------------------------------------------------------------------
-<<<<<<< HEAD
-=======
-#  XEN UDP-push Information Driver Manager Configuration
-#    -r number of retries when monitoring a host
-#    -t number of threads, i.e. number of hosts monitored at the same time
-#-------------------------------------------------------------------------------
-
-# Driver for Xen 3.x
-#IM_MAD = [
-#    NAME       = "xen",
-#    EXECUTABLE = "one_im_ssh",
-#    ARGUMENTS  = "-r 3 -t 15 xen3" ]
-
-# Driver for Xen 4.x
-#IM_MAD = [
-#    NAME       = "xen",
-#    EXECUTABLE = "one_im_ssh",
-#    ARGUMENTS  = "-r 3 -t 15 xen4" ]
-
-#-------------------------------------------------------------------------------
-#  XEN SSH-pull Information Driver Manager Configuration
-#    -r number of retries when monitoring a host
-#    -t number of threads, i.e. number of hosts monitored at the same time
-#-------------------------------------------------------------------------------
-
-# Driver for Xen 3.x
-#IM_MAD = [
-#    NAME       = "xen",
-#    EXECUTABLE = "one_im_ssh",
-#    ARGUMENTS  = "-r 0 -t 15 xen3-probes" ]
-
-# Driver for Xen 4.x
-#IM_MAD = [
-#    NAME       = "xen",
-#    EXECUTABLE = "one_im_ssh",
-#    ARGUMENTS  = "-r 0 -t 15 xen4-probes" ]
-
-#-------------------------------------------------------------------------------
->>>>>>> 8970665d
 
 #-------------------------------------------------------------------------------
 #  VMware Information Driver Manager Configuration
@@ -491,49 +451,6 @@
 #-------------------------------------------------------------------------------
 
 #-------------------------------------------------------------------------------
-<<<<<<< HEAD
-=======
-#  XEN Virtualization Driver Manager Configuration
-#    -r number of retries when monitoring a host
-#    -t number of threads, i.e. number of hosts monitored at the same time
-#    -l <actions[=command_name]> actions executed locally, command can be
-#        overridden for each action.
-#        Valid actions: deploy, shutdown, cancel, save, restore, migrate, poll
-#        An example: "-l migrate,save"
-#    -p more than one action per host in parallel, needs support from hypervisor
-#    -s <shell> to execute commands, bash by default
-#    -d default snapshot strategy. It can be either 'detach' or 'suspend'. It
-#       defaults to 'suspend'.
-#-------------------------------------------------------------------------------
-#
-# Driver for Xen 3.x
-#VM_MAD = [
-#    NAME       = "xen",
-#    EXECUTABLE = "one_vmm_exec",
-#    ARGUMENTS  = "-t 15 -r 0 xen3",
-#    DEFAULT    = "vmm_exec/vmm_exec_xen3.conf",
-#    TYPE       = "xen",
-#    IMPORTED_VMS_ACTIONS = "shutdown, shutdown-hard, hold, release, suspend,
-#        resume, delete, reboot, reboot-hard, resched, unresched, disk-attach,
-#        disk-detach, nic-attach, nic-detach, snap-create, snap-delete"
-#]
-#
-# Driver for Xen 4.x
-#VM_MAD = [
-#    NAME       = "xen",
-#    EXECUTABLE = "one_vmm_exec",
-#    ARGUMENTS  = "-t 15 -r 0 xen4",
-#    DEFAULT    = "vmm_exec/vmm_exec_xen4.conf",
-#    TYPE       = "xen",
-#    IMPORTED_VMS_ACTIONS = "shutdown, shutdown-hard, hold, release, suspend,
-#        resume, delete, reboot, reboot-hard, resched, unresched, disk-attach,
-#        disk-detach, nic-attach, nic-detach, snap-create, snap-delete"
-#]
-#
-#-------------------------------------------------------------------------------
-
-#-------------------------------------------------------------------------------
->>>>>>> 8970665d
 #  VMware Virtualization Driver Manager Configuration
 #    -r number of retries when monitoring a host
 #    -t number of threads, i.e. number of hosts monitored at the same time
